/-
Copyright (c) 2018 Patrick Massot. All rights reserved.
Released under Apache 2.0 license as described in the file LICENSE.
Authors: Patrick Massot, Kevin Buzzard, Scott Morrison, Johan Commelin, Chris Hughes,
  Johannes Hölzl, Yury Kudryashov
-/
import algebra.group.commute
import algebra.group_with_zero.defs
import data.fun_like

/-!
# monoid and group homomorphisms

This file defines the bundled structures for monoid and group homomorphisms. Namely, we define
`monoid_hom` (resp., `add_monoid_hom`) to be bundled homomorphisms between multiplicative (resp.,
additive) monoids or groups.

We also define coercion to a function, and  usual operations: composition, identity homomorphism,
pointwise multiplication and pointwise inversion.

This file also defines the lesser-used (and notation-less) homomorphism types which are used as
building blocks for other homomorphisms:

* `zero_hom`
* `one_hom`
* `add_hom`
* `mul_hom`
* `monoid_with_zero_hom`

## Notations

* `→*` for bundled monoid homs (also use for group homs)
* `→+` for bundled add_monoid homs (also use for add_group homs)

## implementation notes

There's a coercion from bundled homs to fun, and the canonical
notation is to use the bundled hom as a function via this coercion.

There is no `group_hom` -- the idea is that `monoid_hom` is used.
The constructor for `monoid_hom` needs a proof of `map_one` as well
as `map_mul`; a separate constructor `monoid_hom.mk'` will construct
group homs (i.e. monoid homs between groups) given only a proof
that multiplication is preserved,

Implicit `{}` brackets are often used instead of type class `[]` brackets.  This is done when the
instances can be inferred because they are implicit arguments to the type `monoid_hom`.  When they
can be inferred from the type it is faster to use this method than to use type class inference.

Historically this file also included definitions of unbundled homomorphism classes; they were
deprecated and moved to `deprecated/group`.

## Tags

monoid_hom, add_monoid_hom

-/

variables {M : Type*} {N : Type*} {P : Type*} -- monoids
variables {G : Type*} {H : Type*} -- groups
variables {F : Type*} -- homs

-- for easy multiple inheritance
set_option old_structure_cmd true

section zero

/-- `zero_hom M N` is the type of functions `M → N` that preserve zero.

When possible, instead of parametrizing results over `(f : zero_hom M N)`,
you should parametrize over `(F : Type*) [zero_hom_class F M N] (f : F)`.

When you extend this structure, make sure to also extend `zero_hom_class`.
-/
structure zero_hom (M : Type*) (N : Type*) [has_zero M] [has_zero N] :=
(to_fun : M → N)
(map_zero' : to_fun 0 = 0)

/-- `zero_hom_class F M N` states that `F` is a type of zero-preserving homomorphisms.

You should extend this typeclass when you extend `zero_hom`.
-/
class zero_hom_class (F : Type*) (M N : out_param $ Type*)
  [has_zero M] [has_zero N] extends fun_like F M (λ _, N) :=
(map_zero : ∀ (f : F), f 0 = 0)

-- Instances and lemmas are defined below through `@[to_additive]`.

end zero

section add


/-- `add_hom M N` is the type of functions `M → N` that preserve addition.

When possible, instead of parametrizing results over `(f : add_hom M N)`,
you should parametrize over `(F : Type*) [add_hom_class F M N] (f : F)`.

When you extend this structure, make sure to extend `add_hom_class`.
-/
structure add_hom (M : Type*) (N : Type*) [has_add M] [has_add N] :=
(to_fun : M → N)
(map_add' : ∀ x y, to_fun (x + y) = to_fun x + to_fun y)

/-- `add_hom_class F M N` states that `F` is a type of addition-preserving homomorphisms.
You should declare an instance of this typeclass when you extend `add_hom`.
-/
class add_hom_class (F : Type*) (M N : out_param $ Type*)
  [has_add M] [has_add N] extends fun_like F M (λ _, N) :=
(map_add : ∀ (f : F) (x y : M), f (x + y) = f x + f y)

-- Instances and lemmas are defined below through `@[to_additive]`.

end add

section add_zero

/-- `M →+ N` is the type of functions `M → N` that preserve the `add_zero_class` structure.

`add_monoid_hom` is also used for group homomorphisms.

When possible, instead of parametrizing results over `(f : M →+ N)`,
you should parametrize over `(F : Type*) [add_monoid_hom_class F M N] (f : F)`.

When you extend this structure, make sure to extend `add_monoid_hom_class`.
-/
@[ancestor zero_hom add_hom]
structure add_monoid_hom (M : Type*) (N : Type*) [add_zero_class M] [add_zero_class N]
  extends zero_hom M N, add_hom M N

attribute [nolint doc_blame] add_monoid_hom.to_add_hom
attribute [nolint doc_blame] add_monoid_hom.to_zero_hom

infixr ` →+ `:25 := add_monoid_hom

/-- `add_monoid_hom_class F M N` states that `F` is a type of `add_zero_class`-preserving
homomorphisms.

You should also extend this typeclass when you extend `add_monoid_hom`.
-/
@[ancestor add_hom_class zero_hom_class]
class add_monoid_hom_class (F : Type*) (M N : out_param $ Type*)
  [add_zero_class M] [add_zero_class N]
  extends add_hom_class F M N, zero_hom_class F M N

-- Instances and lemmas are defined below through `@[to_additive]`.

end add_zero

section one

variables [has_one M] [has_one N]

/-- `one_hom M N` is the type of functions `M → N` that preserve one.

When possible, instead of parametrizing results over `(f : one_hom M N)`,
you should parametrize over `(F : Type*) [one_hom_class F M N] (f : F)`.

When you extend this structure, make sure to also extend `one_hom_class`.
-/
@[to_additive]
structure one_hom (M : Type*) (N : Type*) [has_one M] [has_one N] :=
(to_fun : M → N)
(map_one' : to_fun 1 = 1)

/-- `one_hom_class F M N` states that `F` is a type of one-preserving homomorphisms.
You should extend this typeclass when you extend `one_hom`.
-/
@[to_additive]
class one_hom_class (F : Type*) (M N : out_param $ Type*)
  [has_one M] [has_one N]
  extends fun_like F M (λ _, N) :=
(map_one : ∀ (f : F), f 1 = 1)

@[to_additive]
instance one_hom.one_hom_class : one_hom_class (one_hom M N) M N :=
{ coe := one_hom.to_fun,
  coe_injective' := λ f g h, by cases f; cases g; congr',
  map_one := one_hom.map_one' }

@[simp, to_additive] lemma map_one [one_hom_class F M N] (f : F) : f 1 = 1 :=
one_hom_class.map_one f

<<<<<<< HEAD
@[to_additive] lemma one_hom_class.map_eq_one_iff [one_hom_class F M N] (f : F)
  (hf : function.injective f) {x : M} : f x = 1 ↔ x = 1 :=
hf.eq_iff' (map_one f)

@[to_additive] lemma one_hom.map_eq_one_iff (f : one_hom M N) (hf : function.injective f) {x : M} :
  f x = 1 ↔ x = 1 :=
one_hom_class.map_eq_one_iff f hf

=======
@[to_additive] lemma map_eq_one_iff [one_hom_class F M N] (f : F)
  (hf : function.injective f) {x : M} : f x = 1 ↔ x = 1 :=
hf.eq_iff' (map_one f)

>>>>>>> a5f79090
end one

section mul

variables [has_mul M] [has_mul N]

/-- `mul_hom M N` is the type of functions `M → N` that preserve multiplication.

When possible, instead of parametrizing results over `(f : mul_hom M N)`,
you should parametrize over `(F : Type*) [mul_hom_class F M N] (f : F)`.
When you extend this structure, make sure to extend `mul_hom_class`.
-/
@[to_additive]
structure mul_hom (M : Type*) (N : Type*) [has_mul M] [has_mul N] :=
(to_fun : M → N)
(map_mul' : ∀ x y, to_fun (x * y) = to_fun x * to_fun y)

/-- `mul_hom_class F M N` states that `F` is a type of multiplication-preserving homomorphisms.

You should declare an instance of this typeclass when you extend `mul_hom`.
-/
@[to_additive]
class mul_hom_class (F : Type*) (M N : out_param $ Type*)
  [has_mul M] [has_mul N] extends fun_like F M (λ _, N) :=
(map_mul : ∀ (f : F) (x y : M), f (x * y) = f x * f y)

@[to_additive]
instance mul_hom.mul_hom_class : mul_hom_class (mul_hom M N) M N :=
{ coe := mul_hom.to_fun,
  coe_injective' := λ f g h, by cases f; cases g; congr',
  map_mul := mul_hom.map_mul' }

@[simp, to_additive] lemma map_mul [mul_hom_class F M N] (f : F) (x y : M) :
  f (x * y) = f x * f y :=
mul_hom_class.map_mul f x y

end mul

section mul_one

variables [mul_one_class M] [mul_one_class N]

/-- `M →* N` is the type of functions `M → N` that preserve the `monoid` structure.
`monoid_hom` is also used for group homomorphisms.

When possible, instead of parametrizing results over `(f : M →+ N)`,
you should parametrize over `(F : Type*) [monoid_hom_class F M N] (f : F)`.

When you extend this structure, make sure to extend `monoid_hom_class`.
-/
@[ancestor one_hom mul_hom, to_additive]
structure monoid_hom (M : Type*) (N : Type*) [mul_one_class M] [mul_one_class N]
  extends one_hom M N, mul_hom M N

attribute [nolint doc_blame] monoid_hom.to_mul_hom
attribute [nolint doc_blame] monoid_hom.to_one_hom

infixr ` →* `:25 := monoid_hom

/-- `monoid_hom_class F M N` states that `F` is a type of `monoid`-preserving homomorphisms.
You should also extend this typeclass when you extend `monoid_hom`.
-/
@[ancestor mul_hom_class one_hom_class, to_additive]
class monoid_hom_class (F : Type*) (M N : out_param $ Type*)
  [mul_one_class M] [mul_one_class N]
  extends mul_hom_class F M N, one_hom_class F M N

@[to_additive]
instance monoid_hom.monoid_hom_class : monoid_hom_class (M →* N) M N :=
{ coe := monoid_hom.to_fun,
  coe_injective' := λ f g h, by cases f; cases g; congr',
  map_mul := monoid_hom.map_mul',
  map_one := monoid_hom.map_one' }

@[to_additive]
instance [monoid_hom_class F M N] : has_coe_t F (M →* N) :=
⟨λ f, { to_fun := f, map_one' := map_one f, map_mul' := map_mul f }⟩

@[to_additive]
lemma map_mul_eq_one [monoid_hom_class F M N] (f : F) {a b : M} (h : a * b = 1) :
  f a * f b = 1 :=
by rw [← map_mul, h, map_one]

/-- Group homomorphisms preserve inverse. -/
@[simp, to_additive]
theorem map_inv [group G] [group H] [monoid_hom_class F G H]
  (f : F) (g : G) : f g⁻¹ = (f g)⁻¹ :=
eq_inv_of_mul_eq_one $ map_mul_eq_one f $ inv_mul_self g

/-- Group homomorphisms preserve division. -/
@[simp, to_additive]
theorem map_mul_inv [group G] [group H] [monoid_hom_class F G H]
  (f : F) (g h : G) : f (g * h⁻¹) = f g * (f h)⁻¹ :=
by rw [map_mul, map_inv]

/-- Group homomorphisms preserve division. -/
@[simp, to_additive] lemma map_div [group G] [group H] [monoid_hom_class F G H]
  (f : F) (x y : G) : f (x / y) = f x / f y :=
by rw [div_eq_mul_inv, div_eq_mul_inv, map_mul_inv]

@[simp, to_additive map_nsmul] theorem map_pow [monoid G] [monoid H] [monoid_hom_class F G H]
  (f : F) (a : G) :
  ∀ (n : ℕ), f (a ^ n) = (f a) ^ n
| 0     := by rw [pow_zero, pow_zero, map_one]
| (n+1) := by rw [pow_succ, pow_succ, map_mul, map_pow]

@[to_additive]
theorem map_zpow' [div_inv_monoid G] [div_inv_monoid H] [monoid_hom_class F G H]
  (f : F) (hf : ∀ (x : G), f (x⁻¹) = (f x)⁻¹) (a : G) :
  ∀ n : ℤ, f (a ^ n) = (f a) ^ n
| (n : ℕ) := by rw [zpow_coe_nat, map_pow, zpow_coe_nat]
| -[1+n]  := by rw [zpow_neg_succ_of_nat, hf, map_pow, ← zpow_neg_succ_of_nat]

/-- Group homomorphisms preserve integer power. -/
@[simp, to_additive /-" Additive group homomorphisms preserve integer scaling. "-/]
theorem map_zpow [group G] [group H] [monoid_hom_class F G H] (f : F) (g : G) (n : ℤ) :
  f (g ^ n) = (f g) ^ n :=
map_zpow' f (map_inv f) g n

@[to_additive] lemma monoid_hom.map_eq_one_iff (f : M →* N) (hf : function.injective f) {x : M} :
  f x = 1 ↔ x = 1 :=
one_hom_class.map_eq_one_iff f hf

end mul_one

section mul_zero_one

variables [mul_zero_one_class M] [mul_zero_one_class N]

/-- `monoid_with_zero_hom M N` is the type of functions `M → N` that preserve
the `monoid_with_zero` structure.

`monoid_with_zero_hom` is also used for group homomorphisms.

When possible, instead of parametrizing results over `(f : M →+ N)`,
you should parametrize over `(F : Type*) [monoid_with_zero_hom_class F M N] (f : F)`.

When you extend this structure, make sure to extend `monoid_with_zero_hom_class`.
-/
@[ancestor zero_hom monoid_hom]
structure monoid_with_zero_hom (M : Type*) (N : Type*) [mul_zero_one_class M] [mul_zero_one_class N]
  extends zero_hom M N, monoid_hom M N

attribute [nolint doc_blame] monoid_with_zero_hom.to_monoid_hom
attribute [nolint doc_blame] monoid_with_zero_hom.to_zero_hom

/-- `monoid_with_zero_hom_class F M N` states that `F` is a type of
`monoid_with_zero`-preserving homomorphisms.

You should also extend this typeclass when you extend `monoid_with_zero_hom`.
-/
class monoid_with_zero_hom_class (F : Type*) (M N : out_param $ Type*)
  [mul_zero_one_class M] [mul_zero_one_class N]
  extends monoid_hom_class F M N, zero_hom_class F M N

instance monoid_with_zero_hom.monoid_with_zero_hom_class :
  monoid_with_zero_hom_class (monoid_with_zero_hom M N) M N :=
{ coe := monoid_with_zero_hom.to_fun,
  coe_injective' := λ f g h, by cases f; cases g; congr',
  map_mul := monoid_with_zero_hom.map_mul',
  map_one := monoid_with_zero_hom.map_one',
  map_zero := monoid_with_zero_hom.map_zero' }

lemma monoid_with_zero_hom.map_eq_one_iff (f : monoid_with_zero_hom M N)
  (hf : function.injective f) {x : M} : f x = 1 ↔ x = 1 :=
one_hom_class.map_eq_one_iff f hf

lemma monoid_with_zero_hom.map_eq_zero_iff (f : monoid_with_zero_hom M N)
  (hf : function.injective f) {x : M} : f x = 0 ↔ x = 0 :=
zero_hom_class.map_eq_zero_iff f hf

end mul_zero_one

-- completely uninteresting lemmas about coercion to function, that all homs need
section coes

/-! Bundled morphisms can be down-cast to weaker bundlings -/
@[to_additive]
instance monoid_hom.has_coe_to_one_hom {mM : mul_one_class M} {mN : mul_one_class N} :
  has_coe (M →* N) (one_hom M N) := ⟨monoid_hom.to_one_hom⟩
@[to_additive]
instance monoid_hom.has_coe_to_mul_hom {mM : mul_one_class M} {mN : mul_one_class N} :
  has_coe (M →* N) (mul_hom M N) := ⟨monoid_hom.to_mul_hom⟩
instance monoid_with_zero_hom.has_coe_to_monoid_hom
  {mM : mul_zero_one_class M} {mN : mul_zero_one_class N} :
  has_coe (monoid_with_zero_hom M N) (M →* N) := ⟨monoid_with_zero_hom.to_monoid_hom⟩
instance monoid_with_zero_hom.has_coe_to_zero_hom
  {mM : mul_zero_one_class M} {mN : mul_zero_one_class N} :
  has_coe (monoid_with_zero_hom M N) (zero_hom M N) := ⟨monoid_with_zero_hom.to_zero_hom⟩

/-! The simp-normal form of morphism coercion is `f.to_..._hom`. This choice is primarily because
this is the way things were before the above coercions were introduced. Bundled morphisms defined
elsewhere in Mathlib may choose `↑f` as their simp-normal form instead. -/
@[simp, to_additive]
lemma monoid_hom.coe_eq_to_one_hom {mM : mul_one_class M} {mN : mul_one_class N} (f : M →* N) :
  (f : one_hom M N) = f.to_one_hom := rfl
@[simp, to_additive]
lemma monoid_hom.coe_eq_to_mul_hom {mM : mul_one_class M} {mN : mul_one_class N} (f : M →* N) :
  (f : mul_hom M N) = f.to_mul_hom := rfl
@[simp]
lemma monoid_with_zero_hom.coe_eq_to_monoid_hom
  {mM : mul_zero_one_class M} {mN : mul_zero_one_class N} (f : monoid_with_zero_hom M N) :
  (f : M →* N) = f.to_monoid_hom := rfl
@[simp]
lemma monoid_with_zero_hom.coe_eq_to_zero_hom
  {mM : mul_zero_one_class M} {mN : mul_zero_one_class N} (f : monoid_with_zero_hom M N) :
  (f : zero_hom M N) = f.to_zero_hom := rfl

-- Fallback `has_coe_to_fun` instances to help the elaborator
@[to_additive]
instance {mM : has_one M} {mN : has_one N} : has_coe_to_fun (one_hom M N) (λ _, M → N) :=
⟨one_hom.to_fun⟩
@[to_additive]
instance {mM : has_mul M} {mN : has_mul N} : has_coe_to_fun (mul_hom M N) (λ _, M → N) :=
⟨mul_hom.to_fun⟩
@[to_additive]
instance {mM : mul_one_class M} {mN : mul_one_class N} : has_coe_to_fun (M →* N) (λ _, M → N) :=
⟨monoid_hom.to_fun⟩
instance {mM : mul_zero_one_class M} {mN : mul_zero_one_class N} :
  has_coe_to_fun (monoid_with_zero_hom M N) (λ _, M → N) :=
⟨monoid_with_zero_hom.to_fun⟩

-- these must come after the coe_to_fun definitions
initialize_simps_projections zero_hom (to_fun → apply)
initialize_simps_projections add_hom (to_fun → apply)
initialize_simps_projections add_monoid_hom (to_fun → apply)

initialize_simps_projections one_hom (to_fun → apply)
initialize_simps_projections mul_hom (to_fun → apply)
initialize_simps_projections monoid_hom (to_fun → apply)
initialize_simps_projections monoid_with_zero_hom (to_fun → apply)

@[simp, to_additive]
lemma one_hom.to_fun_eq_coe [has_one M] [has_one N] (f : one_hom M N) : f.to_fun = f := rfl
@[simp, to_additive]
lemma mul_hom.to_fun_eq_coe [has_mul M] [has_mul N] (f : mul_hom M N) : f.to_fun = f := rfl
@[simp, to_additive]
lemma monoid_hom.to_fun_eq_coe [mul_one_class M] [mul_one_class N]
  (f : M →* N) : f.to_fun = f := rfl
@[simp]
lemma monoid_with_zero_hom.to_fun_eq_coe [mul_zero_one_class M] [mul_zero_one_class N]
  (f : monoid_with_zero_hom M N) : f.to_fun = f := rfl

@[simp, to_additive]
lemma one_hom.coe_mk [has_one M] [has_one N]
  (f : M → N) (h1) : (one_hom.mk f h1 : M → N) = f := rfl
@[simp, to_additive]
lemma mul_hom.coe_mk [has_mul M] [has_mul N]
  (f : M → N) (hmul) : (mul_hom.mk f hmul : M → N) = f := rfl
@[simp, to_additive]
lemma monoid_hom.coe_mk [mul_one_class M] [mul_one_class N]
  (f : M → N) (h1 hmul) : (monoid_hom.mk f h1 hmul : M → N) = f := rfl
@[simp]
lemma monoid_with_zero_hom.coe_mk [mul_zero_one_class M] [mul_zero_one_class N]
  (f : M → N) (h0 h1 hmul) : (monoid_with_zero_hom.mk f h0 h1 hmul : M → N) = f := rfl

@[simp, to_additive]
lemma monoid_hom.to_one_hom_coe [mul_one_class M] [mul_one_class N] (f : M →* N) :
  (f.to_one_hom : M → N) = f := rfl
@[simp, to_additive]
lemma monoid_hom.to_mul_hom_coe [mul_one_class M] [mul_one_class N] (f : M →* N) :
  (f.to_mul_hom : M → N) = f := rfl
@[simp]
lemma monoid_with_zero_hom.to_zero_hom_coe [mul_zero_one_class M] [mul_zero_one_class N]
  (f : monoid_with_zero_hom M N) :
  (f.to_zero_hom : M → N) = f := rfl
@[simp]
lemma monoid_with_zero_hom.to_monoid_hom_coe [mul_zero_one_class M] [mul_zero_one_class N]
  (f : monoid_with_zero_hom M N) :
  (f.to_monoid_hom : M → N) = f := rfl

@[to_additive]
theorem one_hom.congr_fun [has_one M] [has_one N]
  {f g : one_hom M N} (h : f = g) (x : M) : f x = g x :=
congr_arg (λ h : one_hom M N, h x) h
@[to_additive]
theorem mul_hom.congr_fun [has_mul M] [has_mul N]
  {f g : mul_hom M N} (h : f = g) (x : M) : f x = g x :=
congr_arg (λ h : mul_hom M N, h x) h
@[to_additive]
theorem monoid_hom.congr_fun [mul_one_class M] [mul_one_class N]
  {f g : M →* N} (h : f = g) (x : M) : f x = g x :=
congr_arg (λ h : M →* N, h x) h
theorem monoid_with_zero_hom.congr_fun [mul_zero_one_class M] [mul_zero_one_class N]
  {f g : monoid_with_zero_hom M N} (h : f = g) (x : M) : f x = g x :=
congr_arg (λ h : monoid_with_zero_hom M N, h x) h

@[to_additive]
theorem one_hom.congr_arg [has_one M] [has_one N]
  (f : one_hom M N) {x y : M} (h : x = y) : f x = f y :=
congr_arg (λ x : M, f x) h
@[to_additive]
theorem mul_hom.congr_arg [has_mul M] [has_mul N]
  (f : mul_hom M N) {x y : M} (h : x = y) : f x = f y :=
congr_arg (λ x : M, f x) h
@[to_additive]
theorem monoid_hom.congr_arg [mul_one_class M] [mul_one_class N]
  (f : M →* N) {x y : M} (h : x = y) : f x = f y :=
congr_arg (λ x : M, f x) h
theorem monoid_with_zero_hom.congr_arg [mul_zero_one_class M] [mul_zero_one_class N]
  (f : monoid_with_zero_hom M N) {x y : M} (h : x = y) : f x = f y :=
congr_arg (λ x : M, f x) h

@[to_additive]
lemma one_hom.coe_inj [has_one M] [has_one N] ⦃f g : one_hom M N⦄ (h : (f : M → N) = g) : f = g :=
by cases f; cases g; cases h; refl
@[to_additive]
lemma mul_hom.coe_inj [has_mul M] [has_mul N] ⦃f g : mul_hom M N⦄ (h : (f : M → N) = g) : f = g :=
by cases f; cases g; cases h; refl
@[to_additive]
lemma monoid_hom.coe_inj [mul_one_class M] [mul_one_class N]
  ⦃f g : M →* N⦄ (h : (f : M → N) = g) : f = g :=
by cases f; cases g; cases h; refl
lemma monoid_with_zero_hom.coe_inj [mul_zero_one_class M] [mul_zero_one_class N]
  ⦃f g : monoid_with_zero_hom M N⦄ (h : (f : M → N) = g) : f = g :=
by cases f; cases g; cases h; refl

@[ext, to_additive]
lemma one_hom.ext [has_one M] [has_one N] ⦃f g : one_hom M N⦄ (h : ∀ x, f x = g x) : f = g :=
one_hom.coe_inj (funext h)
@[ext, to_additive]
lemma mul_hom.ext [has_mul M] [has_mul N] ⦃f g : mul_hom M N⦄ (h : ∀ x, f x = g x) : f = g :=
mul_hom.coe_inj (funext h)
@[ext, to_additive]
lemma monoid_hom.ext [mul_one_class M] [mul_one_class N]
  ⦃f g : M →* N⦄ (h : ∀ x, f x = g x) : f = g :=
monoid_hom.coe_inj (funext h)
@[ext]
lemma monoid_with_zero_hom.ext [mul_zero_one_class M] [mul_zero_one_class N]
  ⦃f g : monoid_with_zero_hom M N⦄ (h : ∀ x, f x = g x) : f = g :=
monoid_with_zero_hom.coe_inj (funext h)

@[to_additive]
lemma one_hom.ext_iff [has_one M] [has_one N] {f g : one_hom M N} : f = g ↔ ∀ x, f x = g x :=
⟨λ h x, h ▸ rfl, λ h, one_hom.ext h⟩
@[to_additive]
lemma mul_hom.ext_iff [has_mul M] [has_mul N] {f g : mul_hom M N} : f = g ↔ ∀ x, f x = g x :=
⟨λ h x, h ▸ rfl, λ h, mul_hom.ext h⟩
@[to_additive]
lemma monoid_hom.ext_iff [mul_one_class M] [mul_one_class N]
  {f g : M →* N} : f = g ↔ ∀ x, f x = g x :=
⟨λ h x, h ▸ rfl, λ h, monoid_hom.ext h⟩
lemma monoid_with_zero_hom.ext_iff [mul_zero_one_class M] [mul_zero_one_class N]
  {f g : monoid_with_zero_hom M N} : f = g ↔ ∀ x, f x = g x :=
⟨λ h x, h ▸ rfl, λ h, monoid_with_zero_hom.ext h⟩

@[simp, to_additive]
lemma one_hom.mk_coe [has_one M] [has_one N]
  (f : one_hom M N) (h1) : one_hom.mk f h1 = f :=
one_hom.ext $ λ _, rfl
@[simp, to_additive]
lemma mul_hom.mk_coe [has_mul M] [has_mul N]
  (f : mul_hom M N) (hmul) : mul_hom.mk f hmul = f :=
mul_hom.ext $ λ _, rfl
@[simp, to_additive]
lemma monoid_hom.mk_coe [mul_one_class M] [mul_one_class N]
  (f : M →* N) (h1 hmul) : monoid_hom.mk f h1 hmul = f :=
monoid_hom.ext $ λ _, rfl
@[simp]
lemma monoid_with_zero_hom.mk_coe [mul_zero_one_class M] [mul_zero_one_class N]
  (f : monoid_with_zero_hom M N) (h0 h1 hmul) : monoid_with_zero_hom.mk f h0 h1 hmul = f :=
monoid_with_zero_hom.ext $ λ _, rfl

end coes

@[to_additive]
protected lemma one_hom.map_one [has_one M] [has_one N] (f : one_hom M N) : f 1 = 1 := f.map_one'
/-- If `f` is a monoid homomorphism then `f 1 = 1`. -/
@[to_additive]
protected lemma monoid_hom.map_one [mul_one_class M] [mul_one_class N] (f : M →* N) :
  f 1 = 1 := f.map_one'
protected lemma monoid_with_zero_hom.map_one [mul_zero_one_class M] [mul_zero_one_class N]
  (f : monoid_with_zero_hom M N) : f 1 = 1 := f.map_one'

/-- If `f` is an additive monoid homomorphism then `f 0 = 0`. -/
add_decl_doc add_monoid_hom.map_zero
protected lemma monoid_with_zero_hom.map_zero [mul_zero_one_class M] [mul_zero_one_class N]
  (f : monoid_with_zero_hom M N) : f 0 = 0 := f.map_zero'

@[to_additive]
protected lemma mul_hom.map_mul [has_mul M] [has_mul N]
  (f : mul_hom M N) (a b : M) : f (a * b) = f a * f b := f.map_mul' a b
/-- If `f` is a monoid homomorphism then `f (a * b) = f a * f b`. -/
@[to_additive]
protected lemma monoid_hom.map_mul [mul_one_class M] [mul_one_class N]
  (f : M →* N) (a b : M) : f (a * b) = f a * f b := f.map_mul' a b
protected lemma monoid_with_zero_hom.map_mul [mul_zero_one_class M] [mul_zero_one_class N]
  (f :  monoid_with_zero_hom M N) (a b : M) : f (a * b) = f a * f b := f.map_mul' a b

/-- If `f` is an additive monoid homomorphism then `f (a + b) = f a + f b`. -/
add_decl_doc add_monoid_hom.map_add

namespace monoid_hom
variables {mM : mul_one_class M} {mN : mul_one_class N} {mP : mul_one_class P}
variables [group G] [comm_group H]

include mM mN

@[to_additive]
lemma map_mul_eq_one (f : M →* N) {a b : M} (h : a * b = 1) : f a * f b = 1 :=
map_mul_eq_one f h

/-- Given a monoid homomorphism `f : M →* N` and an element `x : M`, if `x` has a right inverse,
then `f x` has a right inverse too. For elements invertible on both sides see `is_unit.map`. -/
@[to_additive "Given an add_monoid homomorphism `f : M →+ N` and an element `x : M`, if `x` has
a right inverse, then `f x` has a right inverse too."]
lemma map_exists_right_inv (f : M →* N) {x : M} (hx : ∃ y, x * y = 1) :
  ∃ y, f x * y = 1 :=
let ⟨y, hy⟩ := hx in ⟨f y, f.map_mul_eq_one hy⟩

/-- Given a monoid homomorphism `f : M →* N` and an element `x : M`, if `x` has a left inverse,
then `f x` has a left inverse too. For elements invertible on both sides see `is_unit.map`. -/
@[to_additive "Given an add_monoid homomorphism `f : M →+ N` and an element `x : M`, if `x` has
a left inverse, then `f x` has a left inverse too. For elements invertible on both sides see
`is_add_unit.map`."]
lemma map_exists_left_inv (f : M →* N) {x : M} (hx : ∃ y, y * x = 1) :
  ∃ y, y * f x = 1 :=
let ⟨y, hy⟩ := hx in ⟨f y, f.map_mul_eq_one hy⟩

end monoid_hom

/-- Inversion on a commutative group, considered as a monoid homomorphism. -/
@[to_additive "Inversion on a commutative additive group, considered as an additive
monoid homomorphism."]
def comm_group.inv_monoid_hom {G : Type*} [comm_group G] : G →* G :=
{ to_fun := has_inv.inv,
  map_one' := one_inv,
  map_mul' := mul_inv }

/-- The identity map from a type with 1 to itself. -/
@[to_additive, simps]
def one_hom.id (M : Type*) [has_one M] : one_hom M M :=
{ to_fun := λ x, x, map_one' := rfl, }
/-- The identity map from a type with multiplication to itself. -/
@[to_additive, simps]
def mul_hom.id (M : Type*) [has_mul M] : mul_hom M M :=
{ to_fun := λ x, x, map_mul' := λ _ _, rfl, }
/-- The identity map from a monoid to itself. -/
@[to_additive, simps]
def monoid_hom.id (M : Type*) [mul_one_class M] : M →* M :=
{ to_fun := λ x, x, map_one' := rfl, map_mul' := λ _ _, rfl, }
/-- The identity map from a monoid_with_zero to itself. -/
@[simps]
def monoid_with_zero_hom.id (M : Type*) [mul_zero_one_class M] : monoid_with_zero_hom M M :=
{ to_fun := λ x, x, map_zero' := rfl, map_one' := rfl, map_mul' := λ _ _, rfl, }

/-- The identity map from an type with zero to itself. -/
add_decl_doc zero_hom.id
/-- The identity map from an type with addition to itself. -/
add_decl_doc add_hom.id
/-- The identity map from an additive monoid to itself. -/
add_decl_doc add_monoid_hom.id

/-- Composition of `one_hom`s as a `one_hom`. -/
@[to_additive]
def one_hom.comp [has_one M] [has_one N] [has_one P]
  (hnp : one_hom N P) (hmn : one_hom M N) : one_hom M P :=
{ to_fun := hnp ∘ hmn, map_one' := by simp, }
/-- Composition of `mul_hom`s as a `mul_hom`. -/
@[to_additive]
def mul_hom.comp [has_mul M] [has_mul N] [has_mul P]
  (hnp : mul_hom N P) (hmn : mul_hom M N) : mul_hom M P :=
{ to_fun := hnp ∘ hmn, map_mul' := by simp, }

/-- Composition of monoid morphisms as a monoid morphism. -/
@[to_additive]
def monoid_hom.comp [mul_one_class M] [mul_one_class N] [mul_one_class P]
  (hnp : N →* P) (hmn : M →* N) : M →* P :=
{ to_fun := hnp ∘ hmn, map_one' := by simp, map_mul' := by simp, }

/-- Composition of `monoid_with_zero_hom`s as a `monoid_with_zero_hom`. -/
def monoid_with_zero_hom.comp [mul_zero_one_class M] [mul_zero_one_class N] [mul_zero_one_class P]
  (hnp : monoid_with_zero_hom N P) (hmn : monoid_with_zero_hom M N) : monoid_with_zero_hom M P :=
{ to_fun := hnp ∘ hmn, map_zero' := by simp, map_one' := by simp, map_mul' := by simp, }

/-- Composition of `zero_hom`s as a `zero_hom`. -/
add_decl_doc zero_hom.comp
/-- Composition of `add_hom`s as a `add_hom`. -/
add_decl_doc add_hom.comp
/-- Composition of additive monoid morphisms as an additive monoid morphism. -/
add_decl_doc add_monoid_hom.comp

@[simp, to_additive] lemma one_hom.coe_comp [has_one M] [has_one N] [has_one P]
  (g : one_hom N P) (f : one_hom M N) :
  ⇑(g.comp f) = g ∘ f := rfl
@[simp, to_additive] lemma mul_hom.coe_comp [has_mul M] [has_mul N] [has_mul P]
  (g : mul_hom N P) (f : mul_hom M N) :
  ⇑(g.comp f) = g ∘ f := rfl
@[simp, to_additive] lemma monoid_hom.coe_comp [mul_one_class M] [mul_one_class N] [mul_one_class P]
  (g : N →* P) (f : M →* N) :
  ⇑(g.comp f) = g ∘ f := rfl
@[simp] lemma monoid_with_zero_hom.coe_comp [mul_zero_one_class M] [mul_zero_one_class N]
  [mul_zero_one_class P]
  (g : monoid_with_zero_hom N P) (f : monoid_with_zero_hom M N) :
  ⇑(g.comp f) = g ∘ f := rfl

@[to_additive] lemma one_hom.comp_apply [has_one M] [has_one N] [has_one P]
  (g : one_hom N P) (f : one_hom M N) (x : M) :
  g.comp f x = g (f x) := rfl
@[to_additive] lemma mul_hom.comp_apply [has_mul M] [has_mul N] [has_mul P]
  (g : mul_hom N P) (f : mul_hom M N) (x : M) :
  g.comp f x = g (f x) := rfl
@[to_additive] lemma monoid_hom.comp_apply [mul_one_class M] [mul_one_class N] [mul_one_class P]
  (g : N →* P) (f : M →* N) (x : M) :
  g.comp f x = g (f x) := rfl
lemma monoid_with_zero_hom.comp_apply
  [mul_zero_one_class M] [mul_zero_one_class N] [mul_zero_one_class P]
  (g : monoid_with_zero_hom N P) (f : monoid_with_zero_hom M N) (x : M) :
  g.comp f x = g (f x) := rfl

/-- Composition of monoid homomorphisms is associative. -/
@[to_additive] lemma one_hom.comp_assoc {Q : Type*} [has_one M] [has_one N] [has_one P] [has_one Q]
  (f : one_hom M N) (g : one_hom N P) (h : one_hom P Q) :
  (h.comp g).comp f = h.comp (g.comp f) := rfl
@[to_additive] lemma mul_hom.comp_assoc {Q : Type*} [has_mul M] [has_mul N] [has_mul P] [has_mul Q]
  (f : mul_hom M N) (g : mul_hom N P) (h : mul_hom P Q) :
  (h.comp g).comp f = h.comp (g.comp f) := rfl
@[to_additive] lemma monoid_hom.comp_assoc {Q : Type*}
  [mul_one_class M] [mul_one_class N] [mul_one_class P] [mul_one_class Q]
  (f : M →* N) (g : N →* P) (h : P →* Q) :
  (h.comp g).comp f = h.comp (g.comp f) := rfl
lemma monoid_with_zero_hom.comp_assoc {Q : Type*}
  [mul_zero_one_class M] [mul_zero_one_class N] [mul_zero_one_class P] [mul_zero_one_class Q]
  (f : monoid_with_zero_hom M N) (g : monoid_with_zero_hom N P) (h : monoid_with_zero_hom P Q) :
  (h.comp g).comp f = h.comp (g.comp f) := rfl

@[to_additive]
lemma one_hom.cancel_right [has_one M] [has_one N] [has_one P]
  {g₁ g₂ : one_hom N P} {f : one_hom M N} (hf : function.surjective f) :
  g₁.comp f = g₂.comp f ↔ g₁ = g₂ :=
⟨λ h, one_hom.ext $ hf.forall.2 (one_hom.ext_iff.1 h), λ h, h ▸ rfl⟩
@[to_additive]
lemma mul_hom.cancel_right [has_mul M] [has_mul N] [has_mul P]
  {g₁ g₂ : mul_hom N P} {f : mul_hom M N} (hf : function.surjective f) :
  g₁.comp f = g₂.comp f ↔ g₁ = g₂ :=
⟨λ h, mul_hom.ext $ hf.forall.2 (mul_hom.ext_iff.1 h), λ h, h ▸ rfl⟩
@[to_additive]
lemma monoid_hom.cancel_right
  [mul_one_class M] [mul_one_class N] [mul_one_class P]
  {g₁ g₂ : N →* P} {f : M →* N} (hf : function.surjective f) :
  g₁.comp f = g₂.comp f ↔ g₁ = g₂ :=
⟨λ h, monoid_hom.ext $ hf.forall.2 (monoid_hom.ext_iff.1 h), λ h, h ▸ rfl⟩
lemma monoid_with_zero_hom.cancel_right
  [mul_zero_one_class M] [mul_zero_one_class N] [mul_zero_one_class P]
  {g₁ g₂ : monoid_with_zero_hom N P} {f : monoid_with_zero_hom M N} (hf : function.surjective f) :
  g₁.comp f = g₂.comp f ↔ g₁ = g₂ :=
⟨λ h, monoid_with_zero_hom.ext $ hf.forall.2 (monoid_with_zero_hom.ext_iff.1 h),
 λ h, h ▸ rfl⟩

@[to_additive]
lemma one_hom.cancel_left [has_one M] [has_one N] [has_one P]
  {g : one_hom N P} {f₁ f₂ : one_hom M N} (hg : function.injective g) :
  g.comp f₁ = g.comp f₂ ↔ f₁ = f₂ :=
⟨λ h, one_hom.ext $ λ x, hg $ by rw [← one_hom.comp_apply, h, one_hom.comp_apply],
 λ h, h ▸ rfl⟩
@[to_additive]
lemma mul_hom.cancel_left [has_mul M] [has_mul N] [has_mul P]
  {g : mul_hom N P} {f₁ f₂ : mul_hom M N} (hg : function.injective g) :
  g.comp f₁ = g.comp f₂ ↔ f₁ = f₂ :=
⟨λ h, mul_hom.ext $ λ x, hg $ by rw [← mul_hom.comp_apply, h, mul_hom.comp_apply],
 λ h, h ▸ rfl⟩
@[to_additive]
lemma monoid_hom.cancel_left [mul_one_class M] [mul_one_class N] [mul_one_class P]
  {g : N →* P} {f₁ f₂ : M →* N} (hg : function.injective g) :
  g.comp f₁ = g.comp f₂ ↔ f₁ = f₂ :=
⟨λ h, monoid_hom.ext $ λ x, hg $ by rw [← monoid_hom.comp_apply, h, monoid_hom.comp_apply],
 λ h, h ▸ rfl⟩
lemma monoid_with_zero_hom.cancel_left
  [mul_zero_one_class M] [mul_zero_one_class N] [mul_zero_one_class P]
  {g : monoid_with_zero_hom N P} {f₁ f₂ : monoid_with_zero_hom M N} (hg : function.injective g) :
  g.comp f₁ = g.comp f₂ ↔ f₁ = f₂ :=
⟨λ h, monoid_with_zero_hom.ext $ λ x, hg $ by rw [
        ← monoid_with_zero_hom.comp_apply, h, monoid_with_zero_hom.comp_apply],
 λ h, h ▸ rfl⟩

@[to_additive]
lemma monoid_hom.to_one_hom_injective [mul_one_class M] [mul_one_class N] :
  function.injective (monoid_hom.to_one_hom : (M →* N) → one_hom M N) :=
λ f g h, monoid_hom.ext $ one_hom.ext_iff.mp h
@[to_additive]
lemma monoid_hom.to_mul_hom_injective [mul_one_class M] [mul_one_class N] :
  function.injective (monoid_hom.to_mul_hom : (M →* N) → mul_hom M N) :=
λ f g h, monoid_hom.ext $ mul_hom.ext_iff.mp h
lemma monoid_with_zero_hom.to_monoid_hom_injective [monoid_with_zero M] [monoid_with_zero N] :
  function.injective (monoid_with_zero_hom.to_monoid_hom : monoid_with_zero_hom M N → M →* N) :=
λ f g h, monoid_with_zero_hom.ext $ monoid_hom.ext_iff.mp h
lemma monoid_with_zero_hom.to_zero_hom_injective [monoid_with_zero M] [monoid_with_zero N] :
  function.injective (monoid_with_zero_hom.to_zero_hom : monoid_with_zero_hom M N → zero_hom M N) :=
λ f g h, monoid_with_zero_hom.ext $ zero_hom.ext_iff.mp h

@[simp, to_additive] lemma one_hom.comp_id [has_one M] [has_one N]
  (f : one_hom M N) : f.comp (one_hom.id M) = f := one_hom.ext $ λ x, rfl
@[simp, to_additive] lemma mul_hom.comp_id [has_mul M] [has_mul N]
  (f : mul_hom M N) : f.comp (mul_hom.id M) = f := mul_hom.ext $ λ x, rfl
@[simp, to_additive] lemma monoid_hom.comp_id [mul_one_class M] [mul_one_class N]
  (f : M →* N) : f.comp (monoid_hom.id M) = f := monoid_hom.ext $ λ x, rfl
@[simp] lemma monoid_with_zero_hom.comp_id [mul_zero_one_class M] [mul_zero_one_class N]
  (f : monoid_with_zero_hom M N) : f.comp (monoid_with_zero_hom.id M) = f :=
monoid_with_zero_hom.ext $ λ x, rfl

@[simp, to_additive] lemma one_hom.id_comp [has_one M] [has_one N]
  (f : one_hom M N) : (one_hom.id N).comp f = f := one_hom.ext $ λ x, rfl
@[simp, to_additive] lemma mul_hom.id_comp [has_mul M] [has_mul N]
  (f : mul_hom M N) : (mul_hom.id N).comp f = f := mul_hom.ext $ λ x, rfl
@[simp, to_additive] lemma monoid_hom.id_comp [mul_one_class M] [mul_one_class N]
  (f : M →* N) : (monoid_hom.id N).comp f = f := monoid_hom.ext $ λ x, rfl
@[simp] lemma monoid_with_zero_hom.id_comp [mul_zero_one_class M] [mul_zero_one_class N]
  (f : monoid_with_zero_hom M N) : (monoid_with_zero_hom.id N).comp f = f :=
monoid_with_zero_hom.ext $ λ x, rfl

@[to_additive add_monoid_hom.map_nsmul]
protected theorem monoid_hom.map_pow [monoid M] [monoid N] (f : M →* N) (a : M) (n : ℕ) :
  f (a ^ n) = (f a) ^ n :=
map_pow f a n

@[to_additive]
protected theorem monoid_hom.map_zpow' [div_inv_monoid M] [div_inv_monoid N] (f : M →* N)
  (hf : ∀ x, f (x⁻¹) = (f x)⁻¹) (a : M) (n : ℤ) :
  f (a ^ n) = (f a) ^ n :=
map_zpow' f hf a n

@[to_additive]
theorem monoid_hom.map_div' [div_inv_monoid M] [div_inv_monoid N] (f : M →* N)
  (hf : ∀ x, f (x⁻¹) = (f x)⁻¹) (a b : M) : f (a / b) = f a / f b :=
by rw [div_eq_mul_inv, div_eq_mul_inv, f.map_mul, hf]

section End

namespace monoid

variables (M) [mul_one_class M]

/-- The monoid of endomorphisms. -/
protected def End := M →* M

namespace End

instance : monoid (monoid.End M) :=
{ mul := monoid_hom.comp,
  one := monoid_hom.id M,
  mul_assoc := λ _ _ _, monoid_hom.comp_assoc _ _ _,
  mul_one := monoid_hom.comp_id,
  one_mul := monoid_hom.id_comp }

instance : inhabited (monoid.End M) := ⟨1⟩

instance : has_coe_to_fun (monoid.End M) (λ _, M → M) := ⟨monoid_hom.to_fun⟩

end End

@[simp] lemma coe_one : ((1 : monoid.End M) : M → M) = id := rfl
@[simp] lemma coe_mul (f g) : ((f * g : monoid.End M) : M → M) = f ∘ g := rfl

end monoid

namespace add_monoid

variables (A : Type*) [add_zero_class A]

/-- The monoid of endomorphisms. -/
protected def End := A →+ A

namespace End

instance : monoid (add_monoid.End A) :=
{ mul := add_monoid_hom.comp,
  one := add_monoid_hom.id A,
  mul_assoc := λ _ _ _, add_monoid_hom.comp_assoc _ _ _,
  mul_one := add_monoid_hom.comp_id,
  one_mul := add_monoid_hom.id_comp }

instance : inhabited (add_monoid.End A) := ⟨1⟩

instance : has_coe_to_fun (add_monoid.End A) (λ _, A → A) := ⟨add_monoid_hom.to_fun⟩

end End

@[simp] lemma coe_one : ((1 : add_monoid.End A) : A → A) = id := rfl
@[simp] lemma coe_mul (f g) : ((f * g : add_monoid.End A) : A → A) = f ∘ g := rfl

end add_monoid

end End

/-- `1` is the homomorphism sending all elements to `1`. -/
@[to_additive]
instance [has_one M] [has_one N] : has_one (one_hom M N) := ⟨⟨λ _, 1, rfl⟩⟩
/-- `1` is the multiplicative homomorphism sending all elements to `1`. -/
@[to_additive]
instance [has_mul M] [mul_one_class N] : has_one (mul_hom M N) :=
⟨⟨λ _, 1, λ _ _, (one_mul 1).symm⟩⟩
/-- `1` is the monoid homomorphism sending all elements to `1`. -/
@[to_additive]
instance [mul_one_class M] [mul_one_class N] : has_one (M →* N) :=
⟨⟨λ _, 1, rfl, λ _ _, (one_mul 1).symm⟩⟩

/-- `0` is the homomorphism sending all elements to `0`. -/
add_decl_doc zero_hom.has_zero
/-- `0` is the additive homomorphism sending all elements to `0`. -/
add_decl_doc add_hom.has_zero
/-- `0` is the additive monoid homomorphism sending all elements to `0`. -/
add_decl_doc add_monoid_hom.has_zero

@[simp, to_additive] lemma one_hom.one_apply [has_one M] [has_one N]
  (x : M) : (1 : one_hom M N) x = 1 := rfl
@[simp, to_additive] lemma monoid_hom.one_apply [mul_one_class M] [mul_one_class N]
  (x : M) : (1 : M →* N) x = 1 := rfl

@[simp, to_additive] lemma one_hom.one_comp [has_one M] [has_one N] [has_one P] (f : one_hom M N) :
  (1 : one_hom N P).comp f = 1 := rfl
@[simp, to_additive] lemma one_hom.comp_one [has_one M] [has_one N] [has_one P] (f : one_hom N P) :
  f.comp (1 : one_hom M N) = 1 :=
by { ext, simp only [one_hom.map_one, one_hom.coe_comp, function.comp_app, one_hom.one_apply] }

@[to_additive]
instance [has_one M] [has_one N] : inhabited (one_hom M N) := ⟨1⟩
@[to_additive]
instance [has_mul M] [mul_one_class N] : inhabited (mul_hom M N) := ⟨1⟩
@[to_additive]
instance [mul_one_class M] [mul_one_class N] : inhabited (M →* N) := ⟨1⟩
-- unlike the other homs, `monoid_with_zero_hom` does not have a `1` or `0`
instance [mul_zero_one_class M] : inhabited (monoid_with_zero_hom M M) :=
⟨monoid_with_zero_hom.id M⟩

namespace monoid_hom
variables [mM : mul_one_class M] [mN : mul_one_class N] [mP : mul_one_class P]
variables [group G] [comm_group H]

/-- Given two monoid morphisms `f`, `g` to a commutative monoid, `f * g` is the monoid morphism
sending `x` to `f x * g x`. -/
@[to_additive]
instance {M N} {mM : mul_one_class M} [comm_monoid N] : has_mul (M →* N) :=
⟨λ f g,
  { to_fun := λ m, f m * g m,
    map_one' := show f 1 * g 1 = 1, by simp,
    map_mul' := begin intros, show f (x * y) * g (x * y) = f x * g x * (f y * g y),
      rw [f.map_mul, g.map_mul, ←mul_assoc, ←mul_assoc, mul_right_comm (f x)], end }⟩

/-- Given two additive monoid morphisms `f`, `g` to an additive commutative monoid, `f + g` is the
additive monoid morphism sending `x` to `f x + g x`. -/
add_decl_doc add_monoid_hom.has_add

@[simp, to_additive] lemma mul_apply {M N} {mM : mul_one_class M} {mN : comm_monoid N}
  (f g : M →* N) (x : M) :
  (f * g) x = f x * g x := rfl

@[simp, to_additive] lemma one_comp [mul_one_class M] [mul_one_class N] [mul_one_class P]
  (f : M →* N) : (1 : N →* P).comp f = 1 := rfl
@[simp, to_additive] lemma comp_one [mul_one_class M] [mul_one_class N] [mul_one_class P]
  (f : N →* P) : f.comp (1 : M →* N) = 1 :=
by { ext, simp only [map_one, coe_comp, function.comp_app, one_apply] }

@[to_additive] lemma mul_comp [mul_one_class M] [comm_monoid N] [comm_monoid P]
  (g₁ g₂ : N →* P) (f : M →* N) :
  (g₁ * g₂).comp f = g₁.comp f * g₂.comp f := rfl
@[to_additive] lemma comp_mul [mul_one_class M] [comm_monoid N] [comm_monoid P]
  (g : N →* P) (f₁ f₂ : M →* N) :
  g.comp (f₁ * f₂) = g.comp f₁ * g.comp f₂ :=
by { ext, simp only [mul_apply, function.comp_app, map_mul, coe_comp] }

/-- If two homomorphism from a group to a monoid are equal at `x`, then they are equal at `x⁻¹`. -/
@[to_additive "If two homomorphism from an additive group to an additive monoid are equal at `x`,
then they are equal at `-x`." ]
lemma eq_on_inv {G} [group G] [monoid M] {f g : G →* M} {x : G} (h : f x = g x) :
  f x⁻¹ = g x⁻¹ :=
left_inv_eq_right_inv (map_mul_eq_one f $ inv_mul_self x) $
  h.symm ▸ g.map_mul_eq_one $ mul_inv_self x

/-- Group homomorphisms preserve inverse. -/
@[to_additive]
protected theorem map_inv {G H} [group G] [group H] (f : G →* H) (g : G) : f g⁻¹ = (f g)⁻¹ :=
map_inv f g

/-- Group homomorphisms preserve integer power. -/
@[to_additive /-" Additive group homomorphisms preserve integer scaling. "-/]
protected theorem map_zpow {G H} [group G] [group H] (f : G →* H) (g : G) (n : ℤ) :
  f (g ^ n) = (f g) ^ n :=
map_zpow f g n

/-- Group homomorphisms preserve division. -/
@[to_additive /-" Additive group homomorphisms preserve subtraction. "-/]
protected theorem map_div {G H} [group G] [group H] (f : G →* H) (g h : G) :
  f (g / h) = f g / f h :=
map_div f g h

/-- Group homomorphisms preserve division. -/
@[to_additive]
protected theorem map_mul_inv {G H} [group G] [group H] (f : G →* H) (g h : G) :
  f (g * h⁻¹) = (f g) * (f h)⁻¹ :=
map_mul_inv f g h

/-- A homomorphism from a group to a monoid is injective iff its kernel is trivial.
For the iff statement on the triviality of the kernel, see `monoid_hom.injective_iff'`.  -/
@[to_additive /-" A homomorphism from an additive group to an additive monoid is injective iff
its kernel is trivial. For the iff statement on the triviality of the kernel,
see `add_monoid_hom.injective_iff'`. "-/]
lemma injective_iff {G H} [group G] [mul_one_class H] (f : G →* H) :
  function.injective f ↔ (∀ a, f a = 1 → a = 1) :=
<<<<<<< HEAD
⟨λ h x, (f.map_eq_one_iff h).mp,
=======
⟨λ h x, (map_eq_one_iff f h).mp,
>>>>>>> a5f79090
 λ h x y hxy, mul_inv_eq_one.1 $ h _ $ by rw [f.map_mul, hxy, ← f.map_mul, mul_inv_self, f.map_one]⟩

/-- A homomorphism from a group to a monoid is injective iff its kernel is trivial,
stated as an iff on the triviality of the kernel.
For the implication, see `monoid_hom.injective_iff`. -/
@[to_additive /-" A homomorphism from an additive group to an additive monoid is injective iff
its kernel is trivial, stated as an iff on the triviality of the kernel. For the implication, see
`add_monoid_hom.injective_iff`. "-/]
lemma injective_iff' {G H} [group G] [mul_one_class H] (f : G →* H) :
  function.injective f ↔ (∀ a, f a = 1 ↔ a = 1) :=
f.injective_iff.trans $ forall_congr $ λ a, ⟨λ h, ⟨h, λ H, H.symm ▸ f.map_one⟩, iff.mp⟩

include mM
/-- Makes a group homomorphism from a proof that the map preserves multiplication. -/
@[to_additive "Makes an additive group homomorphism from a proof that the map preserves addition.",
  simps {fully_applied := ff}]
def mk' (f : M → G) (map_mul : ∀ a b : M, f (a * b) = f a * f b) : M →* G :=
{ to_fun := f,
  map_mul' := map_mul,
  map_one' := mul_left_eq_self.1 $ by rw [←map_mul, mul_one] }

omit mM

/-- Makes a group homomorphism from a proof that the map preserves right division `λ x y, x * y⁻¹`.
See also `monoid_hom.of_map_div` for a version using `λ x y, x / y`.
-/
@[to_additive "Makes an additive group homomorphism from a proof that the map preserves
the operation `λ a b, a + -b`. See also `add_monoid_hom.of_map_sub` for a version using
`λ a b, a - b`."]
def of_map_mul_inv {H : Type*} [group H] (f : G → H)
  (map_div : ∀ a b : G, f (a * b⁻¹) = f a * (f b)⁻¹) :
  G →* H :=
mk' f $ λ x y,
calc f (x * y) = f x * (f $ 1 * 1⁻¹ * y⁻¹)⁻¹ : by simp only [one_mul, one_inv, ← map_div, inv_inv]
... = f x * f y : by { simp only [map_div], simp only [mul_right_inv, one_mul, inv_inv] }

@[simp, to_additive] lemma coe_of_map_mul_inv {H : Type*} [group H] (f : G → H)
  (map_div : ∀ a b : G, f (a * b⁻¹) = f a * (f b)⁻¹) :
  ⇑(of_map_mul_inv f map_div) = f :=
rfl

/-- Define a morphism of additive groups given a map which respects ratios. -/
@[to_additive /-"Define a morphism of additive groups given a map which respects difference."-/]
def of_map_div {H : Type*} [group H] (f : G → H) (hf : ∀ x y, f (x / y) = f x / f y) : G →* H :=
of_map_mul_inv f (by simpa only [div_eq_mul_inv] using hf)

@[simp, to_additive]
lemma coe_of_map_div {H : Type*} [group H] (f : G → H) (hf : ∀ x y, f (x / y) = f x / f y) :
  ⇑(of_map_div f hf) = f :=
rfl

/-- If `f` is a monoid homomorphism to a commutative group, then `f⁻¹` is the homomorphism sending
`x` to `(f x)⁻¹`. -/
@[to_additive]
instance {M G} [mul_one_class M] [comm_group G] : has_inv (M →* G) :=
⟨λ f, mk' (λ g, (f g)⁻¹) $ λ a b, by rw [←mul_inv, f.map_mul]⟩

/-- If `f` is an additive monoid homomorphism to an additive commutative group, then `-f` is the
homomorphism sending `x` to `-(f x)`. -/
add_decl_doc add_monoid_hom.has_neg

@[simp, to_additive] lemma inv_apply {M G} {mM : mul_one_class M} {gG : comm_group G}
  (f : M →* G) (x : M) :
  f⁻¹ x = (f x)⁻¹ := rfl

@[simp, to_additive] lemma inv_comp {M N A} {mM : mul_one_class M} {gN : mul_one_class N}
  {gA : comm_group A} (φ : N →* A) (ψ : M →* N) : φ⁻¹.comp ψ = (φ.comp ψ)⁻¹ :=
by { ext, simp only [function.comp_app, inv_apply, coe_comp] }

@[simp, to_additive] lemma comp_inv {M A B} {mM : mul_one_class M} {mA : comm_group A}
  {mB : comm_group B} (φ : A →* B) (ψ : M →* A) : φ.comp ψ⁻¹ = (φ.comp ψ)⁻¹ :=
by { ext, simp only [function.comp_app, inv_apply, map_inv, coe_comp] }

/-- If `f` and `g` are monoid homomorphisms to a commutative group, then `f / g` is the homomorphism
sending `x` to `(f x) / (g x)`. -/
@[to_additive]
instance {M G} [mul_one_class M] [comm_group G] : has_div (M →* G) :=
⟨λ f g, mk' (λ x, f x / g x) $ λ a b,
  by simp [div_eq_mul_inv, mul_assoc, mul_left_comm, mul_comm]⟩

/-- If `f` and `g` are monoid homomorphisms to an additive commutative group, then `f - g`
is the homomorphism sending `x` to `(f x) - (g x)`. -/
add_decl_doc add_monoid_hom.has_sub

@[simp, to_additive] lemma div_apply {M G} {mM : mul_one_class M} {gG : comm_group G}
  (f g : M →* G) (x : M) :
  (f / g) x = f x / g x := rfl

end monoid_hom

section commute

variables [has_mul M] [has_mul N] {a x y : M}

@[simp, to_additive]
protected lemma semiconj_by.map [mul_hom_class F M N] (h : semiconj_by a x y) (f : F) :
  semiconj_by (f a) (f x) (f y) :=
by simpa only [semiconj_by, map_mul] using congr_arg f h

@[simp, to_additive]
protected lemma commute.map [mul_hom_class F M N] (h : commute x y) (f : F) :
  commute (f x) (f y) :=
h.map f

end commute<|MERGE_RESOLUTION|>--- conflicted
+++ resolved
@@ -181,21 +181,10 @@
 @[simp, to_additive] lemma map_one [one_hom_class F M N] (f : F) : f 1 = 1 :=
 one_hom_class.map_one f
 
-<<<<<<< HEAD
-@[to_additive] lemma one_hom_class.map_eq_one_iff [one_hom_class F M N] (f : F)
-  (hf : function.injective f) {x : M} : f x = 1 ↔ x = 1 :=
-hf.eq_iff' (map_one f)
-
-@[to_additive] lemma one_hom.map_eq_one_iff (f : one_hom M N) (hf : function.injective f) {x : M} :
-  f x = 1 ↔ x = 1 :=
-one_hom_class.map_eq_one_iff f hf
-
-=======
 @[to_additive] lemma map_eq_one_iff [one_hom_class F M N] (f : F)
   (hf : function.injective f) {x : M} : f x = 1 ↔ x = 1 :=
 hf.eq_iff' (map_one f)
 
->>>>>>> a5f79090
 end one
 
 section mul
@@ -994,11 +983,7 @@
 see `add_monoid_hom.injective_iff'`. "-/]
 lemma injective_iff {G H} [group G] [mul_one_class H] (f : G →* H) :
   function.injective f ↔ (∀ a, f a = 1 → a = 1) :=
-<<<<<<< HEAD
-⟨λ h x, (f.map_eq_one_iff h).mp,
-=======
 ⟨λ h x, (map_eq_one_iff f h).mp,
->>>>>>> a5f79090
  λ h x y hxy, mul_inv_eq_one.1 $ h _ $ by rw [f.map_mul, hxy, ← f.map_mul, mul_inv_self, f.map_one]⟩
 
 /-- A homomorphism from a group to a monoid is injective iff its kernel is trivial,
