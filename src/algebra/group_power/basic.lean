--- conflicted
+++ resolved
@@ -438,14 +438,8 @@
   {a : R} (n : ℕ) (h : a ≠ 0) : a ^ n ≠ 0 :=
 mt pow_eq_zero h
 
-<<<<<<< HEAD
 lemma pow_abs [linear_ordered_ring R] (a : R) (n : ℕ) : (abs a)^n = abs (a^n) :=
-by induction n with n ih; [exact (abs_one).symm,
-  rw [pow_succ, pow_succ, ih, abs_mul]]
-=======
-lemma pow_abs [linear_ordered_comm_ring R] (a : R) (n : ℕ) : (abs a)^n = abs (a^n) :=
 (abs_hom.to_monoid_hom.map_pow a n).symm
->>>>>>> a6633e5b
 
 lemma abs_neg_one_pow [linear_ordered_ring R] (n : ℕ) : abs ((-1 : R)^n) = 1 :=
 by rw [←pow_abs, abs_neg, abs_one, one_pow]
