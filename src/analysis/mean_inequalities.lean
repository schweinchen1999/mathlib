/-
Copyright (c) 2019 Yury Kudryashov. All rights reserved.
Released under Apache 2.0 license as described in the file LICENSE.
Authors: Yury Kudryashov, Sébastien Gouëzel, Rémy Degenne
-/
import analysis.convex.specific_functions
import data.real.conjugate_exponents

/-!
# Mean value inequalities

In this file we prove several inequalities for finite sums, including AM-GM inequality,
Young's inequality, Hölder inequality, and Minkowski inequality. Versions for integrals of some of
these inequalities are available in `measure_theory.mean_inequalities`.

## Main theorems

### AM-GM inequality:

The inequality says that the geometric mean of a tuple of non-negative numbers is less than or equal
to their arithmetic mean. We prove the weighted version of this inequality: if $w$ and $z$
are two non-negative vectors and $\sum_{i\in s} w_i=1$, then
$$
\prod_{i\in s} z_i^{w_i} ≤ \sum_{i\in s} w_iz_i.
$$
The classical version is a special case of this inequality for $w_i=\frac{1}{n}$.

We prove a few versions of this inequality. Each of the following lemmas comes in two versions:
a version for real-valued non-negative functions is in the `real` namespace, and a version for
`nnreal`-valued functions is in the `nnreal` namespace.

- `geom_mean_le_arith_mean_weighted` : weighted version for functions on `finset`s;
- `geom_mean_le_arith_mean2_weighted` : weighted version for two numbers;
- `geom_mean_le_arith_mean3_weighted` : weighted version for three numbers;
- `geom_mean_le_arith_mean4_weighted` : weighted version for four numbers.

### Young's inequality

Young's inequality says that for non-negative numbers `a`, `b`, `p`, `q` such that
$\frac{1}{p}+\frac{1}{q}=1$ we have
$$
ab ≤ \frac{a^p}{p} + \frac{b^q}{q}.
$$

This inequality is a special case of the AM-GM inequality. It is then used to prove Hölder's
inequality (see below).

### Hölder's inequality

The inequality says that for two conjugate exponents `p` and `q` (i.e., for two positive numbers
such that $\frac{1}{p}+\frac{1}{q}=1$) and any two non-negative vectors their inner product is
less than or equal to the product of the $L_p$ norm of the first vector and the $L_q$ norm of the
second vector:
$$
\sum_{i\in s} a_ib_i ≤ \sqrt[p]{\sum_{i\in s} a_i^p}\sqrt[q]{\sum_{i\in s} b_i^q}.
$$

We give versions of this result in `ℝ`, `ℝ≥0` and `ℝ≥0∞`.

There are at least two short proofs of this inequality. In our proof we prenormalize both vectors,
then apply Young's inequality to each $a_ib_i$. Another possible proof would be to deduce this
inequality from the generalized mean inequality for well-chosen vectors and weights.

### Minkowski's inequality

The inequality says that for `p ≥ 1` the function
$$
\|a\|_p=\sqrt[p]{\sum_{i\in s} a_i^p}
$$
satisfies the triangle inequality $\|a+b\|_p\le \|a\|_p+\|b\|_p$.

We give versions of this result in `real`, `ℝ≥0` and `ℝ≥0∞`.

We deduce this inequality from Hölder's inequality. Namely, Hölder inequality implies that $\|a\|_p$
is the maximum of the inner product $\sum_{i\in s}a_ib_i$ over `b` such that $\|b\|_q\le 1$. Now
Minkowski's inequality follows from the fact that the maximum value of the sum of two functions is
less than or equal to the sum of the maximum values of the summands.

## TODO

- each inequality `A ≤ B` should come with a theorem `A = B ↔ _`; one of the ways to prove them
  is to define `strict_convex_on` functions.
- generalized mean inequality with any `p ≤ q`, including negative numbers;
- prove that the power mean tends to the geometric mean as the exponent tends to zero.

-/

universes u v

open finset
open_locale classical big_operators nnreal ennreal
noncomputable theory

variables {ι : Type u} (s : finset ι)

section geom_mean_le_arith_mean

/-! ### AM-GM inequality -/

namespace real

/-- AM-GM inequality: the **geometric mean is less than or equal to the arithmetic mean**, weighted
version for real-valued nonnegative functions. -/
theorem geom_mean_le_arith_mean_weighted (w z : ι → ℝ) (hw : ∀ i ∈ s, 0 ≤ w i)
  (hw' : ∑ i in s, w i = 1) (hz : ∀ i ∈ s, 0 ≤ z i) :
  (∏ i in s, (z i) ^ (w i)) ≤ ∑ i in s, w i * z i :=
begin
  -- If some number `z i` equals zero and has non-zero weight, then LHS is 0 and RHS is nonnegative.
  by_cases A : ∃ i ∈ s, z i = 0 ∧ w i ≠ 0,
  { rcases A with ⟨i, his, hzi, hwi⟩,
    rw [prod_eq_zero his],
    { exact sum_nonneg (λ j hj, mul_nonneg (hw j hj) (hz j hj)) },
    { rw hzi, exact zero_rpow hwi } },
  -- If all numbers `z i` with non-zero weight are positive, then we apply Jensen's inequality
  -- for `exp` and numbers `log (z i)` with weights `w i`.
  { simp only [not_exists, not_and, ne.def, not_not] at A,
    have := convex_on_exp.map_sum_le hw hw' (λ i _, set.mem_univ $ log (z i)),
    simp only [exp_sum, (∘), smul_eq_mul, mul_comm (w _) (log _)] at this,
    convert this using 1; [apply prod_congr rfl, apply sum_congr rfl]; intros i hi,
    { cases eq_or_lt_of_le (hz i hi) with hz hz,
      { simp [A i hi hz.symm] },
      { exact rpow_def_of_pos hz _ } },
    { cases eq_or_lt_of_le (hz i hi) with hz hz,
      { simp [A i hi hz.symm] },
      { rw [exp_log hz] } } }
end

end real

namespace nnreal

/-- The geometric mean is less than or equal to the arithmetic mean, weighted version
for `nnreal`-valued functions. -/
theorem geom_mean_le_arith_mean_weighted (w z : ι → ℝ≥0) (hw' : ∑ i in s, w i = 1) :
  (∏ i in s, (z i) ^ (w i:ℝ)) ≤ ∑ i in s, w i * z i :=
by exact_mod_cast real.geom_mean_le_arith_mean_weighted _ _ _ (λ i _, (w i).coe_nonneg)
  (by assumption_mod_cast) (λ i _, (z i).coe_nonneg)

/-- The geometric mean is less than or equal to the arithmetic mean, weighted version
for two `nnreal` numbers. -/
theorem geom_mean_le_arith_mean2_weighted (w₁ w₂ p₁ p₂ : ℝ≥0) :
  w₁ + w₂ = 1 → p₁ ^ (w₁:ℝ) * p₂ ^ (w₂:ℝ) ≤ w₁ * p₁ + w₂ * p₂ :=
by simpa only [fin.prod_univ_succ, fin.sum_univ_succ, finset.prod_empty, finset.sum_empty,
  fintype.univ_of_is_empty, fin.cons_succ, fin.cons_zero, add_zero, mul_one]
using geom_mean_le_arith_mean_weighted univ ![w₁, w₂] ![p₁, p₂]

theorem geom_mean_le_arith_mean3_weighted (w₁ w₂ w₃ p₁ p₂ p₃ : ℝ≥0) :
  w₁ + w₂ + w₃ = 1 → p₁ ^ (w₁:ℝ) * p₂ ^ (w₂:ℝ) * p₃ ^ (w₃:ℝ) ≤ w₁ * p₁ + w₂ * p₂ + w₃ * p₃ :=
by simpa only  [fin.prod_univ_succ, fin.sum_univ_succ, finset.prod_empty, finset.sum_empty,
  fintype.univ_of_is_empty, fin.cons_succ, fin.cons_zero, add_zero, mul_one, ← add_assoc, mul_assoc]
using geom_mean_le_arith_mean_weighted univ ![w₁, w₂, w₃] ![p₁, p₂, p₃]

theorem geom_mean_le_arith_mean4_weighted (w₁ w₂ w₃ w₄ p₁ p₂ p₃ p₄ : ℝ≥0) :
  w₁ + w₂ + w₃ + w₄ = 1 → p₁ ^ (w₁:ℝ) * p₂ ^ (w₂:ℝ) * p₃ ^ (w₃:ℝ)* p₄ ^ (w₄:ℝ) ≤
    w₁ * p₁ + w₂ * p₂ + w₃ * p₃ + w₄ * p₄ :=
by simpa only  [fin.prod_univ_succ, fin.sum_univ_succ, finset.prod_empty, finset.sum_empty,
  fintype.univ_of_is_empty, fin.cons_succ, fin.cons_zero, add_zero, mul_one, ← add_assoc, mul_assoc]
using geom_mean_le_arith_mean_weighted univ ![w₁, w₂, w₃, w₄] ![p₁, p₂, p₃, p₄]

end nnreal

namespace real

theorem geom_mean_le_arith_mean2_weighted {w₁ w₂ p₁ p₂ : ℝ} (hw₁ : 0 ≤ w₁) (hw₂ : 0 ≤ w₂)
  (hp₁ : 0 ≤ p₁) (hp₂ : 0 ≤ p₂) (hw : w₁ + w₂ = 1) :
  p₁ ^ w₁ * p₂ ^ w₂ ≤ w₁ * p₁ + w₂ * p₂ :=
nnreal.geom_mean_le_arith_mean2_weighted ⟨w₁, hw₁⟩ ⟨w₂, hw₂⟩ ⟨p₁, hp₁⟩ ⟨p₂, hp₂⟩ $
  nnreal.coe_eq.1 $ by assumption

theorem geom_mean_le_arith_mean3_weighted {w₁ w₂ w₃ p₁ p₂ p₃ : ℝ} (hw₁ : 0 ≤ w₁) (hw₂ : 0 ≤ w₂)
  (hw₃ : 0 ≤ w₃) (hp₁ : 0 ≤ p₁) (hp₂ : 0 ≤ p₂) (hp₃ : 0 ≤ p₃) (hw : w₁ + w₂ + w₃ = 1) :
  p₁ ^ w₁ * p₂ ^ w₂ * p₃ ^ w₃ ≤ w₁ * p₁ + w₂ * p₂ + w₃ * p₃ :=
nnreal.geom_mean_le_arith_mean3_weighted
  ⟨w₁, hw₁⟩ ⟨w₂, hw₂⟩ ⟨w₃, hw₃⟩ ⟨p₁, hp₁⟩ ⟨p₂, hp₂⟩ ⟨p₃, hp₃⟩ $ nnreal.coe_eq.1 hw

theorem geom_mean_le_arith_mean4_weighted {w₁ w₂ w₃ w₄ p₁ p₂ p₃ p₄ : ℝ} (hw₁ : 0 ≤ w₁)
  (hw₂ : 0 ≤ w₂) (hw₃ : 0 ≤ w₃) (hw₄ : 0 ≤ w₄) (hp₁ : 0 ≤ p₁) (hp₂ : 0 ≤ p₂) (hp₃ : 0 ≤ p₃)
  (hp₄ : 0 ≤ p₄) (hw : w₁ + w₂ + w₃ + w₄ = 1) :
  p₁ ^ w₁ * p₂ ^ w₂ * p₃ ^ w₃ * p₄ ^ w₄ ≤ w₁ * p₁ + w₂ * p₂ + w₃ * p₃ + w₄ * p₄ :=
nnreal.geom_mean_le_arith_mean4_weighted ⟨w₁, hw₁⟩ ⟨w₂, hw₂⟩ ⟨w₃, hw₃⟩ ⟨w₄, hw₄⟩
  ⟨p₁, hp₁⟩ ⟨p₂, hp₂⟩ ⟨p₃, hp₃⟩ ⟨p₄, hp₄⟩ $ nnreal.coe_eq.1 $ by assumption

end real

end geom_mean_le_arith_mean

section young

/-! ### Young's inequality -/

namespace real

/-- Young's inequality, a version for nonnegative real numbers. -/
theorem young_inequality_of_nonneg {a b p q : ℝ} (ha : 0 ≤ a) (hb : 0 ≤ b)
  (hpq : p.is_conjugate_exponent q) :
  a * b ≤ a^p / p + b^q / q :=
by simpa [← rpow_mul, ha, hb, hpq.ne_zero, hpq.symm.ne_zero, div_eq_inv_mul]
  using geom_mean_le_arith_mean2_weighted hpq.one_div_nonneg hpq.symm.one_div_nonneg
    (rpow_nonneg_of_nonneg ha p) (rpow_nonneg_of_nonneg hb q) hpq.inv_add_inv_conj

/-- Young's inequality, a version for arbitrary real numbers. -/
theorem young_inequality (a b : ℝ) {p q : ℝ} (hpq : p.is_conjugate_exponent q) :
  a * b ≤ |a|^p / p + |b|^q / q :=
calc a * b ≤ |a * b|                   : le_abs_self (a * b)
       ... = |a| * |b|                 : abs_mul a b
       ... ≤ |a|^p / p + |b|^q / q :
  real.young_inequality_of_nonneg (abs_nonneg a) (abs_nonneg b) hpq

end real

namespace nnreal

/-- Young's inequality, `ℝ≥0` version. We use `{p q : ℝ≥0}` in order to avoid constructing
witnesses of `0 ≤ p` and `0 ≤ q` for the denominators.  -/
theorem young_inequality (a b : ℝ≥0) {p q : ℝ≥0} (hp : 1 < p) (hpq : 1 / p + 1 / q = 1) :
  a * b ≤ a^(p:ℝ) / p + b^(q:ℝ) / q :=
real.young_inequality_of_nonneg a.coe_nonneg b.coe_nonneg ⟨hp, nnreal.coe_eq.2 hpq⟩

/-- Young's inequality, `ℝ≥0` version with real conjugate exponents. -/
theorem young_inequality_real (a b : ℝ≥0) {p q : ℝ} (hpq : p.is_conjugate_exponent q) :
  a * b ≤ a ^ p / real.to_nnreal p + b ^ q / real.to_nnreal q :=
begin
  nth_rewrite 0 ← real.coe_to_nnreal p hpq.nonneg,
  nth_rewrite 0 ← real.coe_to_nnreal q hpq.symm.nonneg,
  exact young_inequality a b hpq.one_lt_nnreal hpq.inv_add_inv_conj_nnreal,
end

end nnreal

namespace ennreal

/-- Young's inequality, `ℝ≥0∞` version with real conjugate exponents. -/
theorem young_inequality (a b : ℝ≥0∞) {p q : ℝ} (hpq : p.is_conjugate_exponent q) :
  a * b ≤ a ^ p / ennreal.of_real p + b ^ q / ennreal.of_real q :=
begin
  by_cases h : a = ⊤ ∨ b = ⊤,
  { refine le_trans le_top (le_of_eq _),
    repeat { rw div_eq_mul_inv },
    cases h; rw h; simp [h, hpq.pos, hpq.symm.pos], },
  push_neg at h, -- if a ≠ ⊤ and b ≠ ⊤, use the nnreal version: nnreal.young_inequality_real
  rw [←coe_to_nnreal h.left, ←coe_to_nnreal h.right, ←coe_mul,
    coe_rpow_of_nonneg _ hpq.nonneg, coe_rpow_of_nonneg _ hpq.symm.nonneg, ennreal.of_real,
    ennreal.of_real, ←@coe_div (real.to_nnreal p) _ (by simp [hpq.pos]),
    ←@coe_div (real.to_nnreal q) _ (by simp [hpq.symm.pos]), ←coe_add, coe_le_coe],
  exact nnreal.young_inequality_real a.to_nnreal b.to_nnreal hpq,
end

end ennreal

end young

section holder_minkowski

/-! ### Hölder's and Minkowski's inequalities -/

namespace nnreal

private lemma inner_le_Lp_mul_Lp_of_norm_le_one (f g : ι → ℝ≥0) {p q : ℝ}
  (hpq : p.is_conjugate_exponent q) (hf : ∑ i in s, (f i) ^ p ≤ 1) (hg : ∑ i in s, (g i) ^ q ≤ 1) :
  ∑ i in s, f i * g i ≤ 1 :=
begin
  have hp_ne_zero : real.to_nnreal p ≠ 0, from (zero_lt_one.trans hpq.one_lt_nnreal).ne.symm,
  have hq_ne_zero : real.to_nnreal q ≠ 0, from (zero_lt_one.trans hpq.symm.one_lt_nnreal).ne.symm,
  calc ∑ i in s, f i * g i
      ≤ ∑ i in s, ((f i) ^ p / real.to_nnreal p + (g i) ^ q / real.to_nnreal q) :
    finset.sum_le_sum (λ i his, young_inequality_real (f i) (g i) hpq)
  ... = (∑ i in s, (f i) ^ p) / real.to_nnreal p + (∑ i in s, (g i) ^ q) / real.to_nnreal q :
    by rw [sum_add_distrib, sum_div, sum_div]
  ... ≤ 1 / real.to_nnreal p + 1 / real.to_nnreal q :
    by { refine add_le_add _ _,
      { rwa [div_le_iff hp_ne_zero, div_mul_cancel _ hp_ne_zero], },
      { rwa [div_le_iff hq_ne_zero, div_mul_cancel _ hq_ne_zero], }, }
  ... = 1 : hpq.inv_add_inv_conj_nnreal,
end

private lemma inner_le_Lp_mul_Lp_of_norm_eq_zero (f g : ι → ℝ≥0) {p q : ℝ}
  (hpq : p.is_conjugate_exponent q) (hf : ∑ i in s, (f i) ^ p = 0) :
  ∑ i in s, f i * g i ≤ (∑ i in s, (f i) ^ p) ^ (1 / p) * (∑ i in s, (g i) ^ q) ^ (1 / q) :=
begin
  simp only [hf, hpq.ne_zero, one_div, sum_eq_zero_iff, zero_rpow, zero_mul, inv_eq_zero,
    ne.def, not_false_iff, le_zero_iff, mul_eq_zero],
  intros i his,
  left,
  rw sum_eq_zero_iff at hf,
  exact (rpow_eq_zero_iff.mp (hf i his)).left,
end

/-- Hölder inequality: the scalar product of two functions is bounded by the product of their
`L^p` and `L^q` norms when `p` and `q` are conjugate exponents. Version for sums over finite sets,
with `ℝ≥0`-valued functions. -/
theorem inner_le_Lp_mul_Lq (f g : ι → ℝ≥0) {p q : ℝ}
  (hpq : p.is_conjugate_exponent q) :
  ∑ i in s, f i * g i ≤ (∑ i in s, (f i) ^ p) ^ (1 / p) * (∑ i in s, (g i) ^ q) ^ (1 / q) :=
begin
  by_cases hF_zero : ∑ i in s, (f i) ^ p = 0,
  { exact inner_le_Lp_mul_Lp_of_norm_eq_zero s f g hpq hF_zero, },
  by_cases hG_zero : ∑ i in s, (g i) ^ q = 0,
  { calc ∑ i in s, f i * g i
        = ∑ i in s, g i * f i : by { congr' with i, rw mul_comm, }
    ... ≤ (∑ i in s, (g i) ^ q) ^ (1 / q) * (∑ i in s, (f i) ^ p) ^ (1 / p) :
      inner_le_Lp_mul_Lp_of_norm_eq_zero s g f hpq.symm hG_zero
    ... = (∑ i in s, (f i) ^ p) ^ (1 / p) * (∑ i in s, (g i) ^ q) ^ (1 / q) : mul_comm _ _, },
  let f' := λ i, (f i) / (∑ i in s, (f i) ^ p) ^ (1 / p),
  let g' := λ i, (g i) / (∑ i in s, (g i) ^ q) ^ (1 / q),
  suffices : ∑ i in s, f' i * g' i ≤ 1,
  { simp_rw [f', g', div_mul_div, ← sum_div] at this,
    rwa [div_le_iff, one_mul] at this,
    refine mul_ne_zero _ _,
    { rw [ne.def, rpow_eq_zero_iff, auto.not_and_eq], exact or.inl hF_zero, },
    { rw [ne.def, rpow_eq_zero_iff, auto.not_and_eq], exact or.inl hG_zero, }, },
  refine inner_le_Lp_mul_Lp_of_norm_le_one s f' g' hpq (le_of_eq _) (le_of_eq _),
  { simp_rw [f', div_rpow, ← sum_div, ← rpow_mul, one_div, inv_mul_cancel hpq.ne_zero, rpow_one,
      div_self hF_zero], },
  { simp_rw [g', div_rpow, ← sum_div, ← rpow_mul, one_div, inv_mul_cancel hpq.symm.ne_zero,
    rpow_one, div_self hG_zero], },
end

/-- Hölder inequality: the scalar product of two functions is bounded by the product of their
`L^p` and `L^q` norms when `p` and `q` are conjugate exponents. A version for `nnreal`-valued
functions. For an alternative version, convenient if the infinite sums are already expressed as
`p`-th powers, see `inner_le_Lp_mul_Lq_has_sum`. -/
theorem inner_le_Lp_mul_Lq_tsum {f g : ι → ℝ≥0} {p q : ℝ} (hpq : p.is_conjugate_exponent q)
  (hf : summable (λ i, (f i) ^ p)) (hg : summable (λ i, (g i) ^ q)) :
  summable (λ i, f i * g i) ∧
  ∑' i, f i * g i ≤ (∑' i, (f i) ^ p) ^ (1 / p) * (∑' i, (g i) ^ q) ^ (1 / q) :=
begin
  have H₁ : ∀ s : finset ι, ∑ i in s, f i * g i
    ≤ (∑' i, (f i) ^ p) ^ (1 / p) * (∑' i, (g i) ^ q) ^ (1 / q),
  { intros s,
    refine le_trans (inner_le_Lp_mul_Lq s f g hpq) (mul_le_mul _ _ bot_le bot_le),
    { rw nnreal.rpow_le_rpow_iff (one_div_pos.mpr hpq.pos),
      exact sum_le_tsum _ (λ _ _, zero_le _) hf },
    { rw nnreal.rpow_le_rpow_iff (one_div_pos.mpr hpq.symm.pos),
      exact sum_le_tsum _ (λ _ _, zero_le _) hg } },
  have bdd : bdd_above (set.range (λ s, ∑ i in s, f i * g i)),
  { refine ⟨(∑' i, (f i) ^ p) ^ (1 / p) * (∑' i, (g i) ^ q) ^ (1 / q), _⟩,
    rintros a ⟨s, rfl⟩,
    exact H₁ s },
  have H₂ : summable _ := (has_sum_of_is_lub _ (is_lub_csupr bdd)).summable,
  exact ⟨H₂, tsum_le_of_sum_le H₂ H₁⟩,
end

<<<<<<< HEAD
=======
theorem summable_mul_of_Lp_Lq {f g : ι → ℝ≥0} {p q : ℝ} (hpq : p.is_conjugate_exponent q)
  (hf : summable (λ i, (f i) ^ p)) (hg : summable (λ i, (g i) ^ q)) :
  summable (λ i, f i * g i) :=
(inner_le_Lp_mul_Lq_tsum hpq hf hg).1

theorem inner_le_Lp_mul_Lq_tsum' {f g : ι → ℝ≥0} {p q : ℝ} (hpq : p.is_conjugate_exponent q)
  (hf : summable (λ i, (f i) ^ p)) (hg : summable (λ i, (g i) ^ q)) :
  ∑' i, f i * g i ≤ (∑' i, (f i) ^ p) ^ (1 / p) * (∑' i, (g i) ^ q) ^ (1 / q)  :=
(inner_le_Lp_mul_Lq_tsum hpq hf hg).2

>>>>>>> 3e1d99f2
/-- Hölder inequality: the scalar product of two functions is bounded by the product of their
`L^p` and `L^q` norms when `p` and `q` are conjugate exponents. A version for `nnreal`-valued
functions. For an alternative version, convenient if the infinite sums are not already expressed as
`p`-th powers, see `inner_le_Lp_mul_Lq_tsum`.  -/
theorem inner_le_Lp_mul_Lq_has_sum {f g : ι → ℝ≥0} {A B : ℝ≥0} {p q : ℝ}
  (hpq : p.is_conjugate_exponent q) (hf : has_sum (λ i, (f i) ^ p) (A ^ p))
  (hg : has_sum (λ i, (g i) ^ q) (B ^ q)) :
  ∃ C, C ≤ A * B ∧ has_sum (λ i, f i * g i) C :=
begin
  obtain ⟨H₁, H₂⟩ := inner_le_Lp_mul_Lq_tsum hpq hf.summable hg.summable,
  have hA : A = (∑' (i : ι), f i ^ p) ^ (1 / p),
  { rw [hf.tsum_eq, rpow_inv_rpow_self hpq.ne_zero] },
  have hB : B = (∑' (i : ι), g i ^ q) ^ (1 / q),
  { rw [hg.tsum_eq, rpow_inv_rpow_self hpq.symm.ne_zero] },
  refine ⟨∑' i, f i * g i, _, _⟩,
  { simpa [hA, hB] using H₂ },
  { simpa only [rpow_self_rpow_inv hpq.ne_zero] using H₁.has_sum }
end

/-- For `1 ≤ p`, the `p`-th power of the sum of `f i` is bounded above by a constant times the
sum of the `p`-th powers of `f i`. Version for sums over finite sets, with `ℝ≥0`-valued functions.
-/
theorem rpow_sum_le_const_mul_sum_rpow (f : ι → ℝ≥0) {p : ℝ} (hp : 1 ≤ p) :
  (∑ i in s, f i) ^ p ≤ (card s) ^ (p - 1) * ∑ i in s, (f i) ^ p :=
begin
  cases eq_or_lt_of_le hp with hp hp,
  { simp [← hp] },
  let q : ℝ := p / (p - 1),
  have hpq : p.is_conjugate_exponent q,
  { rw real.is_conjugate_exponent_iff hp },
  have hp₁ : 1 / p * p = 1 := one_div_mul_cancel hpq.ne_zero,
  have hq : 1 / q * p = (p - 1),
  { rw [← hpq.div_conj_eq_sub_one],
    ring },
  simpa only [nnreal.mul_rpow, ← nnreal.rpow_mul, hp₁, hq, one_mul, one_rpow, rpow_one,
    pi.one_apply, sum_const, nat.smul_one_eq_coe]
    using nnreal.rpow_le_rpow (inner_le_Lp_mul_Lq s 1 f hpq.symm) hpq.nonneg,
end

/-- The `L_p` seminorm of a vector `f` is the greatest value of the inner product
`∑ i in s, f i * g i` over functions `g` of `L_q` seminorm less than or equal to one. -/
theorem is_greatest_Lp (f : ι → ℝ≥0) {p q : ℝ} (hpq : p.is_conjugate_exponent q) :
  is_greatest ((λ g : ι → ℝ≥0, ∑ i in s, f i * g i) ''
    {g | ∑ i in s, (g i)^q ≤ 1}) ((∑ i in s, (f i)^p) ^ (1 / p)) :=
begin
  split,
  { use λ i, ((f i) ^ p / f i / (∑ i in s, (f i) ^ p) ^ (1 / q)),
    by_cases hf : ∑ i in s, (f i)^p = 0,
    { simp [hf, hpq.ne_zero, hpq.symm.ne_zero] },
    { have A : p + q - q ≠ 0, by simp [hpq.ne_zero],
      have B : ∀ y : ℝ≥0, y * y^p / y = y^p,
      { refine λ y, mul_div_cancel_left_of_imp (λ h, _),
        simpa [h, hpq.ne_zero] },
      simp only [set.mem_set_of_eq, div_rpow, ← sum_div, ← rpow_mul,
        div_mul_cancel _ hpq.symm.ne_zero, rpow_one, div_le_iff hf, one_mul, hpq.mul_eq_add,
        ← rpow_sub' _ A, _root_.add_sub_cancel, le_refl, true_and, ← mul_div_assoc, B],
      rw [div_eq_iff, ← rpow_add hf, hpq.inv_add_inv_conj, rpow_one],
      simpa [hpq.symm.ne_zero] using hf } },
  { rintros _ ⟨g, hg, rfl⟩,
    apply le_trans (inner_le_Lp_mul_Lq s f g hpq),
    simpa only [mul_one] using mul_le_mul_left'
      (nnreal.rpow_le_one hg (le_of_lt hpq.symm.one_div_pos)) _ }
end

/-- Minkowski inequality: the `L_p` seminorm of the sum of two vectors is less than or equal
to the sum of the `L_p`-seminorms of the summands. A version for `nnreal`-valued functions. -/
theorem Lp_add_le (f g : ι → ℝ≥0) {p : ℝ} (hp : 1 ≤ p) :
  (∑ i in s, (f i + g i) ^ p) ^ (1 / p) ≤
    (∑ i in s, (f i) ^ p) ^ (1 / p) + (∑ i in s, (g i) ^ p) ^ (1 / p) :=
begin
  -- The result is trivial when `p = 1`, so we can assume `1 < p`.
  rcases eq_or_lt_of_le hp with rfl|hp, { simp [finset.sum_add_distrib] },
  have hpq := real.is_conjugate_exponent_conjugate_exponent hp,
  have := is_greatest_Lp s (f + g) hpq,
  simp only [pi.add_apply, add_mul, sum_add_distrib] at this,
  rcases this.1 with ⟨φ, hφ, H⟩,
  rw ← H,
  exact add_le_add ((is_greatest_Lp s f hpq).2 ⟨φ, hφ, rfl⟩)
    ((is_greatest_Lp s g hpq).2 ⟨φ, hφ, rfl⟩)
end

/-- Minkowski inequality: the `L_p` seminorm of the infinite sum of two vectors is less than or
equal to the infinite sum of the `L_p`-seminorms of the summands, if these infinite sums both
exist. A version for `nnreal`-valued functions. For an alternative version, convenient if the
infinite sums are already expressed as `p`-th powers, see `Lp_add_le_has_sum_of_nonneg`. -/
theorem Lp_add_le_tsum {f g : ι → ℝ≥0} {p : ℝ} (hp : 1 ≤ p) (hf : summable (λ i, (f i) ^ p))
  (hg : summable (λ i, (g i) ^ p)) :
  summable (λ i, (f i + g i) ^ p) ∧
  (∑' i, (f i + g i) ^ p) ^ (1 / p) ≤ (∑' i, (f i) ^ p) ^ (1 / p) + (∑' i, (g i) ^ p) ^ (1 / p) :=
begin
  have pos : 0 < p := lt_of_lt_of_le zero_lt_one hp,
  have H₁ : ∀ s : finset ι, ∑ i in s, (f i + g i) ^ p
    ≤ ((∑' i, (f i)^p) ^ (1/p) + (∑' i, (g i)^p) ^ (1/p)) ^ p,
  { intros s,
    rw ← nnreal.rpow_one_div_le_iff pos,
    refine le_trans (Lp_add_le s f g hp) (add_le_add _ _);
    rw nnreal.rpow_le_rpow_iff (one_div_pos.mpr pos);
    refine sum_le_tsum _ (λ _ _, zero_le _) _,
    exacts [hf, hg] },
  have bdd : bdd_above (set.range (λ s, ∑ i in s, (f i + g i) ^ p)),
  { refine ⟨((∑' i, (f i)^p) ^ (1/p) + (∑' i, (g i)^p) ^ (1/p)) ^ p, _⟩,
    rintros a ⟨s, rfl⟩,
    exact H₁ s },
  have H₂ : summable _ := (has_sum_of_is_lub _ (is_lub_csupr bdd)).summable,
  refine ⟨H₂, _⟩,
  rw nnreal.rpow_one_div_le_iff pos,
  refine tsum_le_of_sum_le H₂ H₁,
end

theorem summable_Lp_add {f g : ι → ℝ≥0} {p : ℝ} (hp : 1 ≤ p) (hf : summable (λ i, (f i) ^ p))
  (hg : summable (λ i, (g i) ^ p)) :
  summable (λ i, (f i + g i) ^ p) :=
(Lp_add_le_tsum hp hf hg).1

theorem Lp_add_le_tsum' {f g : ι → ℝ≥0} {p : ℝ} (hp : 1 ≤ p) (hf : summable (λ i, (f i) ^ p))
  (hg : summable (λ i, (g i) ^ p)) :
  (∑' i, (f i + g i) ^ p) ^ (1 / p) ≤ (∑' i, (f i) ^ p) ^ (1 / p) + (∑' i, (g i) ^ p) ^ (1 / p) :=
(Lp_add_le_tsum hp hf hg).2

/-- Minkowski inequality: the `L_p` seminorm of the infinite sum of two vectors is less than or
equal to the infinite sum of the `L_p`-seminorms of the summands, if these infinite sums both
exist. A version for `nnreal`-valued functions. For an alternative version, convenient if the
infinite sums are not already expressed as `p`-th powers, see `Lp_add_le_tsum_of_nonneg`.  -/
theorem Lp_add_le_has_sum {f g : ι → ℝ≥0} {A B : ℝ≥0} {p : ℝ} (hp : 1 ≤ p)
  (hf : has_sum (λ i, (f i) ^ p) (A ^ p)) (hg : has_sum (λ i, (g i) ^ p) (B ^ p)) :
  ∃ C, C ≤ A + B ∧ has_sum (λ i, (f i + g i) ^ p) (C ^ p) :=
begin
  have hp' : p ≠ 0 := (lt_of_lt_of_le zero_lt_one hp).ne',
  obtain ⟨H₁, H₂⟩ := Lp_add_le_tsum hp hf.summable hg.summable,
  have hA : A = (∑' (i : ι), f i ^ p) ^ (1 / p) := by rw [hf.tsum_eq, rpow_inv_rpow_self hp'],
  have hB : B = (∑' (i : ι), g i ^ p) ^ (1 / p) := by rw [hg.tsum_eq, rpow_inv_rpow_self hp'],
  refine ⟨(∑' i, (f i + g i) ^ p) ^ (1 / p), _, _⟩,
  { simpa [hA, hB] using H₂ },
  { simpa only [rpow_self_rpow_inv hp'] using H₁.has_sum }
end

end nnreal

namespace real

variables (f g : ι → ℝ)  {p q : ℝ}

/-- Hölder inequality: the scalar product of two functions is bounded by the product of their
`L^p` and `L^q` norms when `p` and `q` are conjugate exponents. Version for sums over finite sets,
with real-valued functions. -/
theorem inner_le_Lp_mul_Lq (hpq : is_conjugate_exponent p q) :
  ∑ i in s, f i * g i ≤ (∑ i in s, |f i| ^ p) ^ (1 / p) * (∑ i in s, |g i| ^ q) ^ (1 / q) :=
begin
  have := nnreal.coe_le_coe.2 (nnreal.inner_le_Lp_mul_Lq s (λ i, ⟨_, abs_nonneg (f i)⟩)
    (λ i, ⟨_, abs_nonneg (g i)⟩) hpq),
  push_cast at this,
  refine le_trans (sum_le_sum $ λ i hi, _) this,
  simp only [← abs_mul, le_abs_self]
end

/-- For `1 ≤ p`, the `p`-th power of the sum of `f i` is bounded above by a constant times the
sum of the `p`-th powers of `f i`. Version for sums over finite sets, with `ℝ`-valued functions. -/
theorem rpow_sum_le_const_mul_sum_rpow (hp : 1 ≤ p) :
  (∑ i in s, |f i|) ^ p ≤ (card s) ^ (p - 1) * ∑ i in s, |f i| ^ p :=
begin
  have := nnreal.coe_le_coe.2
    (nnreal.rpow_sum_le_const_mul_sum_rpow s (λ i, ⟨_, abs_nonneg (f i)⟩) hp),
  push_cast at this,
  exact this, -- for some reason `exact_mod_cast` can't replace this argument
end

/-- Minkowski inequality: the `L_p` seminorm of the sum of two vectors is less than or equal
to the sum of the `L_p`-seminorms of the summands. A version for `real`-valued functions. -/
theorem Lp_add_le (hp : 1 ≤ p) :
  (∑ i in s, |f i + g i| ^ p) ^ (1 / p) ≤
    (∑ i in s, |f i| ^ p) ^ (1 / p) + (∑ i in s, |g i| ^ p) ^ (1 / p) :=
begin
  have := nnreal.coe_le_coe.2 (nnreal.Lp_add_le s (λ i, ⟨_, abs_nonneg (f i)⟩)
    (λ i, ⟨_, abs_nonneg (g i)⟩) hp),
  push_cast at this,
  refine le_trans (rpow_le_rpow _ (sum_le_sum $ λ i hi, _) _) this;
    simp [sum_nonneg, rpow_nonneg_of_nonneg, abs_nonneg, le_trans zero_le_one hp, abs_add,
      rpow_le_rpow]
end

variables {f g}

/-- Hölder inequality: the scalar product of two functions is bounded by the product of their
`L^p` and `L^q` norms when `p` and `q` are conjugate exponents. Version for sums over finite sets,
with real-valued nonnegative functions. -/
theorem inner_le_Lp_mul_Lq_of_nonneg (hpq : is_conjugate_exponent p q)
  (hf : ∀ i ∈ s, 0 ≤ f i) (hg : ∀ i ∈ s, 0 ≤ g i) :
  ∑ i in s, f i * g i ≤ (∑ i in s, (f i)^p) ^ (1 / p) * (∑ i in s, (g i)^q) ^ (1 / q) :=
by convert inner_le_Lp_mul_Lq s f g hpq using 3; apply sum_congr rfl; intros i hi;
  simp only [abs_of_nonneg, hf i hi, hg i hi]

/-- Hölder inequality: the scalar product of two functions is bounded by the product of their
`L^p` and `L^q` norms when `p` and `q` are conjugate exponents. A version for `ℝ`-valued functions.
For an alternative version, convenient if the infinite sums are already expressed as `p`-th powers,
see `inner_le_Lp_mul_Lq_has_sum_of_nonneg`. -/
theorem inner_le_Lp_mul_Lq_tsum_of_nonneg (hpq : p.is_conjugate_exponent q) (hf : ∀ i, 0 ≤ f i)
  (hg : ∀ i, 0 ≤ g i) (hf_sum : summable (λ i, (f i) ^ p)) (hg_sum : summable (λ i, (g i) ^ q)) :
  summable (λ i, f i * g i) ∧
  ∑' i, f i * g i ≤ (∑' i, (f i) ^ p) ^ (1 / p) * (∑' i, (g i) ^ q) ^ (1 / q) :=
begin
  lift f to (ι → ℝ≥0) using hf,
  lift g to (ι → ℝ≥0) using hg,
  norm_cast at *,
  exact nnreal.inner_le_Lp_mul_Lq_tsum hpq hf_sum hg_sum,
end

<<<<<<< HEAD
=======
theorem summable_mul_of_Lp_Lq_of_nonneg (hpq : p.is_conjugate_exponent q) (hf : ∀ i, 0 ≤ f i)
  (hg : ∀ i, 0 ≤ g i) (hf_sum : summable (λ i, (f i) ^ p)) (hg_sum : summable (λ i, (g i) ^ q)) :
  summable (λ i, f i * g i) :=
(inner_le_Lp_mul_Lq_tsum_of_nonneg hpq hf hg hf_sum hg_sum).1

theorem inner_le_Lp_mul_Lq_tsum_of_nonneg' (hpq : p.is_conjugate_exponent q) (hf : ∀ i, 0 ≤ f i)
  (hg : ∀ i, 0 ≤ g i) (hf_sum : summable (λ i, (f i) ^ p)) (hg_sum : summable (λ i, (g i) ^ q)) :
  ∑' i, f i * g i ≤ (∑' i, (f i) ^ p) ^ (1 / p) * (∑' i, (g i) ^ q) ^ (1 / q) :=
(inner_le_Lp_mul_Lq_tsum_of_nonneg hpq hf hg hf_sum hg_sum).2

>>>>>>> 3e1d99f2
/-- Hölder inequality: the scalar product of two functions is bounded by the product of their
`L^p` and `L^q` norms when `p` and `q` are conjugate exponents. A version for `nnreal`-valued
functions. For an alternative version, convenient if the infinite sums are not already expressed as
`p`-th powers, see `inner_le_Lp_mul_Lq_tsum_of_nonneg`.  -/
theorem inner_le_Lp_mul_Lq_has_sum_of_nonneg (hpq : p.is_conjugate_exponent q) {A B : ℝ}
  (hA : 0 ≤ A) (hB : 0 ≤ B) (hf : ∀ i, 0 ≤ f i) (hg : ∀ i, 0 ≤ g i)
  (hf_sum : has_sum (λ i, (f i) ^ p) (A ^ p)) (hg_sum : has_sum (λ i, (g i) ^ q) (B ^ q)) :
  ∃ C : ℝ, 0 ≤ C ∧ C ≤ A * B ∧ has_sum (λ i, f i * g i) C :=
begin
  lift f to (ι → ℝ≥0) using hf,
  lift g to (ι → ℝ≥0) using hg,
  lift A to ℝ≥0 using hA,
  lift B to ℝ≥0 using hB,
  norm_cast at hf_sum hg_sum,
  obtain ⟨C, hC, H⟩ := nnreal.inner_le_Lp_mul_Lq_has_sum hpq hf_sum hg_sum,
  refine ⟨C, C.prop, hC, _⟩,
  norm_cast,
  exact H
end

/-- For `1 ≤ p`, the `p`-th power of the sum of `f i` is bounded above by a constant times the
sum of the `p`-th powers of `f i`. Version for sums over finite sets, with nonnegative `ℝ`-valued
functions. -/
theorem rpow_sum_le_const_mul_sum_rpow_of_nonneg (hp : 1 ≤ p) (hf : ∀ i ∈ s, 0 ≤ f i) :
  (∑ i in s, f i) ^ p ≤ (card s) ^ (p - 1) * ∑ i in s, f i ^ p :=
by convert rpow_sum_le_const_mul_sum_rpow s f hp using 2; apply sum_congr rfl; intros i hi;
  simp only [abs_of_nonneg, hf i hi]

/-- Minkowski inequality: the `L_p` seminorm of the sum of two vectors is less than or equal
to the sum of the `L_p`-seminorms of the summands. A version for `ℝ`-valued nonnegative
functions. -/
theorem Lp_add_le_of_nonneg (hp : 1 ≤ p) (hf : ∀ i ∈ s, 0 ≤ f i) (hg : ∀ i ∈ s, 0 ≤ g i) :
  (∑ i in s, (f i + g i) ^ p) ^ (1 / p) ≤
    (∑ i in s, (f i) ^ p) ^ (1 / p) + (∑ i in s, (g i) ^ p) ^ (1 / p) :=
by convert Lp_add_le s f g hp using 2 ; [skip, congr' 1, congr' 1];
  apply sum_congr rfl; intros i hi; simp only [abs_of_nonneg, hf i hi, hg i hi, add_nonneg]

/-- Minkowski inequality: the `L_p` seminorm of the infinite sum of two vectors is less than or
equal to the infinite sum of the `L_p`-seminorms of the summands, if these infinite sums both
exist. A version for `ℝ`-valued functions. For an alternative version, convenient if the infinite
sums are already expressed as `p`-th powers, see `Lp_add_le_has_sum_of_nonneg`. -/
theorem Lp_add_le_tsum_of_nonneg (hp : 1 ≤ p) (hf : ∀ i, 0 ≤ f i) (hg : ∀ i, 0 ≤ g i)
  (hf_sum : summable (λ i, (f i) ^ p)) (hg_sum : summable (λ i, (g i) ^ p)) :
  summable (λ i, (f i + g i) ^ p) ∧
  (∑' i, (f i + g i) ^ p) ^ (1 / p) ≤ (∑' i, (f i) ^ p) ^ (1 / p) + (∑' i, (g i) ^ p) ^ (1 / p) :=
begin
  lift f to (ι → ℝ≥0) using hf,
  lift g to (ι → ℝ≥0) using hg,
  norm_cast at *,
  exact nnreal.Lp_add_le_tsum hp hf_sum hg_sum,
end

theorem summable_Lp_add_of_nonneg (hp : 1 ≤ p) (hf : ∀ i, 0 ≤ f i) (hg : ∀ i, 0 ≤ g i)
  (hf_sum : summable (λ i, (f i) ^ p)) (hg_sum : summable (λ i, (g i) ^ p)) :
  summable (λ i, (f i + g i) ^ p) :=
(Lp_add_le_tsum_of_nonneg hp hf hg hf_sum hg_sum).1

theorem Lp_add_le_tsum_of_nonneg' (hp : 1 ≤ p) (hf : ∀ i, 0 ≤ f i) (hg : ∀ i, 0 ≤ g i)
  (hf_sum : summable (λ i, (f i) ^ p)) (hg_sum : summable (λ i, (g i) ^ p)) :
  (∑' i, (f i + g i) ^ p) ^ (1 / p) ≤ (∑' i, (f i) ^ p) ^ (1 / p) + (∑' i, (g i) ^ p) ^ (1 / p) :=
(Lp_add_le_tsum_of_nonneg hp hf hg hf_sum hg_sum).2

/-- Minkowski inequality: the `L_p` seminorm of the infinite sum of two vectors is less than or
equal to the infinite sum of the `L_p`-seminorms of the summands, if these infinite sums both
exist. A version for `ℝ`-valued functions. For an alternative version, convenient if the infinite
sums are not already expressed as `p`-th powers, see `Lp_add_le_tsum_of_nonneg`. -/
theorem Lp_add_le_has_sum_of_nonneg (hp : 1 ≤ p) (hf : ∀ i, 0 ≤ f i) (hg : ∀ i, 0 ≤ g i) {A B : ℝ}
  (hA : 0 ≤ A) (hB : 0 ≤ B) (hfA : has_sum (λ i, (f i) ^ p) (A ^ p))
  (hgB : has_sum (λ i, (g i) ^ p) (B ^ p)) :
  ∃ C, 0 ≤ C ∧ C ≤ A + B ∧ has_sum (λ i, (f i + g i) ^ p) (C ^ p) :=
begin
  lift f to (ι → ℝ≥0) using hf,
  lift g to (ι → ℝ≥0) using hg,
  lift A to ℝ≥0 using hA,
  lift B to ℝ≥0 using hB,
  norm_cast at hfA hgB,
  obtain ⟨C, hC₁, hC₂⟩ := nnreal.Lp_add_le_has_sum hp hfA hgB,
  use C,
  norm_cast,
  exact ⟨zero_le _, hC₁, hC₂⟩,
end

end real

namespace ennreal

variables (f g : ι → ℝ≥0∞)  {p q : ℝ}

/-- Hölder inequality: the scalar product of two functions is bounded by the product of their
`L^p` and `L^q` norms when `p` and `q` are conjugate exponents. Version for sums over finite sets,
with `ℝ≥0∞`-valued functions. -/
theorem inner_le_Lp_mul_Lq (hpq : p.is_conjugate_exponent q) :
  (∑ i in s, f i * g i) ≤ (∑ i in s, (f i)^p) ^ (1/p) * (∑ i in s, (g i)^q) ^ (1/q) :=
begin
  by_cases H : (∑ i in s, (f i)^p) ^ (1/p) = 0 ∨ (∑ i in s, (g i)^q) ^ (1/q) = 0,
  { replace H : (∀ i ∈ s, f i = 0) ∨ (∀ i ∈ s, g i = 0),
      by simpa [ennreal.rpow_eq_zero_iff, hpq.pos, hpq.symm.pos, asymm hpq.pos, asymm hpq.symm.pos,
                sum_eq_zero_iff_of_nonneg] using H,
    have : ∀ i ∈ s, f i * g i = 0 := λ i hi, by cases H; simp [H i hi],
    have : (∑ i in s, f i * g i) = (∑ i in s, 0) := sum_congr rfl this,
    simp [this] },
  push_neg at H,
  by_cases H' : (∑ i in s, (f i)^p) ^ (1/p) = ⊤ ∨ (∑ i in s, (g i)^q) ^ (1/q) = ⊤,
  { cases H'; simp [H', -one_div, H] },
  replace H' : (∀ i ∈ s, f i ≠ ⊤) ∧ (∀ i ∈ s, g i ≠ ⊤),
    by simpa [ennreal.rpow_eq_top_iff, asymm hpq.pos, asymm hpq.symm.pos, hpq.pos, hpq.symm.pos,
              ennreal.sum_eq_top_iff, not_or_distrib] using H',
  have := ennreal.coe_le_coe.2 (@nnreal.inner_le_Lp_mul_Lq _ s (λ i, ennreal.to_nnreal (f i))
              (λ i, ennreal.to_nnreal (g i)) _ _ hpq),
  simp [← ennreal.coe_rpow_of_nonneg, le_of_lt (hpq.pos), le_of_lt (hpq.one_div_pos),
             le_of_lt (hpq.symm.pos), le_of_lt (hpq.symm.one_div_pos)] at this,
  convert this using 1;
  [skip, congr' 2];
  [skip, skip, simp, skip, simp];
  { apply finset.sum_congr rfl (λ i hi, _), simp [H'.1 i hi, H'.2 i hi, -with_zero.coe_mul,
    with_top.coe_mul.symm] },
end

/-- For `1 ≤ p`, the `p`-th power of the sum of `f i` is bounded above by a constant times the
sum of the `p`-th powers of `f i`. Version for sums over finite sets, with `ℝ≥0∞`-valued functions.
-/
theorem rpow_sum_le_const_mul_sum_rpow (hp : 1 ≤ p) :
  (∑ i in s, f i) ^ p ≤ (card s) ^ (p - 1) * ∑ i in s, (f i) ^ p :=
begin
  cases eq_or_lt_of_le hp with hp hp,
  { simp [← hp] },
  let q : ℝ := p / (p - 1),
  have hpq : p.is_conjugate_exponent q,
  { rw real.is_conjugate_exponent_iff hp },
  have hp₁ : 1 / p * p = 1 := one_div_mul_cancel hpq.ne_zero,
  have hq : 1 / q * p = (p - 1),
  { rw [← hpq.div_conj_eq_sub_one],
    ring },
  simpa only [ennreal.mul_rpow_of_nonneg _ _ hpq.nonneg, ← ennreal.rpow_mul, hp₁, hq, coe_one,
    one_mul, one_rpow, rpow_one, pi.one_apply, sum_const, nat.smul_one_eq_coe]
    using ennreal.rpow_le_rpow (inner_le_Lp_mul_Lq s 1 f hpq.symm) hpq.nonneg,
end

/-- Minkowski inequality: the `L_p` seminorm of the sum of two vectors is less than or equal
to the sum of the `L_p`-seminorms of the summands. A version for `ℝ≥0∞` valued nonnegative
functions. -/
theorem Lp_add_le (hp : 1 ≤ p) :
  (∑ i in s, (f i + g i) ^ p)^(1/p) ≤ (∑ i in s, (f i)^p) ^ (1/p) + (∑ i in s, (g i)^p) ^ (1/p) :=
begin
  by_cases H' : (∑ i in s, (f i)^p) ^ (1/p) = ⊤ ∨ (∑ i in s, (g i)^p) ^ (1/p) = ⊤,
  { cases H'; simp [H', -one_div] },
  have pos : 0 < p := lt_of_lt_of_le zero_lt_one hp,
  replace H' : (∀ i ∈ s, f i ≠ ⊤) ∧ (∀ i ∈ s, g i ≠ ⊤),
    by simpa [ennreal.rpow_eq_top_iff, asymm pos, pos, ennreal.sum_eq_top_iff,
              not_or_distrib] using H',
  have := ennreal.coe_le_coe.2 (@nnreal.Lp_add_le _ s (λ i, ennreal.to_nnreal (f i))
              (λ i, ennreal.to_nnreal (g i)) _  hp),
  push_cast [← ennreal.coe_rpow_of_nonneg, le_of_lt (pos), le_of_lt (one_div_pos.2 pos)] at this,
  convert this using 2;
  [skip, congr' 1, congr' 1];
  { apply finset.sum_congr rfl (λ i hi, _), simp [H'.1 i hi, H'.2 i hi] }
end

end ennreal

end holder_minkowski<|MERGE_RESOLUTION|>--- conflicted
+++ resolved
@@ -340,8 +340,6 @@
   exact ⟨H₂, tsum_le_of_sum_le H₂ H₁⟩,
 end
 
-<<<<<<< HEAD
-=======
 theorem summable_mul_of_Lp_Lq {f g : ι → ℝ≥0} {p q : ℝ} (hpq : p.is_conjugate_exponent q)
   (hf : summable (λ i, (f i) ^ p)) (hg : summable (λ i, (g i) ^ q)) :
   summable (λ i, f i * g i) :=
@@ -352,7 +350,6 @@
   ∑' i, f i * g i ≤ (∑' i, (f i) ^ p) ^ (1 / p) * (∑' i, (g i) ^ q) ^ (1 / q)  :=
 (inner_le_Lp_mul_Lq_tsum hpq hf hg).2
 
->>>>>>> 3e1d99f2
 /-- Hölder inequality: the scalar product of two functions is bounded by the product of their
 `L^p` and `L^q` norms when `p` and `q` are conjugate exponents. A version for `nnreal`-valued
 functions. For an alternative version, convenient if the infinite sums are not already expressed as
@@ -559,8 +556,6 @@
   exact nnreal.inner_le_Lp_mul_Lq_tsum hpq hf_sum hg_sum,
 end
 
-<<<<<<< HEAD
-=======
 theorem summable_mul_of_Lp_Lq_of_nonneg (hpq : p.is_conjugate_exponent q) (hf : ∀ i, 0 ≤ f i)
   (hg : ∀ i, 0 ≤ g i) (hf_sum : summable (λ i, (f i) ^ p)) (hg_sum : summable (λ i, (g i) ^ q)) :
   summable (λ i, f i * g i) :=
@@ -571,7 +566,6 @@
   ∑' i, f i * g i ≤ (∑' i, (f i) ^ p) ^ (1 / p) * (∑' i, (g i) ^ q) ^ (1 / q) :=
 (inner_le_Lp_mul_Lq_tsum_of_nonneg hpq hf hg hf_sum hg_sum).2
 
->>>>>>> 3e1d99f2
 /-- Hölder inequality: the scalar product of two functions is bounded by the product of their
 `L^p` and `L^q` norms when `p` and `q` are conjugate exponents. A version for `nnreal`-valued
 functions. For an alternative version, convenient if the infinite sums are not already expressed as
