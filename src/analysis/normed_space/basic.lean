/-
Copyright (c) 2018 Patrick Massot. All rights reserved.
Released under Apache 2.0 license as described in the file LICENSE.
Authors: Patrick Massot, Johannes Hölzl
-/
import algebra.algebra.restrict_scalars
import algebra.algebra.subalgebra
import analysis.normed.group.infinite_sum
import data.matrix.basic
import topology.algebra.module
import topology.instances.ennreal
import topology.sequences

/-!
# Normed spaces

In this file we define (semi)normed rings, fields, spaces, and algebras. We also prove some theorems
about these definitions.
-/

variables {α : Type*} {β : Type*} {γ : Type*} {ι : Type*}

noncomputable theory
open filter metric
open_locale topological_space big_operators nnreal ennreal uniformity pointwise

section semi_normed_ring

/-- A seminormed ring is a ring endowed with a seminorm which satisfies the inequality
`∥x y∥ ≤ ∥x∥ ∥y∥`. -/
class semi_normed_ring (α : Type*) extends has_norm α, ring α, pseudo_metric_space α :=
(dist_eq : ∀ x y, dist x y = norm (x - y))
(norm_mul : ∀ a b, norm (a * b) ≤ norm a * norm b)

/-- A normed ring is a ring endowed with a norm which satisfies the inequality `∥x y∥ ≤ ∥x∥ ∥y∥`. -/
class normed_ring (α : Type*) extends has_norm α, ring α, metric_space α :=
(dist_eq : ∀ x y, dist x y = norm (x - y))
(norm_mul : ∀ a b, norm (a * b) ≤ norm a * norm b)

/-- A normed ring is a seminormed ring. -/
@[priority 100] -- see Note [lower instance priority]
instance normed_ring.to_semi_normed_ring [β : normed_ring α] : semi_normed_ring α :=
{ ..β }

/-- A seminormed commutative ring is a commutative ring endowed with a seminorm which satisfies
the inequality `∥x y∥ ≤ ∥x∥ ∥y∥`. -/
class semi_normed_comm_ring (α : Type*) extends semi_normed_ring α :=
(mul_comm : ∀ x y : α, x * y = y * x)

/-- A normed commutative ring is a commutative ring endowed with a norm which satisfies
the inequality `∥x y∥ ≤ ∥x∥ ∥y∥`. -/
class normed_comm_ring (α : Type*) extends normed_ring α :=
(mul_comm : ∀ x y : α, x * y = y * x)

/-- A normed commutative ring is a seminormed commutative ring. -/
@[priority 100] -- see Note [lower instance priority]
instance normed_comm_ring.to_semi_normed_comm_ring [β : normed_comm_ring α] :
  semi_normed_comm_ring α := { ..β }

instance : normed_comm_ring punit :=
{ norm_mul := λ _ _, by simp,
  ..punit.normed_group,
  ..punit.comm_ring, }

/-- A mixin class with the axiom `∥1∥ = 1`. Many `normed_ring`s and all `normed_field`s satisfy this
axiom. -/
class norm_one_class (α : Type*) [has_norm α] [has_one α] : Prop :=
(norm_one : ∥(1:α)∥ = 1)

export norm_one_class (norm_one)

attribute [simp] norm_one

@[simp] lemma nnnorm_one [semi_normed_group α] [has_one α] [norm_one_class α] : ∥(1 : α)∥₊ = 1 :=
nnreal.eq norm_one

@[priority 100] -- see Note [lower instance priority]
instance semi_normed_comm_ring.to_comm_ring [β : semi_normed_comm_ring α] : comm_ring α := { ..β }

@[priority 100] -- see Note [lower instance priority]
instance normed_ring.to_normed_group [β : normed_ring α] : normed_group α := { ..β }

@[priority 100] -- see Note [lower instance priority]
instance semi_normed_ring.to_semi_normed_group [β : semi_normed_ring α] :
  semi_normed_group α := { ..β }

instance prod.norm_one_class [normed_group α] [has_one α] [norm_one_class α]
  [normed_group β] [has_one β] [norm_one_class β] :
  norm_one_class (α × β) :=
⟨by simp [prod.norm_def]⟩

variables [semi_normed_ring α]

lemma norm_mul_le (a b : α) : (∥a*b∥) ≤ (∥a∥) * (∥b∥) :=
semi_normed_ring.norm_mul _ _

/-- A subalgebra of a seminormed ring is also a seminormed ring, with the restriction of the norm.

See note [implicit instance arguments]. -/
instance subalgebra.semi_normed_ring {𝕜 : Type*} {_ : comm_ring 𝕜}
  {E : Type*} [semi_normed_ring E] {_ : algebra 𝕜 E} (s : subalgebra 𝕜 E) : semi_normed_ring s :=
{ norm_mul := λ a b, norm_mul_le a.1 b.1,
  ..s.to_submodule.semi_normed_group }

/-- A subalgebra of a normed ring is also a normed ring, with the restriction of the norm.

See note [implicit instance arguments]. -/
instance subalgebra.normed_ring {𝕜 : Type*} {_ : comm_ring 𝕜}
  {E : Type*} [normed_ring E] {_ : algebra 𝕜 E} (s : subalgebra 𝕜 E) : normed_ring s :=
{ ..s.semi_normed_ring }

lemma list.norm_prod_le' : ∀ {l : list α}, l ≠ [] → ∥l.prod∥ ≤ (l.map norm).prod
| [] h := (h rfl).elim
| [a] _ := by simp
| (a :: b :: l) _ :=
  begin
    rw [list.map_cons, list.prod_cons, @list.prod_cons _ _ _ ∥a∥],
    refine le_trans (norm_mul_le _ _) (mul_le_mul_of_nonneg_left _ (norm_nonneg _)),
    exact list.norm_prod_le' (list.cons_ne_nil b l)
  end

lemma list.norm_prod_le [norm_one_class α] : ∀ l : list α, ∥l.prod∥ ≤ (l.map norm).prod
| [] := by simp
| (a::l) := list.norm_prod_le' (list.cons_ne_nil a l)

lemma finset.norm_prod_le' {α : Type*} [normed_comm_ring α] (s : finset ι) (hs : s.nonempty)
  (f : ι → α) :
  ∥∏ i in s, f i∥ ≤ ∏ i in s, ∥f i∥ :=
begin
  rcases s with ⟨⟨l⟩, hl⟩,
  have : l.map f ≠ [], by simpa using hs,
  simpa using list.norm_prod_le' this
end

lemma finset.norm_prod_le {α : Type*} [normed_comm_ring α] [norm_one_class α] (s : finset ι)
  (f : ι → α) :
  ∥∏ i in s, f i∥ ≤ ∏ i in s, ∥f i∥ :=
begin
  rcases s with ⟨⟨l⟩, hl⟩,
  simpa using (l.map f).norm_prod_le
end

/-- If `α` is a seminormed ring, then `∥a^n∥≤ ∥a∥^n` for `n > 0`. See also `norm_pow_le`. -/
lemma norm_pow_le' (a : α) : ∀ {n : ℕ}, 0 < n → ∥a^n∥ ≤ ∥a∥^n
| 1 h := by simp
| (n+2) h := by { rw [pow_succ _ (n+1),  pow_succ _ (n+1)],
  exact le_trans (norm_mul_le a (a^(n+1)))
           (mul_le_mul (le_refl _)
                       (norm_pow_le' (nat.succ_pos _)) (norm_nonneg _) (norm_nonneg _)) }

/-- If `α` is a seminormed ring with `∥1∥=1`, then `∥a^n∥≤ ∥a∥^n`. See also `norm_pow_le'`. -/
lemma norm_pow_le [norm_one_class α] (a : α) : ∀ (n : ℕ), ∥a^n∥ ≤ ∥a∥^n
| 0 := by simp
| (n+1) := norm_pow_le' a n.zero_lt_succ

lemma eventually_norm_pow_le (a : α) : ∀ᶠ (n:ℕ) in at_top, ∥a ^ n∥ ≤ ∥a∥ ^ n :=
eventually_at_top.mpr ⟨1, λ b h, norm_pow_le' a (nat.succ_le_iff.mp h)⟩

/-- In a seminormed ring, the left-multiplication `add_monoid_hom` is bounded. -/
lemma mul_left_bound (x : α) :
  ∀ (y:α), ∥add_monoid_hom.mul_left x y∥ ≤ ∥x∥ * ∥y∥ :=
norm_mul_le x

/-- In a seminormed ring, the right-multiplication `add_monoid_hom` is bounded. -/
lemma mul_right_bound (x : α) :
  ∀ (y:α), ∥add_monoid_hom.mul_right x y∥ ≤ ∥x∥ * ∥y∥ :=
λ y, by {rw mul_comm, convert norm_mul_le y x}

/-- Seminormed ring structure on the product of two seminormed rings, using the sup norm. -/
instance prod.semi_normed_ring [semi_normed_ring β] : semi_normed_ring (α × β) :=
{ norm_mul := assume x y,
  calc
    ∥x * y∥ = ∥(x.1*y.1, x.2*y.2)∥ : rfl
        ... = (max ∥x.1*y.1∥  ∥x.2*y.2∥) : rfl
        ... ≤ (max (∥x.1∥*∥y.1∥) (∥x.2∥*∥y.2∥)) :
          max_le_max (norm_mul_le (x.1) (y.1)) (norm_mul_le (x.2) (y.2))
        ... = (max (∥x.1∥*∥y.1∥) (∥y.2∥*∥x.2∥)) : by simp[mul_comm]
        ... ≤ (max (∥x.1∥) (∥x.2∥)) * (max (∥y.2∥) (∥y.1∥)) :
          by apply max_mul_mul_le_max_mul_max; simp [norm_nonneg]
        ... = (max (∥x.1∥) (∥x.2∥)) * (max (∥y.1∥) (∥y.2∥)) : by simp [max_comm]
        ... = (∥x∥*∥y∥) : rfl,
  ..prod.semi_normed_group }

/-- Seminormed group instance (using sup norm of sup norm) for matrices over a seminormed ring. Not
declared as an instance because there are several natural choices for defining the norm of a
matrix. -/
def matrix.semi_normed_group {n m : Type*} [fintype n] [fintype m] :
  semi_normed_group (matrix n m α) :=
pi.semi_normed_group

local attribute [instance] matrix.semi_normed_group

lemma semi_norm_matrix_le_iff {n m : Type*} [fintype n] [fintype m] {r : ℝ} (hr : 0 ≤ r)
  {A : matrix n m α} :
  ∥A∥ ≤ r ↔ ∀ i j, ∥A i j∥ ≤ r :=
by simp [pi_semi_norm_le_iff hr]

end semi_normed_ring

section normed_ring

variables [normed_ring α]

lemma units.norm_pos [nontrivial α] (x : units α) : 0 < ∥(x:α)∥ :=
norm_pos_iff.mpr (units.ne_zero x)

/-- Normed ring structure on the product of two normed rings, using the sup norm. -/
instance prod.normed_ring [normed_ring β] : normed_ring (α × β) :=
{ norm_mul := norm_mul_le,
  ..prod.semi_normed_group }

/-- Normed group instance (using sup norm of sup norm) for matrices over a normed ring.  Not
declared as an instance because there are several natural choices for defining the norm of a
matrix. -/
def matrix.normed_group {n m : Type*} [fintype n] [fintype m] : normed_group (matrix n m α) :=
pi.normed_group

end normed_ring

@[priority 100] -- see Note [lower instance priority]
instance semi_normed_ring_top_monoid [semi_normed_ring α] : has_continuous_mul α :=
⟨ continuous_iff_continuous_at.2 $ λ x, tendsto_iff_norm_tendsto_zero.2 $
    begin
      have : ∀ e : α × α, ∥e.1 * e.2 - x.1 * x.2∥ ≤ ∥e.1∥ * ∥e.2 - x.2∥ + ∥e.1 - x.1∥ * ∥x.2∥,
      { intro e,
        calc ∥e.1 * e.2 - x.1 * x.2∥ ≤ ∥e.1 * (e.2 - x.2) + (e.1 - x.1) * x.2∥ :
          by rw [mul_sub, sub_mul, sub_add_sub_cancel]
        ... ≤ ∥e.1∥ * ∥e.2 - x.2∥ + ∥e.1 - x.1∥ * ∥x.2∥ :
          norm_add_le_of_le (norm_mul_le _ _) (norm_mul_le _ _) },
      refine squeeze_zero (λ e, norm_nonneg _) this _,
      convert ((continuous_fst.tendsto x).norm.mul ((continuous_snd.tendsto x).sub
        tendsto_const_nhds).norm).add
        (((continuous_fst.tendsto x).sub tendsto_const_nhds).norm.mul _),
      show tendsto _ _ _, from tendsto_const_nhds,
      simp
    end ⟩

/-- A seminormed ring is a topological ring. -/
@[priority 100] -- see Note [lower instance priority]
instance semi_normed_top_ring [semi_normed_ring α] : topological_ring α := { }

/-- A normed field is a field with a norm satisfying ∥x y∥ = ∥x∥ ∥y∥. -/
class normed_field (α : Type*) extends has_norm α, field α, metric_space α :=
(dist_eq : ∀ x y, dist x y = norm (x - y))
(norm_mul' : ∀ a b, norm (a * b) = norm a * norm b)

/-- A nondiscrete normed field is a normed field in which there is an element of norm different from
`0` and `1`. This makes it possible to bring any element arbitrarily close to `0` by multiplication
by the powers of any element, and thus to relate algebra and topology. -/
class nondiscrete_normed_field (α : Type*) extends normed_field α :=
(non_trivial : ∃x:α, 1<∥x∥)

namespace normed_field

section normed_field

variables [normed_field α]

@[simp] lemma norm_mul (a b : α) : ∥a * b∥ = ∥a∥ * ∥b∥ :=
normed_field.norm_mul' a b

@[priority 100] -- see Note [lower instance priority]
instance to_normed_comm_ring : normed_comm_ring α :=
{ norm_mul := λ a b, (norm_mul a b).le, ..‹normed_field α› }

@[priority 900]
instance to_norm_one_class : norm_one_class α :=
⟨mul_left_cancel₀ (mt norm_eq_zero.1 (@one_ne_zero α _ _)) $
  by rw [← norm_mul, mul_one, mul_one]⟩

@[simp] lemma nnnorm_mul (a b : α) : ∥a * b∥₊ = ∥a∥₊ * ∥b∥₊ :=
nnreal.eq $ norm_mul a b

/-- `norm` as a `monoid_hom`. -/
@[simps] def norm_hom : monoid_with_zero_hom α ℝ := ⟨norm, norm_zero, norm_one, norm_mul⟩

/-- `nnnorm` as a `monoid_hom`. -/
@[simps] def nnnorm_hom : monoid_with_zero_hom α ℝ≥0 :=
⟨nnnorm, nnnorm_zero, nnnorm_one, nnnorm_mul⟩

@[simp] lemma norm_pow (a : α) : ∀ (n : ℕ), ∥a ^ n∥ = ∥a∥ ^ n :=
(norm_hom.to_monoid_hom : α →* ℝ).map_pow a

@[simp] lemma nnnorm_pow (a : α) (n : ℕ) : ∥a ^ n∥₊ = ∥a∥₊ ^ n :=
(nnnorm_hom.to_monoid_hom : α →* ℝ≥0).map_pow a n

@[simp] lemma norm_prod (s : finset β) (f : β → α) :
  ∥∏ b in s, f b∥ = ∏ b in s, ∥f b∥ :=
(norm_hom.to_monoid_hom : α →* ℝ).map_prod f s

@[simp] lemma nnnorm_prod (s : finset β) (f : β → α) :
  ∥∏ b in s, f b∥₊ = ∏ b in s, ∥f b∥₊ :=
(nnnorm_hom.to_monoid_hom : α →* ℝ≥0).map_prod f s

@[simp] lemma norm_div (a b : α) : ∥a / b∥ = ∥a∥ / ∥b∥ :=
(norm_hom : monoid_with_zero_hom α ℝ).map_div a b

@[simp] lemma nnnorm_div (a b : α) : ∥a / b∥₊ = ∥a∥₊ / ∥b∥₊ :=
(nnnorm_hom : monoid_with_zero_hom α ℝ≥0).map_div a b

@[simp] lemma norm_inv (a : α) : ∥a⁻¹∥ = ∥a∥⁻¹ :=
(norm_hom : monoid_with_zero_hom α ℝ).map_inv a

@[simp] lemma nnnorm_inv (a : α) : ∥a⁻¹∥₊ = ∥a∥₊⁻¹ :=
nnreal.eq $ by simp

@[simp] lemma norm_zpow : ∀ (a : α) (n : ℤ), ∥a^n∥ = ∥a∥^n :=
(norm_hom : monoid_with_zero_hom α ℝ).map_zpow

@[simp] lemma nnnorm_zpow : ∀ (a : α) (n : ℤ), ∥a ^ n∥₊ = ∥a∥₊ ^ n :=
(nnnorm_hom : monoid_with_zero_hom α ℝ≥0).map_zpow

@[priority 100] -- see Note [lower instance priority]
instance : has_continuous_inv₀ α :=
begin
  refine ⟨λ r r0, tendsto_iff_norm_tendsto_zero.2 _⟩,
  have r0' : 0 < ∥r∥ := norm_pos_iff.2 r0,
  rcases exists_between r0' with ⟨ε, ε0, εr⟩,
  have : ∀ᶠ e in 𝓝 r, ∥e⁻¹ - r⁻¹∥ ≤ ∥r - e∥ / ∥r∥ / ε,
  { filter_upwards [(is_open_lt continuous_const continuous_norm).eventually_mem εr],
    intros e he,
    have e0 : e ≠ 0 := norm_pos_iff.1 (ε0.trans he),
    calc ∥e⁻¹ - r⁻¹∥ = ∥r - e∥ / ∥r∥ / ∥e∥ : by field_simp [mul_comm]
    ... ≤ ∥r - e∥ / ∥r∥ / ε :
      div_le_div_of_le_left (div_nonneg (norm_nonneg _) (norm_nonneg _)) ε0 he.le },
  refine squeeze_zero' (eventually_of_forall $ λ _, norm_nonneg _) this _,
  refine (continuous_const.sub continuous_id).norm.div_const.div_const.tendsto' _ _ _,
  simp
end

end normed_field

variables (α) [nondiscrete_normed_field α]

lemma exists_one_lt_norm : ∃x : α, 1 < ∥x∥ := ‹nondiscrete_normed_field α›.non_trivial

lemma exists_norm_lt_one : ∃x : α, 0 < ∥x∥ ∧ ∥x∥ < 1 :=
begin
  rcases exists_one_lt_norm α with ⟨y, hy⟩,
  refine ⟨y⁻¹, _, _⟩,
  { simp only [inv_eq_zero, ne.def, norm_pos_iff],
    rintro rfl,
    rw norm_zero at hy,
    exact lt_asymm zero_lt_one hy },
  { simp [inv_lt_one hy] }
end

lemma exists_lt_norm (r : ℝ) : ∃ x : α, r < ∥x∥ :=
let ⟨w, hw⟩ := exists_one_lt_norm α in
let ⟨n, hn⟩ := pow_unbounded_of_one_lt r hw in
⟨w^n, by rwa norm_pow⟩

lemma exists_norm_lt {r : ℝ} (hr : 0 < r) : ∃ x : α, 0 < ∥x∥ ∧ ∥x∥ < r :=
let ⟨w, hw⟩ := exists_one_lt_norm α in
let ⟨n, hle, hlt⟩ := exists_mem_Ioc_zpow hr hw in
⟨w^n, by { rw norm_zpow; exact zpow_pos_of_pos (lt_trans zero_lt_one hw) _},
by rwa norm_zpow⟩

variable {α}

@[instance]
lemma punctured_nhds_ne_bot (x : α) : ne_bot (𝓝[{x}ᶜ] x) :=
begin
  rw [← mem_closure_iff_nhds_within_ne_bot, metric.mem_closure_iff],
  rintros ε ε0,
  rcases normed_field.exists_norm_lt α ε0 with ⟨b, hb0, hbε⟩,
  refine ⟨x + b, mt (set.mem_singleton_iff.trans add_right_eq_self).1 $ norm_pos_iff.1 hb0, _⟩,
  rwa [dist_comm, dist_eq_norm, add_sub_cancel'],
end

@[instance]
lemma nhds_within_is_unit_ne_bot : ne_bot (𝓝[{x : α | is_unit x}] 0) :=
by simpa only [is_unit_iff_ne_zero] using punctured_nhds_ne_bot (0:α)

end normed_field

instance : normed_field ℝ :=
{ norm_mul' := abs_mul,
  .. real.normed_group }

instance : nondiscrete_normed_field ℝ :=
{ non_trivial := ⟨2, by { unfold norm, rw abs_of_nonneg; norm_num }⟩ }

namespace real

lemma norm_of_nonneg {x : ℝ} (hx : 0 ≤ x) : ∥x∥ = x :=
abs_of_nonneg hx

lemma norm_of_nonpos {x : ℝ} (hx : x ≤ 0) : ∥x∥ = -x :=
abs_of_nonpos hx

@[simp] lemma norm_coe_nat (n : ℕ) : ∥(n : ℝ)∥ = n := abs_of_nonneg n.cast_nonneg

@[simp] lemma nnnorm_coe_nat (n : ℕ) : ∥(n : ℝ)∥₊ = n := nnreal.eq $ by simp

@[simp] lemma norm_two : ∥(2 : ℝ)∥ = 2 := abs_of_pos (@zero_lt_two ℝ _ _)

@[simp] lemma nnnorm_two : ∥(2 : ℝ)∥₊ = 2 := nnreal.eq $ by simp

lemma nnnorm_of_nonneg {x : ℝ} (hx : 0 ≤ x) : ∥x∥₊ = ⟨x, hx⟩ :=
nnreal.eq $ norm_of_nonneg hx

lemma ennnorm_eq_of_real {x : ℝ} (hx : 0 ≤ x) : (∥x∥₊ : ℝ≥0∞) = ennreal.of_real x :=
by { rw [← of_real_norm_eq_coe_nnnorm, norm_of_nonneg hx] }

lemma of_real_le_ennnorm (x : ℝ) : ennreal.of_real x ≤ ∥x∥₊ :=
begin
  by_cases hx : 0 ≤ x,
  { rw real.ennnorm_eq_of_real hx, refl' },
  { rw [ennreal.of_real_eq_zero.2 (le_of_lt (not_le.1 hx))],
    exact bot_le }
end

/-- If `E` is a nontrivial topological module over `ℝ`, then `E` has no isolated points.
This is a particular case of `module.punctured_nhds_ne_bot`. -/
instance punctured_nhds_module_ne_bot
  {E : Type*} [add_comm_group E] [topological_space E] [has_continuous_add E] [nontrivial E]
  [module ℝ E] [has_continuous_smul ℝ E] (x : E) :
  ne_bot (𝓝[{x}ᶜ] x) :=
module.punctured_nhds_ne_bot ℝ E x

end real

namespace nnreal

open_locale nnreal

@[simp] lemma norm_eq (x : ℝ≥0) : ∥(x : ℝ)∥ = x :=
by rw [real.norm_eq_abs, x.abs_eq]

@[simp] lemma nnnorm_eq (x : ℝ≥0) : ∥(x : ℝ)∥₊ = x :=
nnreal.eq $ real.norm_of_nonneg x.2

end nnreal

@[simp] lemma norm_norm [semi_normed_group α] (x : α) : ∥∥x∥∥ = ∥x∥ :=
real.norm_of_nonneg (norm_nonneg _)

@[simp] lemma nnnorm_norm [semi_normed_group α] (a : α) : ∥∥a∥∥₊ = ∥a∥₊ :=
by simpa [real.nnnorm_of_nonneg (norm_nonneg a)]

/-- A restatement of `metric_space.tendsto_at_top` in terms of the norm. -/
lemma normed_group.tendsto_at_top [nonempty α] [semilattice_sup α] {β : Type*} [semi_normed_group β]
  {f : α → β} {b : β} :
  tendsto f at_top (𝓝 b) ↔ ∀ ε, 0 < ε → ∃ N, ∀ n, N ≤ n → ∥f n - b∥ < ε :=
(at_top_basis.tendsto_iff metric.nhds_basis_ball).trans (by simp [dist_eq_norm])

/--
A variant of `normed_group.tendsto_at_top` that
uses `∃ N, ∀ n > N, ...` rather than `∃ N, ∀ n ≥ N, ...`
-/
lemma normed_group.tendsto_at_top' [nonempty α] [semilattice_sup α] [no_top_order α]
  {β : Type*} [semi_normed_group β]
  {f : α → β} {b : β} :
  tendsto f at_top (𝓝 b) ↔ ∀ ε, 0 < ε → ∃ N, ∀ n, N < n → ∥f n - b∥ < ε :=
(at_top_basis_Ioi.tendsto_iff metric.nhds_basis_ball).trans (by simp [dist_eq_norm])

instance : normed_comm_ring ℤ :=
{ norm := λ n, ∥(n : ℝ)∥,
  norm_mul := λ m n, le_of_eq $ by simp only [norm, int.cast_mul, abs_mul],
  dist_eq := λ m n, by simp only [int.dist_eq, norm, int.cast_sub],
  mul_comm := mul_comm }

@[norm_cast] lemma int.norm_cast_real (m : ℤ) : ∥(m : ℝ)∥ = ∥m∥ := rfl

lemma int.norm_eq_abs (n : ℤ) : ∥n∥ = |n| := rfl

lemma nnreal.coe_nat_abs (n : ℤ) : (n.nat_abs : ℝ≥0) = ∥n∥₊ :=
nnreal.eq $ calc ((n.nat_abs : ℝ≥0) : ℝ)
               = (n.nat_abs : ℤ) : by simp only [int.cast_coe_nat, nnreal.coe_nat_cast]
           ... = |n|           : by simp only [← int.abs_eq_nat_abs, int.cast_abs]
           ... = ∥n∥              : rfl

instance : norm_one_class ℤ :=
⟨by simp [← int.norm_cast_real]⟩

instance : normed_field ℚ :=
{ norm := λ r, ∥(r : ℝ)∥,
  norm_mul' := λ r₁ r₂, by simp only [norm, rat.cast_mul, abs_mul],
  dist_eq := λ r₁ r₂, by simp only [rat.dist_eq, norm, rat.cast_sub] }

instance : nondiscrete_normed_field ℚ :=
{ non_trivial := ⟨2, by { unfold norm, rw abs_of_nonneg; norm_num }⟩ }

@[norm_cast, simp] lemma rat.norm_cast_real (r : ℚ) : ∥(r : ℝ)∥ = ∥r∥ := rfl

@[norm_cast, simp] lemma int.norm_cast_rat (m : ℤ) : ∥(m : ℚ)∥ = ∥m∥ :=
by rw [← rat.norm_cast_real, ← int.norm_cast_real]; congr' 1; norm_cast

-- Now that we've installed the norm on `ℤ`,
-- we can state some lemmas about `nsmul` and `zsmul`.
section
variables [semi_normed_group α]

lemma norm_nsmul_le (n : ℕ) (a : α) : ∥n • a∥ ≤ n * ∥a∥ :=
begin
  induction n with n ih,
  { simp only [norm_zero, nat.cast_zero, zero_mul, zero_smul] },
  simp only [nat.succ_eq_add_one, add_smul, add_mul, one_mul, nat.cast_add,
    nat.cast_one, one_nsmul],
  exact norm_add_le_of_le ih le_rfl
end

lemma norm_zsmul_le (n : ℤ) (a : α) : ∥n • a∥ ≤ ∥n∥ * ∥a∥ :=
begin
  induction n with n n,
  { simp only [int.of_nat_eq_coe, coe_nat_zsmul],
    convert norm_nsmul_le n a,
    exact nat.abs_cast n },
  { simp only [int.neg_succ_of_nat_coe, neg_smul, norm_neg, coe_nat_zsmul],
    convert norm_nsmul_le n.succ a,
    exact nat.abs_cast n.succ, }
end

lemma nnnorm_nsmul_le (n : ℕ) (a : α) : ∥n • a∥₊ ≤ n * ∥a∥₊ :=
by simpa only [←nnreal.coe_le_coe, nnreal.coe_mul, nnreal.coe_nat_cast]
  using norm_nsmul_le n a

lemma nnnorm_zsmul_le (n : ℤ) (a : α) : ∥n • a∥₊ ≤ ∥n∥₊ * ∥a∥₊ :=
by simpa only [←nnreal.coe_le_coe, nnreal.coe_mul] using norm_zsmul_le n a

end

section semi_normed_space

section prio
set_option extends_priority 920
-- Here, we set a rather high priority for the instance `[semi_normed_space α β] : module α β`
-- to take precedence over `semiring.to_module` as this leads to instance paths with better
-- unification properties.
/-- A seminormed space over a normed field is a vector space endowed with a seminorm which satisfies
the equality `∥c • x∥ = ∥c∥ ∥x∥`. We require only `∥c • x∥ ≤ ∥c∥ ∥x∥` in the definition, then prove
`∥c • x∥ = ∥c∥ ∥x∥` in `norm_smul`. -/
class semi_normed_space (α : Type*) (β : Type*) [normed_field α] [semi_normed_group β]
  extends module α β :=
(norm_smul_le : ∀ (a:α) (b:β), ∥a • b∥ ≤ ∥a∥ * ∥b∥)

set_option extends_priority 920
-- Here, we set a rather high priority for the instance `[normed_space α β] : module α β`
-- to take precedence over `semiring.to_module` as this leads to instance paths with better
-- unification properties.
/-- A normed space over a normed field is a vector space endowed with a norm which satisfies the
equality `∥c • x∥ = ∥c∥ ∥x∥`. We require only `∥c • x∥ ≤ ∥c∥ ∥x∥` in the definition, then prove
`∥c • x∥ = ∥c∥ ∥x∥` in `norm_smul`. -/
class normed_space (α : Type*) (β : Type*) [normed_field α] [normed_group β]
  extends module α β :=
(norm_smul_le : ∀ (a:α) (b:β), ∥a • b∥ ≤ ∥a∥ * ∥b∥)

/-- A normed space is a seminormed space. -/
@[priority 100] -- see Note [lower instance priority]
instance normed_space.to_semi_normed_space [normed_field α] [normed_group β]
  [γ : normed_space α β] : semi_normed_space α β := { ..γ }

end prio

variables [normed_field α] [semi_normed_group β]

@[priority 100] -- see Note [lower instance priority]
instance semi_normed_space.has_bounded_smul [semi_normed_space α β] : has_bounded_smul α β :=
{ dist_smul_pair' := λ x y₁ y₂,
    by simpa [dist_eq_norm, smul_sub] using semi_normed_space.norm_smul_le x (y₁ - y₂),
  dist_pair_smul' := λ x₁ x₂ y,
    by simpa [dist_eq_norm, sub_smul] using semi_normed_space.norm_smul_le (x₁ - x₂) y }

instance normed_field.to_normed_space : normed_space α α :=
{ norm_smul_le := λ a b, le_of_eq (normed_field.norm_mul a b) }

lemma norm_smul [semi_normed_space α β] (s : α) (x : β) : ∥s • x∥ = ∥s∥ * ∥x∥ :=
begin
  by_cases h : s = 0,
  { simp [h] },
  { refine le_antisymm (semi_normed_space.norm_smul_le s x) _,
    calc ∥s∥ * ∥x∥ = ∥s∥ * ∥s⁻¹ • s • x∥     : by rw [inv_smul_smul₀ h]
               ... ≤ ∥s∥ * (∥s⁻¹∥ * ∥s • x∥) :
      mul_le_mul_of_nonneg_left (semi_normed_space.norm_smul_le _ _) (norm_nonneg _)
               ... = ∥s • x∥                 :
      by rw [normed_field.norm_inv, ← mul_assoc, mul_inv_cancel (mt norm_eq_zero.1 h), one_mul] }
end

@[simp] lemma abs_norm_eq_norm (z : β) : |∥z∥| = ∥z∥ :=
  (abs_eq (norm_nonneg z)).mpr (or.inl rfl)

lemma dist_smul [semi_normed_space α β] (s : α) (x y : β) : dist (s • x) (s • y) = ∥s∥ * dist x y :=
by simp only [dist_eq_norm, (norm_smul _ _).symm, smul_sub]

lemma nnnorm_smul [semi_normed_space α β] (s : α) (x : β) : ∥s • x∥₊ = ∥s∥₊ * ∥x∥₊ :=
nnreal.eq $ norm_smul s x

lemma nndist_smul [semi_normed_space α β] (s : α) (x y : β) :
  nndist (s • x) (s • y) = ∥s∥₊ * nndist x y :=
nnreal.eq $ dist_smul s x y

lemma norm_smul_of_nonneg [semi_normed_space ℝ β] {t : ℝ} (ht : 0 ≤ t) (x : β) :
  ∥t • x∥ = t * ∥x∥ := by rw [norm_smul, real.norm_eq_abs, abs_of_nonneg ht]

variables {E : Type*} [semi_normed_group E] [semi_normed_space α E]
variables {F : Type*} [semi_normed_group F] [semi_normed_space α F]

theorem eventually_nhds_norm_smul_sub_lt (c : α) (x : E) {ε : ℝ} (h : 0 < ε) :
  ∀ᶠ y in 𝓝 x, ∥c • (y - x)∥ < ε :=
have tendsto (λ y, ∥c • (y - x)∥) (𝓝 x) (𝓝 0),
  from (continuous_const.smul (continuous_id.sub continuous_const)).norm.tendsto' _ _ (by simp),
this.eventually (gt_mem_nhds h)

theorem closure_ball [semi_normed_space ℝ E] (x : E) {r : ℝ} (hr : 0 < r) :
  closure (ball x r) = closed_ball x r :=
begin
  refine set.subset.antisymm closure_ball_subset_closed_ball (λ y hy, _),
  have : continuous_within_at (λ c : ℝ, c • (y - x) + x) (set.Ico 0 1) 1 :=
    ((continuous_id.smul continuous_const).add continuous_const).continuous_within_at,
  convert this.mem_closure _ _,
  { rw [one_smul, sub_add_cancel] },
  { simp [closure_Ico (@zero_lt_one ℝ _ _), zero_le_one] },
  { rintros c ⟨hc0, hc1⟩,
    rw [set.mem_preimage, mem_ball, dist_eq_norm, add_sub_cancel, norm_smul, real.norm_eq_abs,
      abs_of_nonneg hc0, mul_comm, ← mul_one r],
    rw [mem_closed_ball, dist_eq_norm] at hy,
    apply mul_lt_mul'; assumption }
end

theorem frontier_ball [semi_normed_space ℝ E] (x : E) {r : ℝ} (hr : 0 < r) :
  frontier (ball x r) = sphere x r :=
begin
  rw [frontier, closure_ball x hr, is_open_ball.interior_eq],
  ext x, exact (@eq_iff_le_not_lt ℝ _ _ _).symm
end

theorem interior_closed_ball [semi_normed_space ℝ E] (x : E) {r : ℝ} (hr : 0 < r) :
  interior (closed_ball x r) = ball x r :=
begin
  refine set.subset.antisymm _ ball_subset_interior_closed_ball,
  intros y hy,
  rcases le_iff_lt_or_eq.1 (mem_closed_ball.1 $ interior_subset hy) with hr|rfl, { exact hr },
  set f : ℝ → E := λ c : ℝ, c • (y - x) + x,
  suffices : f ⁻¹' closed_ball x (dist y x) ⊆ set.Icc (-1) 1,
  { have hfc : continuous f := (continuous_id.smul continuous_const).add continuous_const,
    have hf1 : (1:ℝ) ∈ f ⁻¹' (interior (closed_ball x $ dist y x)), by simpa [f],
    have h1 : (1:ℝ) ∈ interior (set.Icc (-1:ℝ) 1) :=
      interior_mono this (preimage_interior_subset_interior_preimage hfc hf1),
    contrapose h1,
    simp },
  intros c hc,
  rw [set.mem_Icc, ← abs_le, ← real.norm_eq_abs, ← mul_le_mul_right hr],
  simpa [f, dist_eq_norm, norm_smul] using hc
end

theorem frontier_closed_ball [semi_normed_space ℝ E] (x : E) {r : ℝ} (hr : 0 < r) :
  frontier (closed_ball x r) = sphere x r :=
by rw [frontier, closure_closed_ball, interior_closed_ball x hr,
  closed_ball_diff_ball]

<<<<<<< HEAD
=======
theorem smul_ball {c : α} (hc : c ≠ 0) (x : E) (r : ℝ) :
  c • ball x r = ball (c • x) (∥c∥ * r) :=
begin
  ext y,
  rw mem_smul_set_iff_inv_smul_mem₀ hc,
  conv_lhs { rw ←inv_smul_smul₀ hc x },
  simp [← div_eq_inv_mul, div_lt_iff (norm_pos_iff.2 hc), mul_comm _ r, dist_smul],
end

theorem smul_closed_ball' {c : α} (hc : c ≠ 0) (x : E) (r : ℝ) :
  c • closed_ball x r = closed_ball (c • x) (∥c∥ * r) :=
begin
  ext y,
  rw mem_smul_set_iff_inv_smul_mem₀ hc,
  conv_lhs { rw ←inv_smul_smul₀ hc x },
  simp [dist_smul, ← div_eq_inv_mul, div_le_iff (norm_pos_iff.2 hc), mul_comm _ r],
end

theorem smul_closed_ball {E : Type*} [normed_group E] [normed_space α E]
  (c : α) (x : E) {r : ℝ} (hr : 0 ≤ r) :
  c • closed_ball x r = closed_ball (c • x) (∥c∥ * r) :=
begin
  rcases eq_or_ne c 0 with rfl|hc,
  { simp [hr, zero_smul_set, set.singleton_zero, ← nonempty_closed_ball] },
  { exact smul_closed_ball' hc x r }
end

/-- A (semi) normed real vector space is homeomorphic to the unit ball in the same space.
This homeomorphism sends `x : E` to `(1 + ∥x∥)⁻¹ • x`.

In many cases the actual implementation is not important, so we don't mark the projection lemmas
`homeomorph_unit_ball_apply_coe` and `homeomorph_unit_ball_symm_apply` as `@[simp]`. -/
@[simps { attrs := [] }]
def homeomorph_unit_ball {E : Type*} [semi_normed_group E] [semi_normed_space ℝ E] :
  E ≃ₜ ball (0 : E) 1 :=
{ to_fun := λ x, ⟨(1 + ∥x∥)⁻¹ • x, begin
    have : ∥x∥ < |1 + ∥x∥| := (lt_one_add _).trans_le (le_abs_self _),
    rwa [mem_ball_zero_iff, norm_smul, real.norm_eq_abs, abs_inv, ← div_eq_inv_mul,
      div_lt_one ((norm_nonneg x).trans_lt this)],
  end⟩,
  inv_fun := λ x, (1 - ∥(x : E)∥)⁻¹ • (x : E),
  left_inv := λ x,
    begin
      have : 0 < 1 + ∥x∥ := (norm_nonneg x).trans_lt (lt_one_add _),
      field_simp [this.ne', abs_of_pos this, norm_smul, smul_smul, real.norm_eq_abs, abs_div]
    end,
  right_inv := λ x, subtype.ext
    begin
      have : 0 < 1 - ∥(x : E)∥ := sub_pos.2 (mem_ball_zero_iff.1 x.2),
      field_simp [norm_smul, smul_smul, real.norm_eq_abs, abs_div, abs_of_pos this, this.ne']
    end,
  continuous_to_fun := continuous_subtype_mk _ $
    ((continuous_const.add continuous_norm).inv₀
      (λ x, ((norm_nonneg x).trans_lt (lt_one_add _)).ne')).smul continuous_id,
  continuous_inv_fun := continuous.smul
    ((continuous_const.sub continuous_subtype_coe.norm).inv₀ $
      λ x, (sub_pos.2 $ mem_ball_zero_iff.1 x.2).ne') continuous_subtype_coe }

>>>>>>> b351ca98
variables (α)

lemma ne_neg_of_mem_sphere [char_zero α] {r : ℝ} (hr : 0 < r) (x : sphere (0:E) r) : x ≠ - x :=
λ h, nonzero_of_mem_sphere hr x (eq_zero_of_eq_neg α (by { conv_lhs {rw h}, simp }))

lemma ne_neg_of_mem_unit_sphere [char_zero α] (x : sphere (0:E) 1) : x ≠ - x :=
ne_neg_of_mem_sphere α  (by norm_num) x

variables {α}

open normed_field

/-- The product of two seminormed spaces is a seminormed space, with the sup norm. -/
instance prod.semi_normed_space : semi_normed_space α (E × F) :=
{ norm_smul_le := λ s x, le_of_eq $ by simp [prod.semi_norm_def, norm_smul, mul_max_of_nonneg],
  ..prod.normed_group,
  ..prod.module }

/-- The product of finitely many seminormed spaces is a seminormed space, with the sup norm. -/
instance pi.semi_normed_space {E : ι → Type*} [fintype ι] [∀i, semi_normed_group (E i)]
  [∀i, semi_normed_space α (E i)] : semi_normed_space α (Πi, E i) :=
{ norm_smul_le := λ a f, le_of_eq $
    show (↑(finset.sup finset.univ (λ (b : ι), ∥a • f b∥₊)) : ℝ) =
      ∥a∥₊ * ↑(finset.sup finset.univ (λ (b : ι), ∥f b∥₊)),
    by simp only [(nnreal.coe_mul _ _).symm, nnreal.mul_finset_sup, nnnorm_smul] }

/-- A subspace of a seminormed space is also a normed space, with the restriction of the norm. -/
instance submodule.semi_normed_space {𝕜 R : Type*} [has_scalar 𝕜 R] [normed_field 𝕜] [ring R]
  {E : Type*} [semi_normed_group E] [semi_normed_space 𝕜 E] [module R E]
  [is_scalar_tower 𝕜 R E] (s : submodule R E) :
  semi_normed_space 𝕜 s :=
{ norm_smul_le := λc x, le_of_eq $ norm_smul c (x : E) }

/-- If there is a scalar `c` with `∥c∥>1`, then any element with nonzero norm can be
moved by scalar multiplication to any shell of width `∥c∥`. Also recap information on the norm of
the rescaling element that shows up in applications. -/
lemma rescale_to_shell_semi_normed {c : α} (hc : 1 < ∥c∥) {ε : ℝ} (εpos : 0 < ε) {x : E}
  (hx : ∥x∥ ≠ 0) : ∃d:α, d ≠ 0 ∧ ∥d • x∥ < ε ∧ (ε/∥c∥ ≤ ∥d • x∥) ∧ (∥d∥⁻¹ ≤ ε⁻¹ * ∥c∥ * ∥x∥) :=
begin
  have xεpos : 0 < ∥x∥/ε := div_pos ((ne.symm hx).le_iff_lt.1 (norm_nonneg x)) εpos,
  rcases exists_mem_Ico_zpow xεpos hc with ⟨n, hn⟩,
  have cpos : 0 < ∥c∥ := lt_trans (zero_lt_one : (0 :ℝ) < 1) hc,
  have cnpos : 0 < ∥c^(n+1)∥ := by { rw norm_zpow, exact lt_trans xεpos hn.2 },
  refine ⟨(c^(n+1))⁻¹, _, _, _, _⟩,
  show (c ^ (n + 1))⁻¹  ≠ 0,
    by rwa [ne.def, inv_eq_zero, ← ne.def, ← norm_pos_iff],
  show ∥(c ^ (n + 1))⁻¹ • x∥ < ε,
  { rw [norm_smul, norm_inv, ← div_eq_inv_mul, div_lt_iff cnpos, mul_comm, norm_zpow],
    exact (div_lt_iff εpos).1 (hn.2) },
  show ε / ∥c∥ ≤ ∥(c ^ (n + 1))⁻¹ • x∥,
  { rw [div_le_iff cpos, norm_smul, norm_inv, norm_zpow, zpow_add₀ (ne_of_gt cpos),
        zpow_one, mul_inv_rev₀, mul_comm, ← mul_assoc, ← mul_assoc, mul_inv_cancel (ne_of_gt cpos),
        one_mul, ← div_eq_inv_mul, le_div_iff (zpow_pos_of_pos cpos _), mul_comm],
    exact (le_div_iff εpos).1 hn.1 },
  show ∥(c ^ (n + 1))⁻¹∥⁻¹ ≤ ε⁻¹ * ∥c∥ * ∥x∥,
  { have : ε⁻¹ * ∥c∥ * ∥x∥ = ε⁻¹ * ∥x∥ * ∥c∥, by ring,
    rw [norm_inv, inv_inv₀, norm_zpow, zpow_add₀ (ne_of_gt cpos), zpow_one, this, ← div_eq_inv_mul],
    exact mul_le_mul_of_nonneg_right hn.1 (norm_nonneg _) }
end

end semi_normed_space

section normed_space

variables [normed_field α]
variables {E : Type*} [normed_group E] [normed_space α E]
variables {F : Type*} [normed_group F] [normed_space α F]

open normed_field

theorem interior_closed_ball' [normed_space ℝ E] [nontrivial E] (x : E) (r : ℝ) :
  interior (closed_ball x r) = ball x r :=
begin
  rcases lt_trichotomy r 0 with hr|rfl|hr,
  { simp [closed_ball_eq_empty.2 hr, ball_eq_empty.2 hr.le] },
  { rw [closed_ball_zero, ball_zero, interior_singleton] },
  { exact interior_closed_ball x hr }
end

theorem frontier_closed_ball' [normed_space ℝ E] [nontrivial E] (x : E) (r : ℝ) :
  frontier (closed_ball x r) = sphere x r :=
by rw [frontier, closure_closed_ball, interior_closed_ball' x r, closed_ball_diff_ball]

variables {α}

/-- If there is a scalar `c` with `∥c∥>1`, then any element can be moved by scalar multiplication to
any shell of width `∥c∥`. Also recap information on the norm of the rescaling element that shows
up in applications. -/
lemma rescale_to_shell {c : α} (hc : 1 < ∥c∥) {ε : ℝ} (εpos : 0 < ε) {x : E} (hx : x ≠ 0) :
  ∃d:α, d ≠ 0 ∧ ∥d • x∥ < ε ∧ (ε/∥c∥ ≤ ∥d • x∥) ∧ (∥d∥⁻¹ ≤ ε⁻¹ * ∥c∥ * ∥x∥) :=
rescale_to_shell_semi_normed hc εpos (ne_of_lt (norm_pos_iff.2 hx)).symm

/-- The product of two normed spaces is a normed space, with the sup norm. -/
instance : normed_space α (E × F) := { ..prod.semi_normed_space }

/-- The product of finitely many normed spaces is a normed space, with the sup norm. -/
instance pi.normed_space {E : ι → Type*} [fintype ι] [∀i, normed_group (E i)]
  [∀i, normed_space α (E i)] : normed_space α (Πi, E i) :=
{ ..pi.semi_normed_space }

section
local attribute [instance] matrix.normed_group

/-- Normed space instance (using sup norm of sup norm) for matrices over a normed field.  Not
declared as an instance because there are several natural choices for defining the norm of a
matrix. -/
def matrix.normed_space {α : Type*} [normed_field α] {n m : Type*} [fintype n] [fintype m] :
  normed_space α (matrix n m α) :=
pi.normed_space

end

/-- A subspace of a normed space is also a normed space, with the restriction of the norm. -/
instance submodule.normed_space {𝕜 R : Type*} [has_scalar 𝕜 R] [normed_field 𝕜] [ring R]
  {E : Type*} [normed_group E] [normed_space 𝕜 E] [module R E]
  [is_scalar_tower 𝕜 R E] (s : submodule R E) :
  normed_space 𝕜 s :=
{ ..submodule.semi_normed_space s }

end normed_space

section normed_algebra

/-- A seminormed algebra `𝕜'` over `𝕜` is an algebra endowed with a seminorm for which the
embedding of `𝕜` in `𝕜'` is an isometry. -/
class semi_normed_algebra (𝕜 : Type*) (𝕜' : Type*) [normed_field 𝕜] [semi_normed_ring 𝕜']
  extends algebra 𝕜 𝕜' :=
(norm_algebra_map_eq : ∀x:𝕜, ∥algebra_map 𝕜 𝕜' x∥ = ∥x∥)

/-- A normed algebra `𝕜'` over `𝕜` is an algebra endowed with a norm for which the embedding of
`𝕜` in `𝕜'` is an isometry. -/
class normed_algebra (𝕜 : Type*) (𝕜' : Type*) [normed_field 𝕜] [normed_ring 𝕜']
  extends algebra 𝕜 𝕜' :=
(norm_algebra_map_eq : ∀x:𝕜, ∥algebra_map 𝕜 𝕜' x∥ = ∥x∥)

/-- A normed algebra is a seminormed algebra. -/
@[priority 100] -- see Note [lower instance priority]
instance normed_algebra.to_semi_normed_algebra (𝕜 : Type*) (𝕜' : Type*) [normed_field 𝕜]
  [normed_ring 𝕜'] [normed_algebra 𝕜 𝕜'] : semi_normed_algebra 𝕜 𝕜' :=
{ norm_algebra_map_eq := normed_algebra.norm_algebra_map_eq }

@[simp] lemma norm_algebra_map_eq {𝕜 : Type*} (𝕜' : Type*) [normed_field 𝕜] [semi_normed_ring 𝕜']
  [h : semi_normed_algebra 𝕜 𝕜'] (x : 𝕜) : ∥algebra_map 𝕜 𝕜' x∥ = ∥x∥ :=
semi_normed_algebra.norm_algebra_map_eq _

/-- In a normed algebra, the inclusion of the base field in the extended field is an isometry. -/
lemma algebra_map_isometry (𝕜 : Type*) (𝕜' : Type*) [normed_field 𝕜] [semi_normed_ring 𝕜']
  [semi_normed_algebra 𝕜 𝕜'] : isometry (algebra_map 𝕜 𝕜') :=
begin
  refine isometry_emetric_iff_metric.2 (λx y, _),
  rw [dist_eq_norm, dist_eq_norm, ← ring_hom.map_sub, norm_algebra_map_eq],
end

variables (𝕜 : Type*) [normed_field 𝕜]
variables (𝕜' : Type*) [semi_normed_ring 𝕜']

@[priority 100]
instance semi_normed_algebra.to_semi_normed_space [h : semi_normed_algebra 𝕜 𝕜'] :
  semi_normed_space 𝕜 𝕜' :=
{ norm_smul_le := λ s x, calc
    ∥s • x∥ = ∥((algebra_map 𝕜 𝕜') s) * x∥ : by { rw h.smul_def', refl }
    ... ≤ ∥algebra_map 𝕜 𝕜' s∥ * ∥x∥ : semi_normed_ring.norm_mul _ _
    ... = ∥s∥ * ∥x∥ : by rw norm_algebra_map_eq,
  ..h }

/-- While this may appear identical to `semi_normed_algebra.to_semi_normed_space`, it contains an
implicit argument involving `normed_ring.to_semi_normed_ring` that typeclass inference has trouble
inferring.

Specifically, the following instance cannot be found without this
`semi_normed_algebra.to_semi_normed_space'`:
```lean
example
  (𝕜 ι : Type*) (E : ι → Type*)
  [normed_field 𝕜] [Π i, normed_ring (E i)] [Π i, normed_algebra 𝕜 (E i)] :
  Π i, module 𝕜 (E i) := by apply_instance
```

See `semi_normed_space.to_module'` for a similar situation. -/
@[priority 100]
instance semi_normed_algebra.to_semi_normed_space' (𝕜 : Type*) [normed_field 𝕜] (𝕜' : Type*)
  [normed_ring 𝕜'] [semi_normed_algebra 𝕜 𝕜'] :
  semi_normed_space 𝕜 𝕜' := by apply_instance

@[priority 100]
instance normed_algebra.to_normed_space (𝕜 : Type*) [normed_field 𝕜] (𝕜' : Type*)
  [normed_ring 𝕜'] [h : normed_algebra 𝕜 𝕜'] : normed_space 𝕜 𝕜' :=
{ norm_smul_le := semi_normed_space.norm_smul_le,
  ..h }

instance normed_algebra.id : normed_algebra 𝕜 𝕜 :=
{ norm_algebra_map_eq := by simp,
.. algebra.id 𝕜}

variables (𝕜') [semi_normed_algebra 𝕜 𝕜']
include 𝕜

lemma normed_algebra.norm_one : ∥(1:𝕜')∥ = 1 :=
by simpa using (norm_algebra_map_eq 𝕜' (1:𝕜))

lemma normed_algebra.norm_one_class : norm_one_class 𝕜' :=
⟨normed_algebra.norm_one 𝕜 𝕜'⟩

lemma normed_algebra.zero_ne_one : (0:𝕜') ≠ 1 :=
begin
  refine (ne_zero_of_norm_pos _).symm,
  rw normed_algebra.norm_one 𝕜 𝕜', norm_num,
end

lemma normed_algebra.nontrivial : nontrivial 𝕜' :=
⟨⟨0, 1, normed_algebra.zero_ne_one 𝕜 𝕜'⟩⟩

end normed_algebra

section restrict_scalars

variables (𝕜 : Type*) (𝕜' : Type*) [normed_field 𝕜] [normed_field 𝕜'] [normed_algebra 𝕜 𝕜']
(E : Type*) [normed_group E] [normed_space 𝕜' E]
(F : Type*) [semi_normed_group F] [semi_normed_space 𝕜' F]

/-- Warning: This declaration should be used judiciously.
Please consider using `is_scalar_tower` instead.

`𝕜`-seminormed space structure induced by a `𝕜'`-seminormed space structure when `𝕜'` is a
seminormed algebra over `𝕜`. Not registered as an instance as `𝕜'` can not be inferred.

The type synonym `module.restrict_scalars 𝕜 𝕜' E` will be endowed with this instance by default.
-/
def semi_normed_space.restrict_scalars : semi_normed_space 𝕜 F :=
{ norm_smul_le := λc x, le_of_eq $ begin
    change ∥(algebra_map 𝕜 𝕜' c) • x∥ = ∥c∥ * ∥x∥,
    simp [norm_smul]
  end,
  ..restrict_scalars.module 𝕜 𝕜' F }

/-- Warning: This declaration should be used judiciously.
Please consider using `is_scalar_tower` instead.

`𝕜`-normed space structure induced by a `𝕜'`-normed space structure when `𝕜'` is a
normed algebra over `𝕜`. Not registered as an instance as `𝕜'` can not be inferred.

The type synonym `restrict_scalars 𝕜 𝕜' E` will be endowed with this instance by default.
-/
def normed_space.restrict_scalars : normed_space 𝕜 E :=
{ norm_smul_le := λc x, le_of_eq $ begin
    change ∥(algebra_map 𝕜 𝕜' c) • x∥ = ∥c∥ * ∥x∥,
    simp [norm_smul]
  end,
  ..restrict_scalars.module 𝕜 𝕜' E }

instance {𝕜 : Type*} {𝕜' : Type*} {F : Type*} [I : semi_normed_group F] :
  semi_normed_group (restrict_scalars 𝕜 𝕜' F) := I

instance {𝕜 : Type*} {𝕜' : Type*} {E : Type*} [I : normed_group E] :
  normed_group (restrict_scalars 𝕜 𝕜' E) := I

instance module.restrict_scalars.semi_normed_space_orig {𝕜 : Type*} {𝕜' : Type*} {F : Type*}
  [normed_field 𝕜'] [semi_normed_group F] [I : semi_normed_space 𝕜' F] :
  semi_normed_space 𝕜' (restrict_scalars 𝕜 𝕜' F) := I

instance module.restrict_scalars.normed_space_orig {𝕜 : Type*} {𝕜' : Type*} {E : Type*}
  [normed_field 𝕜'] [normed_group E] [I : normed_space 𝕜' E] :
  normed_space 𝕜' (restrict_scalars 𝕜 𝕜' E) := I

instance : semi_normed_space 𝕜 (restrict_scalars 𝕜 𝕜' F) :=
(semi_normed_space.restrict_scalars 𝕜 𝕜' F : semi_normed_space 𝕜 F)

instance : normed_space 𝕜 (restrict_scalars 𝕜 𝕜' E) :=
(normed_space.restrict_scalars 𝕜 𝕜' E : normed_space 𝕜 E)

end restrict_scalars

section cauchy_product

/-! ## Multiplying two infinite sums in a normed ring

In this section, we prove various results about `(∑' x : ι, f x) * (∑' y : ι', g y)` in a normed
ring. There are similar results proven in `topology/algebra/infinite_sum` (e.g `tsum_mul_tsum`),
but in a normed ring we get summability results which aren't true in general.

We first establish results about arbitrary index types, `β` and `γ`, and then we specialize to
`β = γ = ℕ` to prove the Cauchy product formula
(see `tsum_mul_tsum_eq_tsum_sum_antidiagonal_of_summable_norm`).

### Arbitrary index types
-/

variables {ι' : Type*} [normed_ring α]

open finset
open_locale classical

lemma summable.mul_of_nonneg {f : ι → ℝ} {g : ι' → ℝ}
  (hf : summable f) (hg : summable g) (hf' : 0 ≤ f) (hg' : 0 ≤ g) :
  summable (λ (x : ι × ι'), f x.1 * g x.2) :=
let ⟨s, hf⟩ := hf in
let ⟨t, hg⟩ := hg in
suffices this : ∀ u : finset (ι × ι'), ∑ x in u, f x.1 * g x.2 ≤ s*t,
  from summable_of_sum_le (λ x, mul_nonneg (hf' _) (hg' _)) this,
assume u,
calc  ∑ x in u, f x.1 * g x.2
    ≤ ∑ x in (u.image prod.fst).product (u.image prod.snd), f x.1 * g x.2 :
      sum_mono_set_of_nonneg (λ x, mul_nonneg (hf' _) (hg' _)) subset_product
... = ∑ x in u.image prod.fst, ∑ y in u.image prod.snd, f x * g y : sum_product
... = ∑ x in u.image prod.fst, f x * ∑ y in u.image prod.snd, g y :
      sum_congr rfl (λ x _, mul_sum.symm)
... ≤ ∑ x in u.image prod.fst, f x * t :
      sum_le_sum
        (λ x _, mul_le_mul_of_nonneg_left (sum_le_has_sum _ (λ _ _, hg' _) hg) (hf' _))
... = (∑ x in u.image prod.fst, f x) * t : sum_mul.symm
... ≤ s * t :
      mul_le_mul_of_nonneg_right (sum_le_has_sum _ (λ _ _, hf' _) hf) (hg.nonneg $ λ _, hg' _)

lemma summable.mul_norm {f : ι → α} {g : ι' → α}
  (hf : summable (λ x, ∥f x∥)) (hg : summable (λ x, ∥g x∥)) :
  summable (λ (x : ι × ι'), ∥f x.1 * g x.2∥) :=
summable_of_nonneg_of_le (λ x, norm_nonneg (f x.1 * g x.2)) (λ x, norm_mul_le (f x.1) (g x.2))
  (hf.mul_of_nonneg hg (λ x, norm_nonneg $ f x) (λ x, norm_nonneg $ g x) : _)

lemma summable_mul_of_summable_norm [complete_space α] {f : ι → α} {g : ι' → α}
  (hf : summable (λ x, ∥f x∥)) (hg : summable (λ x, ∥g x∥)) :
  summable (λ (x : ι × ι'), f x.1 * g x.2) :=
summable_of_summable_norm (hf.mul_norm hg)

/-- Product of two infinites sums indexed by arbitrary types.
    See also `tsum_mul_tsum` if `f` and `g` are *not* absolutely summable. -/
lemma tsum_mul_tsum_of_summable_norm [complete_space α] {f : ι → α} {g : ι' → α}
  (hf : summable (λ x, ∥f x∥)) (hg : summable (λ x, ∥g x∥)) :
  (∑' x, f x) * (∑' y, g y) = (∑' z : ι × ι', f z.1 * g z.2) :=
tsum_mul_tsum (summable_of_summable_norm hf) (summable_of_summable_norm hg)
  (summable_mul_of_summable_norm hf hg)

/-! ### `ℕ`-indexed families (Cauchy product)

We prove two versions of the Cauchy product formula. The first one is
`tsum_mul_tsum_eq_tsum_sum_range_of_summable_norm`, where the `n`-th term is a sum over
`finset.range (n+1)` involving `nat` substraction.
In order to avoid `nat` substraction, we also provide
`tsum_mul_tsum_eq_tsum_sum_antidiagonal_of_summable_norm`,
where the `n`-th term is a sum over all pairs `(k, l)` such that `k+l=n`, which corresponds to the
`finset` `finset.nat.antidiagonal n`. -/

section nat

open finset.nat

lemma summable_norm_sum_mul_antidiagonal_of_summable_norm {f g : ℕ → α}
  (hf : summable (λ x, ∥f x∥)) (hg : summable (λ x, ∥g x∥)) :
  summable (λ n, ∥∑ kl in antidiagonal n, f kl.1 * g kl.2∥) :=
begin
  have := summable_sum_mul_antidiagonal_of_summable_mul
    (summable.mul_of_nonneg hf hg (λ _, norm_nonneg _) (λ _, norm_nonneg _)),
  refine summable_of_nonneg_of_le (λ _, norm_nonneg _) _ this,
  intros n,
  calc  ∥∑ kl in antidiagonal n, f kl.1 * g kl.2∥
      ≤ ∑ kl in antidiagonal n, ∥f kl.1 * g kl.2∥ : norm_sum_le _ _
  ... ≤ ∑ kl in antidiagonal n, ∥f kl.1∥ * ∥g kl.2∥ : sum_le_sum (λ i _, norm_mul_le _ _)
end

/-- The Cauchy product formula for the product of two infinite sums indexed by `ℕ`,
    expressed by summing on `finset.nat.antidiagonal`.
    See also `tsum_mul_tsum_eq_tsum_sum_antidiagonal` if `f` and `g` are
    *not* absolutely summable. -/
lemma tsum_mul_tsum_eq_tsum_sum_antidiagonal_of_summable_norm [complete_space α] {f g : ℕ → α}
  (hf : summable (λ x, ∥f x∥)) (hg : summable (λ x, ∥g x∥)) :
  (∑' n, f n) * (∑' n, g n) = ∑' n, ∑ kl in antidiagonal n, f kl.1 * g kl.2 :=
tsum_mul_tsum_eq_tsum_sum_antidiagonal (summable_of_summable_norm hf) (summable_of_summable_norm hg)
  (summable_mul_of_summable_norm hf hg)

lemma summable_norm_sum_mul_range_of_summable_norm {f g : ℕ → α}
  (hf : summable (λ x, ∥f x∥)) (hg : summable (λ x, ∥g x∥)) :
  summable (λ n, ∥∑ k in range (n+1), f k * g (n - k)∥) :=
begin
  simp_rw ← sum_antidiagonal_eq_sum_range_succ (λ k l, f k * g l),
  exact summable_norm_sum_mul_antidiagonal_of_summable_norm hf hg
end

/-- The Cauchy product formula for the product of two infinite sums indexed by `ℕ`,
    expressed by summing on `finset.range`.
    See also `tsum_mul_tsum_eq_tsum_sum_range` if `f` and `g` are
    *not* absolutely summable. -/
lemma tsum_mul_tsum_eq_tsum_sum_range_of_summable_norm [complete_space α] {f g : ℕ → α}
  (hf : summable (λ x, ∥f x∥)) (hg : summable (λ x, ∥g x∥)) :
  (∑' n, f n) * (∑' n, g n) = ∑' n, ∑ k in range (n+1), f k * g (n - k) :=
begin
  simp_rw ← sum_antidiagonal_eq_sum_range_succ (λ k l, f k * g l),
  exact tsum_mul_tsum_eq_tsum_sum_antidiagonal_of_summable_norm hf hg
end

end nat

end cauchy_product

section ring_hom_isometric

variables {R₁ : Type*} {R₂ : Type*} {R₃ : Type*}

/-- This class states that a ring homomorphism is isometric. This is a sufficient assumption
for a continuous semilinear map to be bounded and this is the main use for this typeclass. -/
class ring_hom_isometric [semiring R₁] [semiring R₂] [has_norm R₁] [has_norm R₂]
  (σ : R₁ →+* R₂) : Prop :=
(is_iso : ∀ {x : R₁}, ∥σ x∥ = ∥x∥)

attribute [simp] ring_hom_isometric.is_iso

variables [semi_normed_ring R₁] [semi_normed_ring R₂] [semi_normed_ring R₃]

instance ring_hom_isometric.ids : ring_hom_isometric (ring_hom.id R₁) :=
⟨λ x, rfl⟩

end ring_hom_isometric<|MERGE_RESOLUTION|>--- conflicted
+++ resolved
@@ -648,35 +648,6 @@
   frontier (closed_ball x r) = sphere x r :=
 by rw [frontier, closure_closed_ball, interior_closed_ball x hr,
   closed_ball_diff_ball]
-
-<<<<<<< HEAD
-=======
-theorem smul_ball {c : α} (hc : c ≠ 0) (x : E) (r : ℝ) :
-  c • ball x r = ball (c • x) (∥c∥ * r) :=
-begin
-  ext y,
-  rw mem_smul_set_iff_inv_smul_mem₀ hc,
-  conv_lhs { rw ←inv_smul_smul₀ hc x },
-  simp [← div_eq_inv_mul, div_lt_iff (norm_pos_iff.2 hc), mul_comm _ r, dist_smul],
-end
-
-theorem smul_closed_ball' {c : α} (hc : c ≠ 0) (x : E) (r : ℝ) :
-  c • closed_ball x r = closed_ball (c • x) (∥c∥ * r) :=
-begin
-  ext y,
-  rw mem_smul_set_iff_inv_smul_mem₀ hc,
-  conv_lhs { rw ←inv_smul_smul₀ hc x },
-  simp [dist_smul, ← div_eq_inv_mul, div_le_iff (norm_pos_iff.2 hc), mul_comm _ r],
-end
-
-theorem smul_closed_ball {E : Type*} [normed_group E] [normed_space α E]
-  (c : α) (x : E) {r : ℝ} (hr : 0 ≤ r) :
-  c • closed_ball x r = closed_ball (c • x) (∥c∥ * r) :=
-begin
-  rcases eq_or_ne c 0 with rfl|hc,
-  { simp [hr, zero_smul_set, set.singleton_zero, ← nonempty_closed_ball] },
-  { exact smul_closed_ball' hc x r }
-end
 
 /-- A (semi) normed real vector space is homeomorphic to the unit ball in the same space.
 This homeomorphism sends `x : E` to `(1 + ∥x∥)⁻¹ • x`.
@@ -709,7 +680,6 @@
     ((continuous_const.sub continuous_subtype_coe.norm).inv₀ $
       λ x, (sub_pos.2 $ mem_ball_zero_iff.1 x.2).ne') continuous_subtype_coe }
 
->>>>>>> b351ca98
 variables (α)
 
 lemma ne_neg_of_mem_sphere [char_zero α] {r : ℝ} (hr : 0 < r) (x : sphere (0:E) r) : x ≠ - x :=
