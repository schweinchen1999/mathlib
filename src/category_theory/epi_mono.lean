/-
Copyright (c) 2019 Reid Barton. All rights reserved.
Released under Apache 2.0 license as described in the file LICENSE.
Authors: Reid Barton, Scott Morrison

Facts about epimorphisms and monomorphisms.

The definitions of `epi` and `mono` are in `category_theory.category`,
since they are used by some lemmas for `iso`, which is used everywhere.
-/
import category_theory.adjunction.basic
import category_theory.opposites

universes v₁ v₂ u₁ u₂

namespace category_theory

variables {C : Type u₁} [category.{v₁} C]

section
variables {D : Type u₂} [category.{v₂} D]

lemma left_adjoint_preserves_epi {F : C ⥤ D} {G : D ⥤ C} (adj : F ⊣ G)
  {X Y : C} {f : X ⟶ Y} (hf : epi f) : epi (F.map f) :=
begin
  constructor,
  intros Z g h H,
  replace H := congr_arg (adj.hom_equiv X Z) H,
  rwa [adj.hom_equiv_naturality_left, adj.hom_equiv_naturality_left,
    cancel_epi hf, equiv.apply_eq_iff_eq] at H
end

lemma right_adjoint_preserves_mono {F : C ⥤ D} {G : D ⥤ C} (adj : F ⊣ G)
  {X Y : D} {f : X ⟶ Y} (hf : mono f) : mono (G.map f) :=
begin
  constructor,
  intros Z g h H,
  replace H := congr_arg (adj.hom_equiv Z Y).symm H,
  rwa [adj.hom_equiv_naturality_right_symm, adj.hom_equiv_naturality_right_symm,
    cancel_mono hf, equiv.apply_eq_iff_eq] at H
end

lemma faithful_reflects_epi (F : C ⥤ D) [faithful F] {X Y : C} {f : X ⟶ Y}
  (hf : epi (F.map f)) : epi f :=
⟨λ Z g h H, F.map_injective $
  by rw [←cancel_epi hf, ←F.map_comp, ←F.map_comp, H]⟩

lemma faithful_reflects_mono (F : C ⥤ D) [faithful F] {X Y : C} {f : X ⟶ Y}
  (hf : mono (F.map f)) : mono f :=
⟨λ Z g h H, F.map_injective $
  by rw [←cancel_mono hf, ←F.map_comp, ←F.map_comp, H]⟩
end

/--
A split monomorphism is a morphism `f : X ⟶ Y` admitting a retraction `retraction f : Y ⟶ X`
such that `f ≫ retraction f = 𝟙 X`.

Every split monomorphism is a monomorphism.
-/
class split_mono {X Y : C} (f : X ⟶ Y) :=
(retraction : Y ⟶ X)
(id' : f ≫ retraction = 𝟙 X . obviously)

/--
A split epimorphism is a morphism `f : X ⟶ Y` admitting a section `section_ f : Y ⟶ X`
such that `section_ f ≫ f = 𝟙 Y`.
(Note that `section` is a reserved keyword, so we append an underscore.)

Every split epimorphism is an epimorphism.
-/
class split_epi {X Y : C} (f : X ⟶ Y) :=
(section_ : Y ⟶ X)
(id' : section_ ≫ f = 𝟙 Y . obviously)

/-- The chosen retraction of a split monomorphism. -/
def retraction {X Y : C} (f : X ⟶ Y) [split_mono f] : Y ⟶ X := split_mono.retraction f
@[simp, reassoc]
lemma split_mono.id {X Y : C} (f : X ⟶ Y) [split_mono f] : f ≫ retraction f = 𝟙 X :=
split_mono.id'
/-- The retraction of a split monomorphism is itself a split epimorphism. -/
instance retraction_split_epi {X Y : C} (f : X ⟶ Y) [split_mono f] : split_epi (retraction f) :=
{ section_ := f }

/-- A split mono which is epi is an iso. -/
<<<<<<< HEAD
def is_iso_of_epi_of_split_mono {X Y : C} (f : X ⟶ Y) [split_mono f] (hf : epi f) : is_iso f :=
{ inv := retraction f,
  inv_hom_id' := by simp [← cancel_epi hf] }
=======
lemma is_iso_of_epi_of_split_mono {X Y : C} (f : X ⟶ Y) [split_mono f] [epi f] : is_iso f :=
⟨retraction f, ⟨by simp, by simp [← cancel_epi f]⟩⟩
>>>>>>> a0a21774

/--
The chosen section of a split epimorphism.
(Note that `section` is a reserved keyword, so we append an underscore.)
-/
def section_ {X Y : C} (f : X ⟶ Y) [split_epi f] : Y ⟶ X := split_epi.section_ f
@[simp, reassoc]
lemma split_epi.id {X Y : C} (f : X ⟶ Y) [split_epi f] : section_ f ≫ f = 𝟙 Y :=
split_epi.id'
/-- The section of a split epimorphism is itself a split monomorphism. -/
instance section_split_mono {X Y : C} (f : X ⟶ Y) [split_epi f] : split_mono (section_ f) :=
{ retraction := f }

/-- A split epi which is mono is an iso. -/
<<<<<<< HEAD
def is_iso_of_mono_of_split_epi {X Y : C} (f : X ⟶ Y) (hf : mono f) [split_epi f] : is_iso f :=
{ inv := section_ f,
  hom_inv_id' := by simp [← cancel_mono hf] }
=======
lemma is_iso_of_mono_of_split_epi {X Y : C} (f : X ⟶ Y) [mono f] [split_epi f] : is_iso f :=
⟨section_ f, ⟨by simp [← cancel_mono f], by simp⟩⟩
>>>>>>> a0a21774

/-- Every iso is a split mono. -/
@[priority 100]
noncomputable
instance split_mono.of_iso {X Y : C} (f : X ⟶ Y) [is_iso f] : split_mono f :=
{ retraction := inv f }

/-- Every iso is a split epi. -/
@[priority 100]
noncomputable
instance split_epi.of_iso {X Y : C} (f : X ⟶ Y) [is_iso f] : split_epi f :=
{ section_ := inv f }

/-- Every split mono is a mono. -/
lemma split_mono.mono {X Y : C} (f : X ⟶ Y) [split_mono f] : mono f :=
{ right_cancellation := λ Z g h w, begin replace w := w =≫ retraction f, simpa using w, end }

/-- Every split epi is an epi. -/
lemma split_epi.epi {X Y : C} (f : X ⟶ Y) [split_epi f] : epi f :=
{ left_cancellation := λ Z g h w, begin replace w := section_ f ≫= w, simpa using w, end }

/-- Every split mono whose retraction is mono is an iso. -/
<<<<<<< HEAD
def is_iso.of_mono_retraction {X Y : C} {f : X ⟶ Y} [split_mono f] (w : mono $ retraction f)
  : is_iso f :=
{ inv := retraction f,
  inv_hom_id' := (cancel_mono_id w).mp (by simp) }

/-- Every split epi whose section is epi is an iso. -/
def is_iso.of_epi_section {X Y : C} {f : X ⟶ Y} [split_epi f] (w : epi $ section_ f)
  : is_iso f :=
{ inv := section_ f,
  hom_inv_id' := (cancel_epi_id w).mp (by simp) }
=======
lemma is_iso.of_mono_retraction {X Y : C} {f : X ⟶ Y} [split_mono f] [mono $ retraction f]
  : is_iso f :=
⟨retraction f, ⟨by simp, (cancel_mono_id $ retraction f).mp (by simp)⟩⟩

/-- Every split epi whose section is epi is an iso. -/
lemma is_iso.of_epi_section {X Y : C} {f : X ⟶ Y} [split_epi f] [epi $ section_ f]
  : is_iso f :=
⟨section_ f, ⟨(cancel_epi_id $ section_ f).mp (by simp), by simp⟩⟩
>>>>>>> a0a21774

lemma unop_mono_of_epi {A B : Cᵒᵖ} (f : A ⟶ B) (w : epi f) : mono f.unop :=
⟨λ Z g h eq, has_hom.hom.op_inj ((cancel_epi w).mp (has_hom.hom.unop_inj eq))⟩

lemma unop_epi_of_mono {A B : Cᵒᵖ} (f : A ⟶ B) (w : mono f) : epi f.unop :=
⟨λ Z g h eq, has_hom.hom.op_inj ((cancel_mono w).mp (has_hom.hom.unop_inj eq))⟩

lemma op_mono_of_epi {A B : C} (f : A ⟶ B) (w : epi f) : mono f.op :=
⟨λ Z g h eq, has_hom.hom.unop_inj ((cancel_epi w).mp (has_hom.hom.op_inj eq))⟩

lemma op_epi_of_mono {A B : C} (f : A ⟶ B) (w : mono f) : epi f.op :=
⟨λ Z g h eq, has_hom.hom.unop_inj ((cancel_mono w).mp (has_hom.hom.op_inj eq))⟩

section
variables {D : Type u₂} [category.{v₂} D]

/-- Split monomorphisms are also absolute monomorphisms. -/
instance {X Y : C} (f : X ⟶ Y) [split_mono f] (F : C ⥤ D) : split_mono (F.map f) :=
{ retraction := F.map (retraction f),
  id' := by { rw [←functor.map_comp, split_mono.id, functor.map_id], } }

/-- Split epimorphisms are also absolute epimorphisms. -/
instance {X Y : C} (f : X ⟶ Y) [split_epi f] (F : C ⥤ D) : split_epi (F.map f) :=
{ section_ := F.map (section_ f),
  id' := by { rw [←functor.map_comp, split_epi.id, functor.map_id], } }
end

end category_theory<|MERGE_RESOLUTION|>--- conflicted
+++ resolved
@@ -82,14 +82,8 @@
 { section_ := f }
 
 /-- A split mono which is epi is an iso. -/
-<<<<<<< HEAD
-def is_iso_of_epi_of_split_mono {X Y : C} (f : X ⟶ Y) [split_mono f] (hf : epi f) : is_iso f :=
-{ inv := retraction f,
-  inv_hom_id' := by simp [← cancel_epi hf] }
-=======
 lemma is_iso_of_epi_of_split_mono {X Y : C} (f : X ⟶ Y) [split_mono f] [epi f] : is_iso f :=
 ⟨retraction f, ⟨by simp, by simp [← cancel_epi f]⟩⟩
->>>>>>> a0a21774
 
 /--
 The chosen section of a split epimorphism.
@@ -104,14 +98,8 @@
 { retraction := f }
 
 /-- A split epi which is mono is an iso. -/
-<<<<<<< HEAD
-def is_iso_of_mono_of_split_epi {X Y : C} (f : X ⟶ Y) (hf : mono f) [split_epi f] : is_iso f :=
-{ inv := section_ f,
-  hom_inv_id' := by simp [← cancel_mono hf] }
-=======
 lemma is_iso_of_mono_of_split_epi {X Y : C} (f : X ⟶ Y) [mono f] [split_epi f] : is_iso f :=
 ⟨section_ f, ⟨by simp [← cancel_mono f], by simp⟩⟩
->>>>>>> a0a21774
 
 /-- Every iso is a split mono. -/
 @[priority 100]
@@ -134,18 +122,6 @@
 { left_cancellation := λ Z g h w, begin replace w := section_ f ≫= w, simpa using w, end }
 
 /-- Every split mono whose retraction is mono is an iso. -/
-<<<<<<< HEAD
-def is_iso.of_mono_retraction {X Y : C} {f : X ⟶ Y} [split_mono f] (w : mono $ retraction f)
-  : is_iso f :=
-{ inv := retraction f,
-  inv_hom_id' := (cancel_mono_id w).mp (by simp) }
-
-/-- Every split epi whose section is epi is an iso. -/
-def is_iso.of_epi_section {X Y : C} {f : X ⟶ Y} [split_epi f] (w : epi $ section_ f)
-  : is_iso f :=
-{ inv := section_ f,
-  hom_inv_id' := (cancel_epi_id w).mp (by simp) }
-=======
 lemma is_iso.of_mono_retraction {X Y : C} {f : X ⟶ Y} [split_mono f] [mono $ retraction f]
   : is_iso f :=
 ⟨retraction f, ⟨by simp, (cancel_mono_id $ retraction f).mp (by simp)⟩⟩
@@ -154,7 +130,6 @@
 lemma is_iso.of_epi_section {X Y : C} {f : X ⟶ Y} [split_epi f] [epi $ section_ f]
   : is_iso f :=
 ⟨section_ f, ⟨(cancel_epi_id $ section_ f).mp (by simp), by simp⟩⟩
->>>>>>> a0a21774
 
 lemma unop_mono_of_epi {A B : Cᵒᵖ} (f : A ⟶ B) (w : epi f) : mono f.unop :=
 ⟨λ Z g h eq, has_hom.hom.op_inj ((cancel_epi w).mp (has_hom.hom.unop_inj eq))⟩
