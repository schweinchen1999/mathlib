/-
Copyright (c) 2019 Scott Morrison. All rights reserved.
Released under Apache 2.0 license as described in the file LICENSE.
Authors: Scott Morrison, Bhavik Mehta
-/
import category_theory.monad.basic
import category_theory.adjunction.basic
import category_theory.reflects_isomorphisms

/-!
# Eilenberg-Moore (co)algebras for a (co)monad

This file defines Eilenberg-Moore (co)algebras for a (co)monad,
and provides the category instance for them.

Further it defines the adjoint pair of free and forgetful functors, respectively
from and to the original category, as well as the adjoint pair of forgetful and
cofree functors, respectively from and to the original category.

## References
* [Riehl, *Category theory in context*, Section 5.2.4][riehl2017]
-/

namespace category_theory
open category

universes v₁ u₁ -- declare the `v`'s first; see `category_theory.category` for an explanation

variables {C : Type u₁} [category.{v₁} C]

namespace monad

/-- An Eilenberg-Moore algebra for a monad `T`.
    cf Definition 5.2.3 in [Riehl][riehl2017]. -/
structure algebra (T : C ⥤ C) [monad T] : Type (max u₁ v₁) :=
(A : C)
(a : T.obj A ⟶ A)
(unit' : (η_ T).app A ≫ a = 𝟙 A . obviously)
(assoc' : (μ_ T).app A ≫ a = T.map a ≫ a . obviously)

restate_axiom algebra.unit'
restate_axiom algebra.assoc'
<<<<<<< HEAD
attribute [reassoc] algebra.unit
attribute [reassoc] algebra.assoc
=======
attribute [reassoc] algebra.unit algebra.assoc
>>>>>>> 55d5564a

namespace algebra
variables {T : C ⥤ C} [monad T]

/-- A morphism of Eilenberg–Moore algebras for the monad `T`. -/
@[ext] structure hom (A B : algebra T) :=
(f : A.A ⟶ B.A)
(h' : T.map f ≫ B.a = A.a ≫ f . obviously)

restate_axiom hom.h'
attribute [simp, reassoc] hom.h

namespace hom

/-- The identity homomorphism for an Eilenberg–Moore algebra. -/
def id (A : algebra T) : hom A A :=
{ f := 𝟙 A.A }

instance (A : algebra T) : inhabited (hom A A) := ⟨{ f := 𝟙 _ }⟩

/-- Composition of Eilenberg–Moore algebra homomorphisms. -/
def comp {P Q R : algebra T} (f : hom P Q) (g : hom Q R) : hom P R :=
{ f := f.f ≫ g.f,
  h' := by rw [functor.map_comp, category.assoc, g.h, f.h_assoc] }

end hom

instance : category_struct (algebra T) :=
{ hom := hom,
  id := hom.id,
  comp := @hom.comp _ _ _ _ }

@[simp] lemma comp_eq_comp {A A' A'' : algebra T} (f : A ⟶ A') (g : A' ⟶ A'') :
  algebra.hom.comp f g = f ≫ g := rfl
@[simp] lemma id_eq_id (A : algebra T) :
  algebra.hom.id A = 𝟙 A := rfl

@[simp] lemma id_f (A : algebra T) : (𝟙 A : A ⟶ A).f = 𝟙 A.A := rfl
@[simp] lemma comp_f {A A' A'' : algebra T} (f : A ⟶ A') (g : A' ⟶ A'') :
  (f ≫ g).f = f.f ≫ g.f := rfl

/-- The category of Eilenberg-Moore algebras for a monad.
    cf Definition 5.2.4 in [Riehl][riehl2017]. -/
instance EilenbergMoore : category (algebra T) := {}.

/--
To construct an isomorphism of algebras, it suffices to give an isomorphism of the carriers which
commutes with the structure morphisms.
-/
@[simps]
def iso_mk {A B : algebra T} (h : A.A ≅ B.A) (w : T.map h.hom ≫ B.a = A.a ≫ h.hom) : A ≅ B :=
{ hom := { f := h.hom },
  inv :=
  { f := h.inv,
    h' := by { rw [h.eq_comp_inv, category.assoc, ←w, ←T.map_comp_assoc], simp } } }

end algebra

variables (T : C ⥤ C) [monad T]

/-- The forgetful functor from the Eilenberg-Moore category, forgetting the algebraic structure. -/
@[simps] def forget : algebra T ⥤ C :=
{ obj := λ A, A.A,
  map := λ A B f, f.f }

/-- The free functor from the Eilenberg-Moore category, constructing an algebra for any object. -/
@[simps] def free : C ⥤ algebra T :=
{ obj := λ X,
  { A := T.obj X,
    a := (μ_ T).app X,
    assoc' := (monad.assoc _).symm },
  map := λ X Y f,
  { f := T.map f,
    h' := (μ_ T).naturality _ } }

instance [inhabited C] : inhabited (algebra T) :=
⟨(free T).obj (default C)⟩

/-- The adjunction between the free and forgetful constructions for Eilenberg-Moore algebras for a monad.
    cf Lemma 5.2.8 of [Riehl][riehl2017]. -/
-- The other two `simps` projection lemmas can be derived from these two, so `simp_nf` complains if
-- those are added too
@[simps unit counit {rhs_md := semireducible}]
def adj : free T ⊣ forget T :=
adjunction.mk_of_hom_equiv
{ hom_equiv := λ X Y,
  { to_fun := λ f, (η_ T).app X ≫ f.f,
    inv_fun := λ f,
    { f := T.map f ≫ Y.a,
      h' :=
      begin
        rw [free_obj_a, functor.map_comp, category.assoc, ←Y.assoc, ←(μ_ T).naturality_assoc],
        refl
      end },
    left_inv := λ f, by { ext, simp },
    right_inv := λ f,
    begin
      dsimp only [forget_obj],
      rw [←(η_ T).naturality_assoc, Y.unit],
      apply category.comp_id,
    end }}

/--
Given an algebra morphism whose carrier part is an isomorphism, we get an algebra isomorphism.
-/
def algebra_iso_of_iso {A B : algebra T} (f : A ⟶ B) [is_iso f.f] : is_iso f :=
{ inv :=
  { f := inv f.f,
    h' := by { rw [is_iso.eq_comp_inv f.f, category.assoc, ← f.h], simp } } }

instance forget_reflects_iso : reflects_isomorphisms (forget T) :=
{ reflects := λ A B, algebra_iso_of_iso T }

instance forget_faithful : faithful (forget T) := {}

end monad

namespace comonad

/-- An Eilenberg-Moore coalgebra for a comonad `T`. -/
@[nolint has_inhabited_instance]
structure coalgebra (G : C ⥤ C) [comonad G] : Type (max u₁ v₁) :=
(A : C)
(a : A ⟶ G.obj A)
(counit' : a ≫ (ε_ G).app A = 𝟙 A . obviously)
(coassoc' : a ≫ (δ_ G).app A = a ≫ G.map a . obviously)

restate_axiom coalgebra.counit'
restate_axiom coalgebra.coassoc'
attribute [reassoc] coalgebra.counit coalgebra.coassoc

namespace coalgebra
variables {G : C ⥤ C} [comonad G]

/-- A morphism of Eilenberg-Moore coalgebras for the comonad `G`. -/
@[ext, nolint has_inhabited_instance] structure hom (A B : coalgebra G) :=
(f : A.A ⟶ B.A)
(h' : A.a ≫ G.map f = f ≫ B.a . obviously)

restate_axiom hom.h'
attribute [simp, reassoc] hom.h

namespace hom

/-- The identity homomorphism for an Eilenberg–Moore coalgebra. -/
def id (A : coalgebra G) : hom A A :=
{ f := 𝟙 A.A }

/-- Composition of Eilenberg–Moore coalgebra homomorphisms. -/
def comp {P Q R : coalgebra G} (f : hom P Q) (g : hom Q R) : hom P R :=
{ f := f.f ≫ g.f,
  h' := by rw [functor.map_comp, f.h_assoc, g.h, category.assoc] }

end hom

/-- The category of Eilenberg-Moore coalgebras for a comonad. -/
instance : category_struct (coalgebra G) :=
{ hom := hom,
  id := hom.id,
  comp := @hom.comp _ _ _ _ }

@[simp] lemma comp_eq_comp {A A' A'' : coalgebra G} (f : A ⟶ A') (g : A' ⟶ A'') :
  coalgebra.hom.comp f g = f ≫ g := rfl
@[simp] lemma id_eq_id (A : coalgebra G) :
  coalgebra.hom.id A = 𝟙 A := rfl

@[simp] lemma id_f (A : coalgebra G) : (𝟙 A : A ⟶ A).f = 𝟙 A.A := rfl
@[simp] lemma comp_f {A A' A'' : coalgebra G} (f : A ⟶ A') (g : A' ⟶ A'') :
  (f ≫ g).f = f.f ≫ g.f := rfl

/-- The category of Eilenberg-Moore coalgebras for a comonad. -/
instance EilenbergMoore : category (coalgebra G) :=
{ hom := hom,
  id := hom.id,
  comp := @hom.comp _ _ _ _ }

/--
To construct an isomorphism of coalgebras, it suffices to give an isomorphism of the carriers which
commutes with the structure morphisms.
-/
@[simps]
def iso_mk {A B : coalgebra G} (h : A.A ≅ B.A) (w : A.a ≫ G.map h.hom = h.hom ≫ B.a) : A ≅ B :=
{ hom := { f := h.hom },
  inv :=
  { f := h.inv,
    h' := by { rw [h.eq_inv_comp, ←reassoc_of w, ←G.map_comp], simp } } }

end coalgebra

variables (G : C ⥤ C) [comonad G]

/-- The forgetful functor from the Eilenberg-Moore category, forgetting the coalgebraic structure. -/
@[simps] def forget : coalgebra G ⥤ C :=
{ obj := λ A, A.A,
  map := λ A B f, f.f }

/--
Given a coalgebra morphism whose carrier part is an isomorphism, we get a coalgebra isomorphism.
-/
def coalgebra_iso_of_iso {A B : coalgebra G} (f : A ⟶ B) [is_iso f.f] : is_iso f :=
{ inv :=
  { f := inv f.f,
    h' := by { rw [is_iso.eq_inv_comp f.f, ←f.h_assoc, ←G.map_comp], simp } } }

instance forget_reflects_iso : reflects_isomorphisms (forget G) :=
{ reflects := λ A B, coalgebra_iso_of_iso G }

/-- The cofree functor from the Eilenberg-Moore category, constructing a coalgebra for any object. -/
@[simps] def cofree : C ⥤ coalgebra G :=
{ obj := λ X,
  { A := G.obj X,
    a := (δ_ G).app X,
    coassoc' := (comonad.coassoc _).symm },
  map := λ X Y f,
  { f := G.map f,
    h' := ((δ_ G).naturality _).symm } }

/--
The adjunction between the cofree and forgetful constructions for Eilenberg-Moore coalgebras
for a comonad.
-/
-- The other two `simps` projection lemmas can be derived from these two, so `simp_nf` complains if
-- those are added too
@[simps unit counit]
def adj : forget G ⊣ cofree G :=
adjunction.mk_of_hom_equiv
{ hom_equiv := λ X Y,
  { to_fun := λ f,
    { f := X.a ≫ G.map f,
      h' := by { rw [functor.map_comp, ← coalgebra.coassoc_assoc], simp } },
    inv_fun := λ g, g.f ≫ (ε_ G).app Y,
    left_inv := λ f,
      by { dsimp, rw [category.assoc, (ε_ G).naturality, functor.id_map, X.counit_assoc] },
    right_inv := λ g,
    begin
      ext1, dsimp,
      rw [functor.map_comp, g.h_assoc, cofree_obj_a, comonad.right_counit],
      apply comp_id,
    end }}

instance forget_faithful : faithful (forget G) := {}

end comonad

end category_theory<|MERGE_RESOLUTION|>--- conflicted
+++ resolved
@@ -40,12 +40,7 @@
 
 restate_axiom algebra.unit'
 restate_axiom algebra.assoc'
-<<<<<<< HEAD
-attribute [reassoc] algebra.unit
-attribute [reassoc] algebra.assoc
-=======
 attribute [reassoc] algebra.unit algebra.assoc
->>>>>>> 55d5564a
 
 namespace algebra
 variables {T : C ⥤ C} [monad T]
