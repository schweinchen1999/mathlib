--- conflicted
+++ resolved
@@ -196,26 +196,6 @@
 fin_succ_equiv'_symm_none _
 
 /-- Equivalence between `fin m ⊕ fin n` and `fin (m + n)` -/
-<<<<<<< HEAD
-def sum_fin_sum_equiv : fin m ⊕ fin n ≃ fin (m + n) :=
-{ to_fun := λ x, sum.rec_on x (fin.cast_add n) (fin.nat_add m),
-  inv_fun := λ x, if H : x.1 < m
-    then sum.inl ⟨x.1, H⟩
-    else sum.inr ⟨x.1 - m, nat.lt_of_add_lt_add_left $
-      show m + (x.1 - m) < m + n,
-      from (nat.add_sub_of_le $ le_of_not_gt H).symm ▸ x.2⟩,
-  left_inv := λ x, begin
-    cases x with y y,
-    { simp [fin.ext_iff, y.is_lt], },
-    { have H : ¬m + y.val < m := not_lt_of_ge (nat.le_add_right _ _),
-      simp [H, nat.add_sub_cancel_left, fin.ext_iff] }
-  end,
-  right_inv := λ x, begin
-    by_cases H : (x:ℕ) < m,
-    { dsimp, rw [dif_pos H], simp },
-    { dsimp, rw [dif_neg H], simp [fin.ext_iff, nat.add_sub_of_le (le_of_not_gt H)] }
-  end }
-=======
 def fin_sum_fin_equiv : fin m ⊕ fin n ≃ fin (m + n) :=
 { to_fun := sum.elim (fin.cast_add n) (fin.nat_add m),
   inv_fun := λ i, @fin.add_cases m n (λ _, fin m ⊕ fin n) sum.inl sum.inr i,
@@ -235,6 +215,11 @@
 @[simp] lemma fin_sum_fin_equiv_symm_apply_nat_add (x : fin n) :
   fin_sum_fin_equiv.symm (fin.nat_add m x) = sum.inr x :=
 fin_sum_fin_equiv.symm_apply_apply (sum.inr x)
+
+-- @[simp]
+-- lemma sum_fin_sum_equiv_of_lt (x : fin (m + n)) (h : ↑x < m) :
+--   sum_fin_sum_equiv.symm x = sum.inl (fin.cast_lt x h) :=
+-- by { simp [sum_fin_sum_equiv, dif_pos h], refl, }
 
 /-- The equivalence between `fin (m + n)` and `fin (n + m)` which rotates by `n`. -/
 def fin_add_flip : fin (m + n) ≃ fin (n + m) :=
@@ -329,27 +314,6 @@
 lemma coe_fin_rotate {n : ℕ} (i : fin n.succ) :
   (fin_rotate n.succ i : ℕ) = if i = fin.last n then 0 else i + 1 :=
 by rw [fin_rotate_succ_apply, fin.coe_add_one i]
->>>>>>> b4a5b013
-
-@[simp]
-lemma sum_fin_sum_equiv_inl (x : fin m) :
-  sum_fin_sum_equiv (sum.inl x : fin m ⊕ fin n) = fin.cast_add n x := rfl
-
-@[simp]
-lemma sum_fin_sum_equiv_inr (x : fin n) :
-  sum_fin_sum_equiv (sum.inr x : fin m ⊕ fin n) = fin.nat_add m x := rfl
-
-@[simp]
-lemma sum_fin_sum_equiv_of_lt (x : fin (m + n)) (h : ↑x < m) :
-  sum_fin_sum_equiv.symm x = sum.inl (fin.cast_lt x h) :=
-by { simp [sum_fin_sum_equiv, dif_pos h], refl, }
-
--- @[simp]
--- lemma sum_fin_sum_equiv_of_not_lt (x : fin (m + n)) (h : ¬↑x < m) :
---   sum_fin_sum_equiv.symm x = sum.inr (begin
---     refine fin.sub_nat _ _ _,
---   end) :=
--- by { simp [sum_fin_sum_equiv, dif_pos h], refl, }
 
 /-- Equivalence between `fin m × fin n` and `fin (m * n)` -/
 def fin_prod_fin_equiv : fin m × fin n ≃ fin (m * n) :=
