--- conflicted
+++ resolved
@@ -167,17 +167,12 @@
 /-- Transfer `monoid` across an `equiv` -/
 @[to_additive "Transfer `add_monoid` across an `equiv`"]
 protected def monoid [monoid β] : monoid α :=
-<<<<<<< HEAD
 { one_mul := by simp [mul_def, one_def],
   mul_one := by simp [mul_def, one_def],
   ..equiv.has_mul e,
   ..equiv.has_one e,
   ..equiv.semigroup e,
   ..equiv.mul_one_class e, }
-=======
-let one := e.has_one, mul := e.has_mul in
-by resetI; apply e.injective.monoid _; intros; exact e.apply_symm_apply _
->>>>>>> 3365c443
 
 /-- Transfer `comm_monoid` across an `equiv` -/
 @[to_additive "Transfer `add_comm_monoid` across an `equiv`"]
@@ -197,7 +192,6 @@
 let one := e.has_one, mul := e.has_mul, inv := e.has_inv, div := e.has_div in
 by resetI; apply e.injective.comm_group_div _; intros; exact e.apply_symm_apply _
 
-<<<<<<< HEAD
 /-- Transfer `non_unital_non_assoc_semiring` across an `equiv` -/
 protected def non_unital_non_assoc_semiring [non_unital_non_assoc_semiring β] :
   non_unital_non_assoc_semiring α :=
@@ -208,12 +202,6 @@
   ..equiv.has_add e,
   ..equiv.mul_zero_class e,
   ..equiv.add_comm_monoid e }
-=======
-/-- Transfer `semiring` across an `equiv` -/
-protected def semiring [semiring β] : semiring α :=
-let zero := e.has_zero, add := e.has_add, one := e.has_one, mul := e.has_mul in
-by resetI; apply e.injective.semiring _; intros; exact e.apply_symm_apply _
->>>>>>> 3365c443
 
 /-- Transfer `non_unital_semiring` across an `equiv` -/
 protected def non_unital_semiring [non_unital_semiring β] :  non_unital_semiring α :=
