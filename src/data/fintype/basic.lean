/-
Copyright (c) 2017 Mario Carneiro. All rights reserved.
Released under Apache 2.0 license as described in the file LICENSE.
Authors: Mario Carneiro
-/
import data.array.lemmas
import data.finset.option
import data.finset.pi
import data.finset.powerset
import data.finset.prod
import data.sym.basic
import data.ulift
import group_theory.perm.basic
import order.well_founded
import tactic.wlog

/-!
# Finite types

This file defines a typeclass to state that a type is finite.

## Main declarations

* `fintype α`:  Typeclass saying that a type is finite. It takes as fields a `finset` and a proof
  that all terms of type `α` are in it.
* `finset.univ`: The finset of all elements of a fintype.
* `fintype.card α`: Cardinality of a fintype. Equal to `finset.univ.card`.
* `perms_of_finset s`: The finset of permutations of the finset `s`.
* `fintype.trunc_equiv_fin`: A fintype `α` is computably equivalent to `fin (card α)`. The
  `trunc`-free, noncomputable version is `fintype.equiv_fin`.
* `fintype.trunc_equiv_of_card_eq` `fintype.equiv_of_card_eq`: Two fintypes of same cardinality are
  equivalent. See above.
* `fin.equiv_iff_eq`: `fin m ≃ fin n` iff `m = n`.
* `infinite α`: Typeclass saying that a type is infinite. Defined as `fintype α → false`.
* `not_fintype`: No `fintype` has an `infinite` instance.
* `infinite.nat_embedding`: An embedding of `ℕ` into an infinite type.

We also provide the following versions of the pigeonholes principle.
* `fintype.exists_ne_map_eq_of_card_lt` and `is_empty_of_card_lt`: Finitely many pigeons and
  pigeonholes. Weak formulation.
* `fintype.exists_ne_map_eq_of_infinite`: Infinitely many pigeons in finitely many pigeonholes.
  Weak formulation.
* `fintype.exists_infinite_fiber`: Infinitely many pigeons in finitely many pigeonholes. Strong
  formulation.

Some more pigeonhole-like statements can be found in `data.fintype.card_embedding`.

## Instances

Among others, we provide `fintype` instances for
* A `subtype` of a fintype. See `fintype.subtype`.
* The `option` of a fintype.
* The product of two fintypes.
* The sum of two fintypes.
* `Prop`.

and `infinite` instances for
* specific types: `ℕ`, `ℤ`
<<<<<<< HEAD
* type constructors: `set α`, `finset α`, `multiset α`, `list α`, `α ⊕ β`
=======
* type constructors: `set α`, `finset α`, `multiset α`, `list α`, `α ⊕ β`, `α × β`
>>>>>>> f18278de

along with some machinery
* Types which have a surjection from/an injection to a `fintype` are themselves fintypes. See
  `fintype.of_injective` and `fintype.of_surjective`.
* Types which have an injection from/a surjection to an `infinite` type are themselves `infinite`.
  See `infinite.of_injective` and `infinite.of_surjective`.
-/

open_locale nat

universes u v

variables {α β γ : Type*}

/-- `fintype α` means that `α` is finite, i.e. there are only
  finitely many distinct elements of type `α`. The evidence of this
  is a finset `elems` (a list up to permutation without duplicates),
  together with a proof that everything of type `α` is in the list. -/
class fintype (α : Type*) :=
(elems [] : finset α)
(complete : ∀ x : α, x ∈ elems)

namespace finset
variable [fintype α]

/-- `univ` is the universal finite set of type `finset α` implied from
  the assumption `fintype α`. -/
def univ : finset α := fintype.elems α

@[simp] theorem mem_univ (x : α) : x ∈ (univ : finset α) :=
fintype.complete x

@[simp] theorem mem_univ_val : ∀ x, x ∈ (univ : finset α).1 := mem_univ

@[simp] lemma coe_univ : ↑(univ : finset α) = (set.univ : set α) :=
by ext; simp

lemma univ_nonempty_iff : (univ : finset α).nonempty ↔ nonempty α :=
by rw [← coe_nonempty, coe_univ, set.nonempty_iff_univ_nonempty]

lemma univ_nonempty [nonempty α] : (univ : finset α).nonempty :=
univ_nonempty_iff.2 ‹_›

lemma univ_eq_empty_iff : (univ : finset α) = ∅ ↔ is_empty α :=
by rw [← not_nonempty_iff, ← univ_nonempty_iff, not_nonempty_iff_eq_empty]

lemma univ_eq_empty [is_empty α] : (univ : finset α) = ∅ :=
univ_eq_empty_iff.2 ‹_›

@[simp] theorem subset_univ (s : finset α) : s ⊆ univ := λ a _, mem_univ a

instance : order_top (finset α) :=
{ top := univ,
  le_top := subset_univ,
  .. finset.partial_order }

instance [decidable_eq α] : boolean_algebra (finset α) :=
{ compl := λ s, univ \ s,
  inf_compl_le_bot := λ s x hx, by simpa using hx,
  top_le_sup_compl := λ s x hx, by simp,
  sdiff_eq := λ s t, by simp [ext_iff, compl],
  ..finset.order_top,
  ..finset.generalized_boolean_algebra }

lemma compl_eq_univ_sdiff [decidable_eq α] (s : finset α) : sᶜ = univ \ s := rfl

@[simp] lemma mem_compl [decidable_eq α] {s : finset α} {x : α} : x ∈ sᶜ ↔ x ∉ s :=
by simp [compl_eq_univ_sdiff]

@[simp, norm_cast] lemma coe_compl [decidable_eq α] (s : finset α) : ↑(sᶜ) = (↑s : set α)ᶜ :=
set.ext $ λ x, mem_compl

@[simp] theorem union_compl [decidable_eq α] (s : finset α) : s ∪ sᶜ = finset.univ :=
sup_compl_eq_top

@[simp] theorem insert_compl_self [decidable_eq α] (x : α) : insert x ({x}ᶜ : finset α) = univ :=
by { ext y, simp [eq_or_ne] }

@[simp] lemma compl_filter [decidable_eq α] (p : α → Prop) [decidable_pred p]
  [Π x, decidable (¬p x)] :
  (univ.filter p)ᶜ = univ.filter (λ x, ¬p x) :=
(filter_not _ _).symm

theorem eq_univ_iff_forall {s : finset α} : s = univ ↔ ∀ x, x ∈ s :=
by simp [ext_iff]

lemma compl_ne_univ_iff_nonempty [decidable_eq α] (s : finset α) : sᶜ ≠ univ ↔ s.nonempty :=
by simp [eq_univ_iff_forall, finset.nonempty]

lemma compl_singleton [decidable_eq α] (a : α) : ({a} : finset α)ᶜ = univ.erase a :=
by rw [compl_eq_univ_sdiff, sdiff_singleton_eq_erase]

@[simp] lemma univ_inter [decidable_eq α] (s : finset α) :
  univ ∩ s = s := ext $ λ a, by simp

@[simp] lemma inter_univ [decidable_eq α] (s : finset α) :
  s ∩ univ = s :=
by rw [inter_comm, univ_inter]

@[simp] lemma piecewise_univ [Π i : α, decidable (i ∈ (univ : finset α))]
  {δ : α → Sort*} (f g : Π i, δ i) : univ.piecewise f g = f :=
by { ext i, simp [piecewise] }

lemma piecewise_compl [decidable_eq α] (s : finset α) [Π i : α, decidable (i ∈ s)]
  [Π i : α, decidable (i ∈ sᶜ)] {δ : α → Sort*} (f g : Π i, δ i) :
  sᶜ.piecewise f g = s.piecewise g f :=
by { ext i, simp [piecewise] }

@[simp] lemma piecewise_erase_univ {δ : α → Sort*} [decidable_eq α] (a : α) (f g : Π a, δ a) :
  (finset.univ.erase a).piecewise f g = function.update f a (g a) :=
by rw [←compl_singleton, piecewise_compl, piecewise_singleton]

lemma univ_map_equiv_to_embedding {α β : Type*} [fintype α] [fintype β] (e : α ≃ β) :
  univ.map e.to_embedding = univ :=
eq_univ_iff_forall.mpr (λ b, mem_map.mpr ⟨e.symm b, mem_univ _, by simp⟩)

@[simp] lemma univ_filter_exists (f : α → β) [fintype β]
  [decidable_pred (λ y, ∃ x, f x = y)] [decidable_eq β] :
  finset.univ.filter (λ y, ∃ x, f x = y) = finset.univ.image f :=
by { ext, simp }

/-- Note this is a special case of `(finset.image_preimage f univ _).symm`. -/
lemma univ_filter_mem_range (f : α → β) [fintype β]
  [decidable_pred (λ y, y ∈ set.range f)] [decidable_eq β] :
  finset.univ.filter (λ y, y ∈ set.range f) = finset.univ.image f :=
univ_filter_exists f

/-- A special case of `finset.sup_eq_supr` that omits the useless `x ∈ univ` binder. -/
lemma sup_univ_eq_supr [complete_lattice β] (f : α → β) : finset.univ.sup f = supr f :=
(sup_eq_supr _ f).trans $ congr_arg _ $ funext $ λ a, supr_pos (mem_univ _)

/-- A special case of `finset.inf_eq_infi` that omits the useless `x ∈ univ` binder. -/
lemma inf_univ_eq_infi [complete_lattice β] (f : α → β) : finset.univ.inf f = infi f :=
sup_univ_eq_supr (by exact f : α → order_dual β)

end finset

open finset function

namespace fintype

instance decidable_pi_fintype {α} {β : α → Type*} [∀ a, decidable_eq (β a)] [fintype α] :
  decidable_eq (Π a, β a) :=
λ f g, decidable_of_iff (∀ a ∈ fintype.elems α, f a = g a)
  (by simp [function.funext_iff, fintype.complete])

instance decidable_forall_fintype {p : α → Prop} [decidable_pred p] [fintype α] :
  decidable (∀ a, p a) :=
decidable_of_iff (∀ a ∈ @univ α _, p a) (by simp)

instance decidable_exists_fintype {p : α → Prop} [decidable_pred p] [fintype α] :
  decidable (∃ a, p a) :=
decidable_of_iff (∃ a ∈ @univ α _, p a) (by simp)

instance decidable_mem_range_fintype [fintype α] [decidable_eq β] (f : α → β) :
  decidable_pred (∈ set.range f) :=
λ x, fintype.decidable_exists_fintype

section bundled_homs

instance decidable_eq_equiv_fintype [decidable_eq β] [fintype α] :
  decidable_eq (α ≃ β) :=
λ a b, decidable_of_iff (a.1 = b.1) equiv.coe_fn_injective.eq_iff

instance decidable_eq_embedding_fintype [decidable_eq β] [fintype α] :
  decidable_eq (α ↪ β) :=
λ a b, decidable_of_iff ((a : α → β) = b) function.embedding.coe_injective.eq_iff

@[to_additive]
instance decidable_eq_one_hom_fintype [decidable_eq β] [fintype α] [has_one α] [has_one β]:
  decidable_eq (one_hom α β) :=
λ a b, decidable_of_iff ((a : α → β) = b) (injective.eq_iff one_hom.coe_inj)

@[to_additive]
instance decidable_eq_mul_hom_fintype [decidable_eq β] [fintype α] [has_mul α] [has_mul β]:
  decidable_eq (mul_hom α β) :=
λ a b, decidable_of_iff ((a : α → β) = b) (injective.eq_iff mul_hom.coe_inj)

@[to_additive]
instance decidable_eq_monoid_hom_fintype [decidable_eq β] [fintype α]
  [mul_one_class α] [mul_one_class β]:
  decidable_eq (α →* β) :=
λ a b, decidable_of_iff ((a : α → β) = b) (injective.eq_iff monoid_hom.coe_inj)

instance decidable_eq_monoid_with_zero_hom_fintype [decidable_eq β] [fintype α]
  [mul_zero_one_class α] [mul_zero_one_class β]:
  decidable_eq (monoid_with_zero_hom α β) :=
λ a b, decidable_of_iff ((a : α → β) = b) (injective.eq_iff monoid_with_zero_hom.coe_inj)

instance decidable_eq_ring_hom_fintype [decidable_eq β] [fintype α]
  [semiring α] [semiring β]:
  decidable_eq (α →+* β) :=
λ a b, decidable_of_iff ((a : α → β) = b) (injective.eq_iff ring_hom.coe_inj)

end bundled_homs

instance decidable_injective_fintype [decidable_eq α] [decidable_eq β] [fintype α] :
  decidable_pred (injective : (α → β) → Prop) := λ x, by unfold injective; apply_instance

instance decidable_surjective_fintype [decidable_eq β] [fintype α] [fintype β] :
  decidable_pred (surjective : (α → β) → Prop) := λ x, by unfold surjective; apply_instance

instance decidable_bijective_fintype [decidable_eq α] [decidable_eq β] [fintype α] [fintype β] :
  decidable_pred (bijective : (α → β) → Prop) := λ x, by unfold bijective; apply_instance

instance decidable_right_inverse_fintype [decidable_eq α] [fintype α] (f : α → β) (g : β → α) :
  decidable (function.right_inverse f g) :=
show decidable (∀ x, g (f x) = x), by apply_instance

instance decidable_left_inverse_fintype [decidable_eq β] [fintype β] (f : α → β) (g : β → α) :
  decidable (function.left_inverse f g) :=
show decidable (∀ x, f (g x) = x), by apply_instance

lemma exists_max [fintype α] [nonempty α] {β : Type*} [linear_order β] (f : α → β) :
  ∃ x₀ : α, ∀ x, f x ≤ f x₀ :=
by simpa using exists_max_image univ f univ_nonempty

lemma exists_min [fintype α] [nonempty α]
  {β : Type*} [linear_order β] (f : α → β) :
  ∃ x₀ : α, ∀ x, f x₀ ≤ f x :=
by simpa using exists_min_image univ f univ_nonempty

/-- Construct a proof of `fintype α` from a universal multiset -/
def of_multiset [decidable_eq α] (s : multiset α) (H : ∀ x : α, x ∈ s) :
  fintype α :=
⟨s.to_finset, by simpa using H⟩

/-- Construct a proof of `fintype α` from a universal list -/
def of_list [decidable_eq α] (l : list α) (H : ∀ x : α, x ∈ l) :
  fintype α :=
⟨l.to_finset, by simpa using H⟩

theorem exists_univ_list (α) [fintype α] :
  ∃ l : list α, l.nodup ∧ ∀ x : α, x ∈ l :=
let ⟨l, e⟩ := quotient.exists_rep (@univ α _).1 in
by have := and.intro univ.2 mem_univ_val;
   exact ⟨_, by rwa ←e at this⟩

/-- `card α` is the number of elements in `α`, defined when `α` is a fintype. -/
def card (α) [fintype α] : ℕ := (@univ α _).card

/-- If `l` lists all the elements of `α` without duplicates, then `α ≃ fin (l.length)`. -/
def equiv_fin_of_forall_mem_list {α} [decidable_eq α]
  {l : list α} (h : ∀ x : α, x ∈ l) (nd : l.nodup) : α ≃ fin (l.length) :=
⟨λ a, ⟨_, list.index_of_lt_length.2 (h a)⟩,
 λ i, l.nth_le i.1 i.2,
 λ a, by simp,
 λ ⟨i, h⟩, fin.eq_of_veq $ list.nodup_iff_nth_le_inj.1 nd _ _
   (list.index_of_lt_length.2 (list.nth_le_mem _ _ _)) h $ by simp⟩

/-- There is (computably) a bijection between `α` and `fin (card α)`.

Since it is not unique, and depends on which permutation
of the universe list is used, the bijection is wrapped in `trunc` to
preserve computability.

See `fintype.equiv_fin` for the noncomputable version,
and `fintype.trunc_equiv_fin_of_card_eq` and `fintype.equiv_fin_of_card_eq`
for an equiv `α ≃ fin n` given `fintype.card α = n`.
-/
def trunc_equiv_fin (α) [decidable_eq α] [fintype α] : trunc (α ≃ fin (card α)) :=
by unfold card finset.card; exact
quot.rec_on_subsingleton (@univ α _).1
  (λ l (h : ∀ x : α, x ∈ l) (nd : l.nodup), trunc.mk (equiv_fin_of_forall_mem_list h nd))
  mem_univ_val univ.2

/-- There is a (noncomputable) bijection between `α` and `fin (card α)`.

See `fintype.trunc_equiv_fin` for the computable version,
and `fintype.trunc_equiv_fin_of_card_eq` and `fintype.equiv_fin_of_card_eq`
for an equiv `α ≃ fin n` given `fintype.card α = n`.
-/
noncomputable def equiv_fin (α) [fintype α] : α ≃ fin (card α) :=
by { letI := classical.dec_eq α, exact (trunc_equiv_fin α).out }

instance (α : Type*) : subsingleton (fintype α) :=
⟨λ ⟨s₁, h₁⟩ ⟨s₂, h₂⟩, by congr; simp [finset.ext_iff, h₁, h₂]⟩

/-- Given a predicate that can be represented by a finset, the subtype
associated to the predicate is a fintype. -/
protected def subtype {p : α → Prop} (s : finset α) (H : ∀ x : α, x ∈ s ↔ p x) :
  fintype {x // p x} :=
⟨⟨multiset.pmap subtype.mk s.1 (λ x, (H x).1),
  multiset.nodup_pmap (λ a _ b _, congr_arg subtype.val) s.2⟩,
λ ⟨x, px⟩, multiset.mem_pmap.2 ⟨x, (H x).2 px, rfl⟩⟩

theorem subtype_card {p : α → Prop} (s : finset α) (H : ∀ x : α, x ∈ s ↔ p x) :
  @card {x // p x} (fintype.subtype s H) = s.card :=
multiset.card_pmap _ _ _

theorem card_of_subtype {p : α → Prop} (s : finset α) (H : ∀ x : α, x ∈ s ↔ p x)
  [fintype {x // p x}] :
  card {x // p x} = s.card :=
by { rw ← subtype_card s H, congr }

/-- Construct a fintype from a finset with the same elements. -/
def of_finset {p : set α} (s : finset α) (H : ∀ x, x ∈ s ↔ x ∈ p) : fintype p :=
fintype.subtype s H

@[simp] theorem card_of_finset {p : set α} (s : finset α) (H : ∀ x, x ∈ s ↔ x ∈ p) :
  @fintype.card p (of_finset s H) = s.card :=
fintype.subtype_card s H

theorem card_of_finset' {p : set α} (s : finset α)
  (H : ∀ x, x ∈ s ↔ x ∈ p) [fintype p] : fintype.card p = s.card :=
by rw ←card_of_finset s H; congr

/-- If `f : α → β` is a bijection and `α` is a fintype, then `β` is also a fintype. -/
def of_bijective [fintype α] (f : α → β) (H : function.bijective f) : fintype β :=
⟨univ.map ⟨f, H.1⟩,
λ b, let ⟨a, e⟩ := H.2 b in e ▸ mem_map_of_mem _ (mem_univ _)⟩

/-- If `f : α → β` is a surjection and `α` is a fintype, then `β` is also a fintype. -/
def of_surjective [decidable_eq β] [fintype α] (f : α → β) (H : function.surjective f) :
  fintype β :=
⟨univ.image f, λ b, let ⟨a, e⟩ := H b in e ▸ mem_image_of_mem _ (mem_univ _)⟩

end fintype

section inv

namespace function

variables [fintype α] [decidable_eq β]

namespace injective

variables {f : α → β} (hf : function.injective f)

/--
The inverse of an `hf : injective` function `f : α → β`, of the type `↥(set.range f) → α`.
This is the computable version of `function.inv_fun` that requires `fintype α` and `decidable_eq β`,
or the function version of applying `(equiv.of_injective f hf).symm`.
This function should not usually be used for actual computation because for most cases,
an explicit inverse can be stated that has better computational properties.
This function computes by checking all terms `a : α` to find the `f a = b`, so it is O(N) where
`N = fintype.card α`.
-/
def inv_of_mem_range : set.range f → α :=
λ b, finset.choose (λ a, f a = b) finset.univ ((exists_unique_congr (by simp)).mp
  (hf.exists_unique_of_mem_range b.property))

lemma left_inv_of_inv_of_mem_range (b : set.range f) :
  f (hf.inv_of_mem_range b) = b :=
(finset.choose_spec (λ a, f a = b) _ _).right

@[simp] lemma right_inv_of_inv_of_mem_range (a : α) :
  hf.inv_of_mem_range (⟨f a, set.mem_range_self a⟩) = a :=
hf (finset.choose_spec (λ a', f a' = f a) _ _).right

lemma inv_fun_restrict [nonempty α] :
  (set.range f).restrict (inv_fun f) = hf.inv_of_mem_range :=
begin
  ext ⟨b, h⟩,
  apply hf,
  simp [hf.left_inv_of_inv_of_mem_range, @inv_fun_eq _ _ _ f b (set.mem_range.mp h)]
end

lemma inv_of_mem_range_surjective : function.surjective hf.inv_of_mem_range :=
λ a, ⟨⟨f a, set.mem_range_self a⟩, by simp⟩

end injective

namespace embedding
variables (f : α ↪ β) (b : set.range f)

/--
The inverse of an embedding `f : α ↪ β`, of the type `↥(set.range f) → α`.
This is the computable version of `function.inv_fun` that requires `fintype α` and `decidable_eq β`,
or the function version of applying `(equiv.of_injective f f.injective).symm`.
This function should not usually be used for actual computation because for most cases,
an explicit inverse can be stated that has better computational properties.
This function computes by checking all terms `a : α` to find the `f a = b`, so it is O(N) where
`N = fintype.card α`.
-/
def inv_of_mem_range : α :=
f.injective.inv_of_mem_range b

@[simp] lemma left_inv_of_inv_of_mem_range :
  f (f.inv_of_mem_range b) = b :=
f.injective.left_inv_of_inv_of_mem_range b

@[simp] lemma right_inv_of_inv_of_mem_range (a : α) :
  f.inv_of_mem_range ⟨f a, set.mem_range_self a⟩ = a :=
f.injective.right_inv_of_inv_of_mem_range a

lemma inv_fun_restrict [nonempty α] :
  (set.range f).restrict (inv_fun f) = f.inv_of_mem_range :=
begin
  ext ⟨b, h⟩,
  apply f.injective,
  simp [f.left_inv_of_inv_of_mem_range, @inv_fun_eq _ _ _ f b (set.mem_range.mp h)]
end

lemma inv_of_mem_range_surjective : function.surjective f.inv_of_mem_range :=
λ a, ⟨⟨f a, set.mem_range_self a⟩, by simp⟩

end embedding

end function

end inv

namespace fintype

/-- Given an injective function to a fintype, the domain is also a
fintype. This is noncomputable because injectivity alone cannot be
used to construct preimages. -/
noncomputable def of_injective [fintype β] (f : α → β) (H : function.injective f) : fintype α :=
by letI := classical.dec; exact
if hα : nonempty α then by letI := classical.inhabited_of_nonempty hα;
  exact of_surjective (inv_fun f) (inv_fun_surjective H)
else ⟨∅, λ x, (hα ⟨x⟩).elim⟩

/-- If `f : α ≃ β` and `α` is a fintype, then `β` is also a fintype. -/
def of_equiv (α : Type*) [fintype α] (f : α ≃ β) : fintype β := of_bijective _ f.bijective

theorem of_equiv_card [fintype α] (f : α ≃ β) :
  @card β (of_equiv α f) = card α :=
multiset.card_map _ _

theorem card_congr {α β} [fintype α] [fintype β] (f : α ≃ β) : card α = card β :=
by rw ← of_equiv_card f; congr

section

variables [fintype α] [fintype β]

/-- If the cardinality of `α` is `n`, there is computably a bijection between `α` and `fin n`.

See `fintype.equiv_fin_of_card_eq` for the noncomputable definition,
and `fintype.trunc_equiv_fin` and `fintype.equiv_fin` for the bijection `α ≃ fin (card α)`.
-/
def trunc_equiv_fin_of_card_eq [decidable_eq α] {n : ℕ} (h : fintype.card α = n) :
  trunc (α ≃ fin n) :=
(trunc_equiv_fin α).map (λ e, e.trans (fin.cast h).to_equiv)


/-- If the cardinality of `α` is `n`, there is noncomputably a bijection between `α` and `fin n`.

See `fintype.trunc_equiv_fin_of_card_eq` for the computable definition,
and `fintype.trunc_equiv_fin` and `fintype.equiv_fin` for the bijection `α ≃ fin (card α)`.
-/
noncomputable def equiv_fin_of_card_eq {n : ℕ} (h : fintype.card α = n) :
  α ≃ fin n :=
by { letI := classical.dec_eq α, exact (trunc_equiv_fin_of_card_eq h).out }

/-- Two `fintype`s with the same cardinality are (computably) in bijection.

See `fintype.equiv_of_card_eq` for the noncomputable version,
and `fintype.trunc_equiv_fin_of_card_eq` and `fintype.equiv_fin_of_card_eq` for
the specialization to `fin`.
-/
def trunc_equiv_of_card_eq [decidable_eq α] [decidable_eq β] (h : card α = card β) :
  trunc (α ≃ β) :=
(trunc_equiv_fin_of_card_eq h).bind (λ e, (trunc_equiv_fin β).map (λ e', e.trans e'.symm))

/-- Two `fintype`s with the same cardinality are (noncomputably) in bijection.

See `fintype.trunc_equiv_of_card_eq` for the computable version,
and `fintype.trunc_equiv_fin_of_card_eq` and `fintype.equiv_fin_of_card_eq` for
the specialization to `fin`.
-/
noncomputable def equiv_of_card_eq (h : card α = card β) : α ≃ β :=
by { letI := classical.dec_eq α, letI := classical.dec_eq β,
     exact (trunc_equiv_of_card_eq h).out }

end

theorem card_eq {α β} [F : fintype α] [G : fintype β] : card α = card β ↔ nonempty (α ≃ β) :=
⟨λ h, by { haveI := classical.prop_decidable, exact (trunc_equiv_of_card_eq h).nonempty },
 λ ⟨f⟩, card_congr f⟩

/-- Any subsingleton type with a witness is a fintype (with one term). -/
def of_subsingleton (a : α) [subsingleton α] : fintype α :=
⟨{a}, λ b, finset.mem_singleton.2 (subsingleton.elim _ _)⟩

@[simp] theorem univ_of_subsingleton (a : α) [subsingleton α] :
  @univ _ (of_subsingleton a) = {a} := rfl

/-- Note: this lemma is specifically about `fintype.of_subsingleton`. For a statement about
arbitrary `fintype` instances, use either `fintype.card_le_one_iff_subsingleton` or
`fintype.card_unique`. -/
@[simp] theorem card_of_subsingleton (a : α) [subsingleton α] :
  @fintype.card _ (of_subsingleton a) = 1 := rfl

@[simp] theorem card_unique [unique α] [h : fintype α] :
  fintype.card α = 1 :=
subsingleton.elim (of_subsingleton $ default α) h ▸ card_of_subsingleton _

@[priority 100] -- see Note [lower instance priority]
instance of_is_empty [is_empty α] : fintype α := ⟨∅, is_empty_elim⟩

/-- Note: this lemma is specifically about `fintype.of_is_empty`. For a statement about
arbitrary `fintype` instances, use `fintype.univ_is_empty`. -/
-- no-lint since while `fintype.of_is_empty` can prove this, it isn't applicable for `dsimp`.
@[simp, nolint simp_nf] theorem univ_of_is_empty [is_empty α] : @univ α _ = ∅ := rfl

/-- Note: this lemma is specifically about `fintype.of_is_empty`. For a statement about
arbitrary `fintype` instances, use `fintype.card_eq_zero_iff`. -/
@[simp] theorem card_of_is_empty [is_empty α] : fintype.card α = 0 := rfl

open_locale classical
variables (α)

/-- Any subsingleton type is (noncomputably) a fintype (with zero or one term). -/
@[priority 5] -- see Note [lower instance priority]
noncomputable instance of_subsingleton' [subsingleton α] : fintype α :=
if h : nonempty α then
  of_subsingleton (nonempty.some h)
else
  @fintype.of_is_empty _ $ not_nonempty_iff.mp h

end fintype

namespace set

/-- Construct a finset enumerating a set `s`, given a `fintype` instance.  -/
def to_finset (s : set α) [fintype s] : finset α :=
⟨(@finset.univ s _).1.map subtype.val,
 multiset.nodup_map (λ a b, subtype.eq) finset.univ.2⟩

@[simp] theorem mem_to_finset {s : set α} [fintype s] {a : α} : a ∈ s.to_finset ↔ a ∈ s :=
by simp [to_finset]

@[simp] theorem mem_to_finset_val {s : set α} [fintype s] {a : α} : a ∈ s.to_finset.1 ↔ a ∈ s :=
mem_to_finset

-- We use an arbitrary `[fintype s]` instance here,
-- not necessarily coming from a `[fintype α]`.
@[simp]
lemma to_finset_card {α : Type*} (s : set α) [fintype s] :
  s.to_finset.card = fintype.card s :=
multiset.card_map subtype.val finset.univ.val

@[simp] theorem coe_to_finset (s : set α) [fintype s] : (↑s.to_finset : set α) = s :=
set.ext $ λ _, mem_to_finset

@[simp] theorem to_finset_inj {s t : set α} [fintype s] [fintype t] :
  s.to_finset = t.to_finset ↔ s = t :=
⟨λ h, by rw [←s.coe_to_finset, h, t.coe_to_finset], λ h, by simp [h]; congr⟩

@[simp, mono] theorem to_finset_mono {s t : set α} [fintype s] [fintype t] :
  s.to_finset ⊆ t.to_finset ↔ s ⊆ t :=
by simp [finset.subset_iff, set.subset_def]

@[simp, mono] theorem to_finset_strict_mono {s t : set α} [fintype s] [fintype t] :
  s.to_finset ⊂ t.to_finset ↔ s ⊂ t :=
begin
  rw [←lt_eq_ssubset, ←finset.lt_iff_ssubset, lt_iff_le_and_ne, lt_iff_le_and_ne],
  simp
end

@[simp] theorem to_finset_disjoint_iff [decidable_eq α] {s t : set α} [fintype s] [fintype t] :
  disjoint s.to_finset t.to_finset ↔ disjoint s t :=
⟨λ h x hx, h (by simpa using hx), λ h x hx, h (by simpa using hx)⟩

end set

lemma finset.card_univ [fintype α] : (finset.univ : finset α).card = fintype.card α :=
rfl

lemma finset.eq_univ_of_card [fintype α] (s : finset α) (hs : s.card = fintype.card α) :
  s = univ :=
eq_of_subset_of_card_le (subset_univ _) $ by rw [hs, finset.card_univ]

lemma finset.card_eq_iff_eq_univ [fintype α] (s : finset α) :
  s.card = fintype.card α ↔ s = finset.univ :=
⟨s.eq_univ_of_card, by { rintro rfl, exact finset.card_univ, }⟩

lemma finset.card_le_univ [fintype α] (s : finset α) :
  s.card ≤ fintype.card α :=
card_le_of_subset (subset_univ s)

lemma finset.card_lt_univ_of_not_mem [fintype α] {s : finset α} {x : α} (hx : x ∉ s) :
  s.card < fintype.card α :=
card_lt_card ⟨subset_univ s, not_forall.2 ⟨x, λ hx', hx (hx' $ mem_univ x)⟩⟩

lemma finset.card_lt_iff_ne_univ [fintype α] (s : finset α) :
  s.card < fintype.card α ↔ s ≠ finset.univ :=
s.card_le_univ.lt_iff_ne.trans (not_iff_not_of_iff s.card_eq_iff_eq_univ)

lemma finset.card_compl_lt_iff_nonempty [fintype α] [decidable_eq α] (s : finset α) :
  sᶜ.card < fintype.card α ↔ s.nonempty :=
sᶜ.card_lt_iff_ne_univ.trans s.compl_ne_univ_iff_nonempty

lemma finset.card_univ_diff [decidable_eq α] [fintype α] (s : finset α) :
  (finset.univ \ s).card = fintype.card α - s.card :=
finset.card_sdiff (subset_univ s)

lemma finset.card_compl [decidable_eq α] [fintype α] (s : finset α) :
  sᶜ.card = fintype.card α - s.card :=
finset.card_univ_diff s

instance (n : ℕ) : fintype (fin n) :=
⟨finset.fin_range n, finset.mem_fin_range⟩

lemma fin.univ_def (n : ℕ) : (univ : finset (fin n)) = finset.fin_range n := rfl

@[simp] theorem fintype.card_fin (n : ℕ) : fintype.card (fin n) = n :=
list.length_fin_range n

@[simp] lemma finset.card_fin (n : ℕ) : finset.card (finset.univ : finset (fin n)) = n :=
by rw [finset.card_univ, fintype.card_fin]

/-- The cardinality of `fin (bit0 k)` is even, `fact` version.
This `fact` is needed as an instance by `matrix.special_linear_group.has_neg`. -/
lemma fintype.card_fin_even {k : ℕ} : fact (even (fintype.card (fin (bit0 k)))) :=
⟨by { rw [fintype.card_fin], exact even_bit0 k }⟩

lemma card_finset_fin_le {n : ℕ} (s : finset (fin n)) : s.card ≤ n :=
by simpa only [fintype.card_fin] using s.card_le_univ

lemma fin.equiv_iff_eq {m n : ℕ} : nonempty (fin m ≃ fin n) ↔ m = n :=
  ⟨λ ⟨h⟩, by simpa using fintype.card_congr h, λ h, ⟨equiv.cast $ h ▸ rfl ⟩ ⟩

@[simp] lemma fin.image_succ_above_univ {n : ℕ} (i : fin (n + 1)) :
  univ.image i.succ_above = {i}ᶜ :=
by { ext m, simp }

@[simp] lemma fin.image_succ_univ (n : ℕ) : (univ : finset (fin n)).image fin.succ = {0}ᶜ :=
by rw [← fin.succ_above_zero, fin.image_succ_above_univ]

@[simp] lemma fin.image_cast_succ (n : ℕ) :
  (univ : finset (fin n)).image fin.cast_succ = {fin.last n}ᶜ :=
by rw [← fin.succ_above_last, fin.image_succ_above_univ]

/-- Embed `fin n` into `fin (n + 1)` by prepending zero to the `univ` -/
lemma fin.univ_succ (n : ℕ) :
  (univ : finset (fin (n + 1))) = insert 0 (univ.image fin.succ) :=
by simp

/-- Embed `fin n` into `fin (n + 1)` by appending a new `fin.last n` to the `univ` -/
lemma fin.univ_cast_succ (n : ℕ) :
  (univ : finset (fin (n + 1))) = insert (fin.last n) (univ.image fin.cast_succ) :=
by simp

/-- Embed `fin n` into `fin (n + 1)` by inserting
around a specified pivot `p : fin (n + 1)` into the `univ` -/
lemma fin.univ_succ_above (n : ℕ) (p : fin (n + 1)) :
  (univ : finset (fin (n + 1))) = insert p (univ.image (fin.succ_above p)) :=
by simp

@[instance, priority 10] def unique.fintype {α : Type*} [unique α] : fintype α :=
fintype.of_subsingleton (default α)

/-- Short-circuit instance to decrease search for `unique.fintype`,
since that relies on a subsingleton elimination for `unique`. -/
instance fintype.subtype_eq (y : α) : fintype {x // x = y} :=
fintype.subtype {y} (by simp)

/-- Short-circuit instance to decrease search for `unique.fintype`,
since that relies on a subsingleton elimination for `unique`. -/
instance fintype.subtype_eq' (y : α) : fintype {x // y = x} :=
fintype.subtype {y} (by simp [eq_comm])

@[simp] lemma univ_unique {α : Type*} [unique α] [f : fintype α] : @finset.univ α _ = {default α} :=
by rw [subsingleton.elim f (@unique.fintype α _)]; refl

@[simp] lemma univ_is_empty {α : Type*} [is_empty α] [fintype α] : @finset.univ α _ = ∅ :=
finset.ext is_empty_elim

@[simp] lemma fintype.card_subtype_eq (y : α) [fintype {x // x = y}] :
  fintype.card {x // x = y} = 1 :=
fintype.card_unique

@[simp] lemma fintype.card_subtype_eq' (y : α) [fintype {x // y = x}] :
  fintype.card {x // y = x} = 1 :=
fintype.card_unique

@[simp] theorem fintype.univ_empty : @univ empty _ = ∅ := rfl

@[simp] theorem fintype.card_empty : fintype.card empty = 0 := rfl

@[simp] theorem fintype.univ_pempty : @univ pempty _ = ∅ := rfl

@[simp] theorem fintype.card_pempty : fintype.card pempty = 0 := rfl

instance : fintype unit := fintype.of_subsingleton ()

theorem fintype.univ_unit : @univ unit _ = {()} := rfl

theorem fintype.card_unit : fintype.card unit = 1 := rfl

instance : fintype punit := fintype.of_subsingleton punit.star

@[simp] theorem fintype.univ_punit : @univ punit _ = {punit.star} := rfl

@[simp] theorem fintype.card_punit : fintype.card punit = 1 := rfl

instance : fintype bool := ⟨⟨tt ::ₘ ff ::ₘ 0, by simp⟩, λ x, by cases x; simp⟩

@[simp] theorem fintype.univ_bool : @univ bool _ = {tt, ff} := rfl

instance units_int.fintype : fintype (units ℤ) :=
⟨{1, -1}, λ x, by cases int.units_eq_one_or x; simp *⟩

@[simp] lemma units_int.univ : (finset.univ : finset (units ℤ)) = {1, -1} := rfl

instance additive.fintype : Π [fintype α], fintype (additive α) := id

instance multiplicative.fintype : Π [fintype α], fintype (multiplicative α) := id

@[simp] theorem fintype.card_units_int : fintype.card (units ℤ) = 2 := rfl

@[simp] theorem fintype.card_bool : fintype.card bool = 2 := rfl

instance {α : Type*} [fintype α] : fintype (option α) :=
⟨univ.insert_none, λ a, by simp⟩

@[simp] theorem fintype.card_option {α : Type*} [fintype α] :
  fintype.card (option α) = fintype.card α + 1 :=
(finset.card_cons _).trans $ congr_arg2 _ (card_map _) rfl

instance {α : Type*} (β : α → Type*)
  [fintype α] [∀ a, fintype (β a)] : fintype (sigma β) :=
⟨univ.sigma (λ _, univ), λ ⟨a, b⟩, by simp⟩

@[simp] lemma finset.univ_sigma_univ {α : Type*} {β : α → Type*} [fintype α] [∀ a, fintype (β a)] :
  (univ : finset α).sigma (λ a, (univ : finset (β a))) = univ := rfl

instance (α β : Type*) [fintype α] [fintype β] : fintype (α × β) :=
⟨univ.product univ, λ ⟨a, b⟩, by simp⟩

@[simp] lemma finset.univ_product_univ {α β : Type*} [fintype α] [fintype β] :
  (univ : finset α).product (univ : finset β) = univ :=
rfl

@[simp] theorem fintype.card_prod (α β : Type*) [fintype α] [fintype β] :
  fintype.card (α × β) = fintype.card α * fintype.card β :=
card_product _ _

/-- Given that `α × β` is a fintype, `α` is also a fintype. -/
def fintype.prod_left {α β} [decidable_eq α] [fintype (α × β)] [nonempty β] : fintype α :=
⟨(fintype.elems (α × β)).image prod.fst,
  λ a, let ⟨b⟩ := ‹nonempty β› in by simp; exact ⟨b, fintype.complete _⟩⟩

/-- Given that `α × β` is a fintype, `β` is also a fintype. -/
def fintype.prod_right {α β} [decidable_eq β] [fintype (α × β)] [nonempty α] : fintype β :=
⟨(fintype.elems (α × β)).image prod.snd,
  λ b, let ⟨a⟩ := ‹nonempty α› in by simp; exact ⟨a, fintype.complete _⟩⟩

instance (α : Type*) [fintype α] : fintype (ulift α) :=
fintype.of_equiv _ equiv.ulift.symm

@[simp] theorem fintype.card_ulift (α : Type*) [fintype α] :
  fintype.card (ulift α) = fintype.card α :=
fintype.of_equiv_card _

instance (α : Type*) [fintype α] : fintype (plift α) :=
fintype.of_equiv _ equiv.plift.symm

@[simp] theorem fintype.card_plift (α : Type*) [fintype α] :
  fintype.card (plift α) = fintype.card α :=
fintype.of_equiv_card _

lemma univ_sum_type {α β : Type*} [fintype α] [fintype β] [fintype (α ⊕ β)] [decidable_eq (α ⊕ β)] :
  (univ : finset (α ⊕ β)) = map function.embedding.inl univ ∪ map function.embedding.inr univ :=
begin
  rw [eq_comm, eq_univ_iff_forall], simp only [mem_union, mem_map, exists_prop, mem_univ, true_and],
  rintro (x|y), exacts [or.inl ⟨x, rfl⟩, or.inr ⟨y, rfl⟩]
end

instance (α : Type u) (β : Type v) [fintype α] [fintype β] : fintype (α ⊕ β) :=
@fintype.of_equiv _ _ (@sigma.fintype _
    (λ b, cond b (ulift α) (ulift.{(max u v) v} β)) _
    (λ b, by cases b; apply ulift.fintype))
  ((equiv.sum_equiv_sigma_bool _ _).symm.trans
    (equiv.sum_congr equiv.ulift equiv.ulift))

/-- Given that `α ⊕ β` is a fintype, `α` is also a fintype. This is non-computable as it uses
that `sum.inl` is an injection, but there's no clear inverse if `α` is empty. -/
noncomputable def fintype.sum_left {α β} [fintype (α ⊕ β)] : fintype α :=
fintype.of_injective (sum.inl : α → α ⊕ β) sum.inl_injective

/-- Given that `α ⊕ β` is a fintype, `β` is also a fintype. This is non-computable as it uses
that `sum.inr` is an injection, but there's no clear inverse if `β` is empty. -/
noncomputable def fintype.sum_right {α β} [fintype (α ⊕ β)] : fintype β :=
fintype.of_injective (sum.inr : β → α ⊕ β) sum.inr_injective

@[simp] theorem fintype.card_sum [fintype α] [fintype β] :
  fintype.card (α ⊕ β) = fintype.card α + fintype.card β :=
begin
  classical,
  rw [←finset.card_univ, univ_sum_type, finset.card_union_eq],
  { simp [finset.card_univ] },
  { intros x hx,
    suffices : (∃ (a : α), sum.inl a = x) ∧ ∃ (b : β), sum.inr b = x,
    { obtain ⟨⟨a, rfl⟩, ⟨b, hb⟩⟩ := this,
      simpa using hb },
    simpa using hx }
end

/-- If the subtype of all-but-one elements is a `fintype` then the type itself is a `fintype`. -/
def fintype_of_fintype_ne (a : α) [decidable_pred (= a)] (h : fintype {b // b ≠ a}) : fintype α :=
fintype.of_equiv _ $ equiv.sum_compl (= a)

section finset

/-! ### `fintype (s : finset α)` -/

instance finset.fintype_coe_sort {α : Type u} (s : finset α) : fintype s :=
⟨s.attach, s.mem_attach⟩

@[simp] lemma finset.univ_eq_attach {α : Type u} (s : finset α) :
  (univ : finset s) = s.attach :=
rfl

end finset

namespace fintype
variables [fintype α] [fintype β]

lemma card_le_of_injective (f : α → β) (hf : function.injective f) : card α ≤ card β :=
finset.card_le_card_of_inj_on f (λ _ _, finset.mem_univ _) (λ _ _ _ _ h, hf h)

lemma card_le_of_embedding (f : α ↪ β) : card α ≤ card β := card_le_of_injective f f.2

lemma card_lt_of_injective_of_not_mem (f : α → β) (h : function.injective f)
  {b : β} (w : b ∉ set.range f) : card α < card β :=
calc card α = (univ.map ⟨f, h⟩).card : (card_map _).symm
... < card β : finset.card_lt_univ_of_not_mem $
                 by rwa [← mem_coe, coe_map, coe_univ, set.image_univ]

lemma card_lt_of_injective_not_surjective (f : α → β) (h : function.injective f)
  (h' : ¬function.surjective f) : card α < card β :=
let ⟨y, hy⟩ := not_forall.1 h' in card_lt_of_injective_of_not_mem f h hy

lemma card_le_of_surjective (f : α → β) (h : function.surjective f) : card β ≤ card α :=
card_le_of_injective _ (function.injective_surj_inv h)

/--
The pigeonhole principle for finitely many pigeons and pigeonholes.
This is the `fintype` version of `finset.exists_ne_map_eq_of_card_lt_of_maps_to`.
-/
lemma exists_ne_map_eq_of_card_lt (f : α → β) (h : fintype.card β < fintype.card α) :
  ∃ x y, x ≠ y ∧ f x = f y :=
let ⟨x, _, y, _, h⟩ := finset.exists_ne_map_eq_of_card_lt_of_maps_to h (λ x _, mem_univ (f x))
in ⟨x, y, h⟩

lemma card_eq_one_iff : card α = 1 ↔ (∃ x : α, ∀ y, y = x) :=
by rw [←card_unit, card_eq]; exact
⟨λ ⟨a⟩, ⟨a.symm (), λ y, a.injective (subsingleton.elim _ _)⟩,
  λ ⟨x, hx⟩, ⟨⟨λ _, (), λ _, x, λ _, (hx _).trans (hx _).symm,
    λ _, subsingleton.elim _ _⟩⟩⟩

lemma card_eq_zero_iff : card α = 0 ↔ is_empty α :=
by rw [card, finset.card_eq_zero, univ_eq_empty_iff]

lemma card_eq_zero [is_empty α] : card α = 0 := card_eq_zero_iff.2 ‹_›

lemma card_eq_one_iff_nonempty_unique : card α = 1 ↔ nonempty (unique α) :=
⟨λ h, let ⟨d, h⟩ := fintype.card_eq_one_iff.mp h in ⟨{ default := d, uniq := h}⟩,
 λ ⟨h⟩, by exactI fintype.card_unique⟩

/-- A `fintype` with cardinality zero is equivalent to `empty`. -/
def card_eq_zero_equiv_equiv_empty : card α = 0 ≃ (α ≃ empty) :=
(equiv.of_iff card_eq_zero_iff).trans (equiv.equiv_empty_equiv α).symm

lemma card_pos_iff : 0 < card α ↔ nonempty α :=
pos_iff_ne_zero.trans $ not_iff_comm.mp $ not_nonempty_iff.trans card_eq_zero_iff.symm

lemma card_pos [h : nonempty α] : 0 < card α :=
card_pos_iff.mpr h

lemma card_ne_zero [nonempty α] : card α ≠ 0 :=
ne_of_gt card_pos

lemma card_le_one_iff : card α ≤ 1 ↔ (∀ a b : α, a = b) :=
let n := card α in
have hn : n = card α := rfl,
match n, hn with
| 0     := λ ha, ⟨λ h, λ a, (card_eq_zero_iff.1 ha.symm).elim a, λ _, ha ▸ nat.le_succ _⟩
| 1     := λ ha, ⟨λ h, λ a b, let ⟨x, hx⟩ := card_eq_one_iff.1 ha.symm in
  by rw [hx a, hx b],
    λ _, ha ▸ le_refl _⟩
| (n+2) := λ ha, ⟨λ h, by rw ← ha at h; exact absurd h dec_trivial,
  (λ h, card_unit ▸ card_le_of_injective (λ _, ())
    (λ _ _ _, h _ _))⟩
end

lemma card_le_one_iff_subsingleton : card α ≤ 1 ↔ subsingleton α :=
card_le_one_iff.trans subsingleton_iff.symm

lemma one_lt_card_iff_nontrivial : 1 < card α ↔ nontrivial α :=
begin
  classical,
  rw ←not_iff_not,
  push_neg,
  rw [not_nontrivial_iff_subsingleton, card_le_one_iff_subsingleton]
end

lemma exists_ne_of_one_lt_card (h : 1 < card α) (a : α) : ∃ b : α, b ≠ a :=
by { haveI : nontrivial α := one_lt_card_iff_nontrivial.1 h, exact exists_ne a }

lemma exists_pair_of_one_lt_card (h : 1 < card α) : ∃ (a b : α), a ≠ b :=
by { haveI : nontrivial α := one_lt_card_iff_nontrivial.1 h, exact exists_pair_ne α }

lemma card_eq_one_of_forall_eq {i : α} (h : ∀ j, j = i) : card α = 1 :=
fintype.card_eq_one_iff.2 ⟨i,h⟩

lemma one_lt_card [h : nontrivial α] : 1 < fintype.card α :=
fintype.one_lt_card_iff_nontrivial.mpr h

lemma injective_iff_surjective {f : α → α} : injective f ↔ surjective f :=
by haveI := classical.prop_decidable; exact
have ∀ {f : α → α}, injective f → surjective f,
from λ f hinj x,
  have h₁ : image f univ = univ := eq_of_subset_of_card_le (subset_univ _)
    ((card_image_of_injective univ hinj).symm ▸ le_refl _),
  have h₂ : x ∈ image f univ := h₁.symm ▸ mem_univ _,
  exists_of_bex (mem_image.1 h₂),
⟨this,
  λ hsurj, has_left_inverse.injective
    ⟨surj_inv hsurj, left_inverse_of_surjective_of_right_inverse
      (this (injective_surj_inv _)) (right_inverse_surj_inv _)⟩⟩

lemma injective_iff_bijective {f : α → α} : injective f ↔ bijective f :=
by simp [bijective, injective_iff_surjective]

lemma surjective_iff_bijective {f : α → α} : surjective f ↔ bijective f :=
by simp [bijective, injective_iff_surjective]

lemma injective_iff_surjective_of_equiv {β : Type*} {f : α → β} (e : α ≃ β) :
  injective f ↔ surjective f :=
have injective (e.symm ∘ f) ↔ surjective (e.symm ∘ f), from injective_iff_surjective,
⟨λ hinj, by simpa [function.comp] using
  e.surjective.comp (this.1 (e.symm.injective.comp hinj)),
λ hsurj, by simpa [function.comp] using
  e.injective.comp (this.2 (e.symm.surjective.comp hsurj))⟩

lemma card_of_bijective {f : α → β} (hf : bijective f) : card α = card β :=
card_congr (equiv.of_bijective f hf)

lemma bijective_iff_injective_and_card (f : α → β) :
  bijective f ↔ injective f ∧ card α = card β :=
begin
  split,
  { intro h, exact ⟨h.1, card_of_bijective h⟩ },
  { rintro ⟨hf, h⟩,
    refine ⟨hf, _⟩,
    rwa ←injective_iff_surjective_of_equiv (equiv_of_card_eq h) }
end

lemma bijective_iff_surjective_and_card (f : α → β) :
  bijective f ↔ surjective f ∧ card α = card β :=
begin
  split,
  { intro h, exact ⟨h.2, card_of_bijective h⟩ },
  { rintro ⟨hf, h⟩,
    refine ⟨_, hf⟩,
    rwa injective_iff_surjective_of_equiv (equiv_of_card_eq h) }
end

lemma right_inverse_of_left_inverse_of_card_le {f : α → β} {g : β → α}
  (hfg : left_inverse f g) (hcard : card α ≤ card β) :
  right_inverse f g :=
have hsurj : surjective f, from surjective_iff_has_right_inverse.2 ⟨g, hfg⟩,
right_inverse_of_injective_of_left_inverse
  ((bijective_iff_surjective_and_card _).2
    ⟨hsurj, le_antisymm hcard (card_le_of_surjective f hsurj)⟩ ).1
  hfg

lemma left_inverse_of_right_inverse_of_card_le {f : α → β} {g : β → α}
  (hfg : right_inverse f g) (hcard : card β ≤ card α) :
  left_inverse f g :=
right_inverse_of_left_inverse_of_card_le hfg hcard

end fintype

lemma fintype.coe_image_univ [fintype α] [decidable_eq β] {f : α → β} :
  ↑(finset.image f finset.univ) = set.range f :=
by { ext x, simp }

instance list.subtype.fintype [decidable_eq α] (l : list α) : fintype {x // x ∈ l} :=
fintype.of_list l.attach l.mem_attach

instance multiset.subtype.fintype [decidable_eq α] (s : multiset α) : fintype {x // x ∈ s} :=
fintype.of_multiset s.attach s.mem_attach

instance finset.subtype.fintype (s : finset α) : fintype {x // x ∈ s} :=
⟨s.attach, s.mem_attach⟩

instance finset_coe.fintype (s : finset α) : fintype (↑s : set α) :=
finset.subtype.fintype s

@[simp] lemma fintype.card_coe (s : finset α) :
  fintype.card s = s.card := card_attach

lemma finset.attach_eq_univ {s : finset α} : s.attach = finset.univ := rfl

instance plift.fintype_Prop (p : Prop) [decidable p] : fintype (plift p) :=
⟨if h : p then {⟨h⟩} else ∅, λ ⟨h⟩, by simp [h]⟩

instance Prop.fintype : fintype Prop :=
⟨⟨true ::ₘ false ::ₘ 0, by simp [true_ne_false]⟩,
 classical.cases (by simp) (by simp)⟩

instance subtype.fintype (p : α → Prop) [decidable_pred p] [fintype α] : fintype {x // p x} :=
fintype.subtype (univ.filter p) (by simp)

/-- A set on a fintype, when coerced to a type, is a fintype. -/
def set_fintype {α} [fintype α] (s : set α) [decidable_pred (∈ s)] : fintype s :=
subtype.fintype (λ x, x ∈ s)

lemma set_fintype_card_le_univ {α : Type*} [fintype α] (s : set α) [fintype ↥s] :
  fintype.card ↥s ≤ fintype.card α :=
fintype.card_le_of_embedding (function.embedding.subtype s)

section
variables (α)

/-- The `units α` type is equivalent to a subtype of `α × α`. -/
@[simps]
def _root_.units_equiv_prod_subtype [monoid α] :
  units α ≃ {p : α × α // p.1 * p.2 = 1 ∧ p.2 * p.1 = 1} :=
{ to_fun := λ u, ⟨(u, ↑u⁻¹), u.val_inv, u.inv_val⟩,
  inv_fun := λ p, units.mk (p : α × α).1 (p : α × α).2 p.prop.1 p.prop.2,
  left_inv := λ u, units.ext rfl,
  right_inv := λ p, subtype.ext $ prod.ext rfl rfl}

/-- In a `group_with_zero` `α`, the unit group `units α` is equivalent to the subtype of nonzero
elements. -/
@[simps]
def _root_.units_equiv_ne_zero [group_with_zero α] : units α ≃ {a : α // a ≠ 0} :=
⟨λ a, ⟨a, a.ne_zero⟩, λ a, units.mk0 _ a.prop, λ _, units.ext rfl, λ _, subtype.ext rfl⟩

end

instance [monoid α] [fintype α] [decidable_eq α] : fintype (units α) :=
fintype.of_equiv _ (units_equiv_prod_subtype α).symm

lemma fintype.card_units [group_with_zero α] [fintype α] [fintype (units α)] :
  fintype.card (units α) = fintype.card α - 1 :=
begin
  classical,
  rw [eq_comm, nat.sub_eq_iff_eq_add (fintype.card_pos_iff.2 ⟨(0 : α)⟩),
    fintype.card_congr (units_equiv_ne_zero α)],
  have := fintype.card_congr (equiv.sum_compl (= (0 : α))).symm,
  rwa [fintype.card_sum, add_comm, fintype.card_subtype_eq] at this,
end

namespace function.embedding

/-- An embedding from a `fintype` to itself can be promoted to an equivalence. -/
noncomputable def equiv_of_fintype_self_embedding [fintype α] (e : α ↪ α) : α ≃ α :=
equiv.of_bijective e (fintype.injective_iff_bijective.1 e.2)

@[simp]
lemma equiv_of_fintype_self_embedding_to_embedding [fintype α] (e : α ↪ α) :
  e.equiv_of_fintype_self_embedding.to_embedding = e :=
by { ext, refl, }

/-- If `‖β‖ < ‖α‖` there are no embeddings `α ↪ β`.
This is a formulation of the pigeonhole principle.

Note this cannot be an instance as it needs `h`. -/
@[simp] lemma is_empty_of_card_lt [fintype α] [fintype β]
  (h : fintype.card β < fintype.card α) : is_empty (α ↪ β) :=
⟨λ f, let ⟨x, y, ne, feq⟩ := fintype.exists_ne_map_eq_of_card_lt f h in ne $ f.injective feq⟩

/-- A constructive embedding of a fintype `α` in another fintype `β` when `card α ≤ card β`. -/
def trunc_of_card_le [fintype α] [fintype β] [decidable_eq α] [decidable_eq β]
  (h : fintype.card α ≤ fintype.card β) : trunc (α ↪ β) :=
(fintype.trunc_equiv_fin α).bind $ λ ea,
  (fintype.trunc_equiv_fin β).map $ λ eb,
    ea.to_embedding.trans ((fin.cast_le h).to_embedding.trans eb.symm.to_embedding)

lemma nonempty_of_card_le [fintype α] [fintype β]
  (h : fintype.card α ≤ fintype.card β) : nonempty (α ↪ β) :=
by { classical, exact (trunc_of_card_le h).nonempty }

lemma exists_of_card_le_finset [fintype α] {s : finset β} (h : fintype.card α ≤ s.card) :
  ∃ (f : α ↪ β), set.range f ⊆ s :=
begin
  rw ← fintype.card_coe at h,
  rcases nonempty_of_card_le h with ⟨f⟩,
  exact ⟨f.trans (embedding.subtype _), by simp [set.range_subset_iff]⟩
end

end function.embedding

@[simp]
lemma finset.univ_map_embedding {α : Type*} [fintype α] (e : α ↪ α) :
  univ.map e = univ :=
by rw [←e.equiv_of_fintype_self_embedding_to_embedding, univ_map_equiv_to_embedding]

namespace fintype

lemma card_lt_of_surjective_not_injective [fintype α] [fintype β] (f : α → β)
  (h : function.surjective f) (h' : ¬function.injective f) : card β < card α :=
card_lt_of_injective_not_surjective _ (function.injective_surj_inv h) $ λ hg,
have w : function.bijective (function.surj_inv h) := ⟨function.injective_surj_inv h, hg⟩,
h' $ (injective_iff_surjective_of_equiv (equiv.of_bijective _ w).symm).mpr h

variables [decidable_eq α] [fintype α] {δ : α → Type*}

/-- Given for all `a : α` a finset `t a` of `δ a`, then one can define the
finset `fintype.pi_finset t` of all functions taking values in `t a` for all `a`. This is the
analogue of `finset.pi` where the base finset is `univ` (but formally they are not the same, as
there is an additional condition `i ∈ finset.univ` in the `finset.pi` definition). -/
def pi_finset (t : Π a, finset (δ a)) : finset (Π a, δ a) :=
(finset.univ.pi t).map ⟨λ f a, f a (mem_univ a), λ _ _, by simp [function.funext_iff]⟩

@[simp] lemma mem_pi_finset {t : Π a, finset (δ a)} {f : Π a, δ a} :
  f ∈ pi_finset t ↔ (∀ a, f a ∈ t a) :=
begin
  split,
  { simp only [pi_finset, mem_map, and_imp, forall_prop_of_true, exists_prop, mem_univ,
               exists_imp_distrib, mem_pi],
    rintro g hg hgf a,
    rw ← hgf,
    exact hg a },
  { simp only [pi_finset, mem_map, forall_prop_of_true, exists_prop, mem_univ, mem_pi],
    exact λ hf, ⟨λ a ha, f a, hf, rfl⟩ }
end

lemma pi_finset_subset (t₁ t₂ : Π a, finset (δ a)) (h : ∀ a, t₁ a ⊆ t₂ a) :
  pi_finset t₁ ⊆ pi_finset t₂ :=
λ g hg, mem_pi_finset.2 $ λ a, h a $ mem_pi_finset.1 hg a

lemma pi_finset_disjoint_of_disjoint [∀ a, decidable_eq (δ a)]
  (t₁ t₂ : Π a, finset (δ a)) {a : α} (h : disjoint (t₁ a) (t₂ a)) :
  disjoint (pi_finset t₁) (pi_finset t₂) :=
disjoint_iff_ne.2 $ λ f₁ hf₁ f₂ hf₂ eq₁₂,
disjoint_iff_ne.1 h (f₁ a) (mem_pi_finset.1 hf₁ a) (f₂ a) (mem_pi_finset.1 hf₂ a) (congr_fun eq₁₂ a)

end fintype

/-! ### pi -/

/-- A dependent product of fintypes, indexed by a fintype, is a fintype. -/
instance pi.fintype {α : Type*} {β : α → Type*}
  [decidable_eq α] [fintype α] [∀ a, fintype (β a)] : fintype (Π a, β a) :=
⟨fintype.pi_finset (λ _, univ), by simp⟩

@[simp] lemma fintype.pi_finset_univ {α : Type*} {β : α → Type*}
  [decidable_eq α] [fintype α] [∀ a, fintype (β a)] :
  fintype.pi_finset (λ a : α, (finset.univ : finset (β a))) = (finset.univ : finset (Π a, β a)) :=
rfl

instance d_array.fintype {n : ℕ} {α : fin n → Type*}
  [∀ n, fintype (α n)] : fintype (d_array n α) :=
fintype.of_equiv _ (equiv.d_array_equiv_fin _).symm

instance array.fintype {n : ℕ} {α : Type*} [fintype α] : fintype (array n α) :=
d_array.fintype

instance vector.fintype {α : Type*} [fintype α] {n : ℕ} : fintype (vector α n) :=
fintype.of_equiv _ (equiv.vector_equiv_fin _ _).symm

instance quotient.fintype [fintype α] (s : setoid α)
  [decidable_rel ((≈) : α → α → Prop)] : fintype (quotient s) :=
fintype.of_surjective quotient.mk (λ x, quotient.induction_on x (λ x, ⟨x, rfl⟩))

instance finset.fintype [fintype α] : fintype (finset α) :=
⟨univ.powerset, λ x, finset.mem_powerset.2 (finset.subset_univ _)⟩

-- irreducible due to this conversation on Zulip:
-- https://leanprover.zulipchat.com/#narrow/stream/113488-general/
-- topic/.60simp.60.20ignoring.20lemmas.3F/near/241824115
@[irreducible] instance function.embedding.fintype {α β} [fintype α] [fintype β]
  [decidable_eq α] [decidable_eq β] : fintype (α ↪ β) :=
fintype.of_equiv _ (equiv.subtype_injective_equiv_embedding α β)

instance [decidable_eq α] [fintype α] {n : ℕ} : fintype (sym.sym' α n) :=
quotient.fintype _

instance [decidable_eq α] [fintype α] {n : ℕ} : fintype (sym α n) :=
fintype.of_equiv _ sym.sym_equiv_sym'.symm

@[simp] lemma fintype.card_finset [fintype α] :
  fintype.card (finset α) = 2 ^ (fintype.card α) :=
finset.card_powerset finset.univ

@[simp] lemma finset.univ_filter_card_eq (α : Type*) [fintype α] (k : ℕ) :
  (finset.univ : finset (finset α)).filter (λ s, s.card = k) = finset.univ.powerset_len k :=
by { ext, simp [finset.mem_powerset_len] }

@[simp] lemma fintype.card_finset_len [fintype α] (k : ℕ) :
  fintype.card {s : finset α // s.card = k} = nat.choose (fintype.card α) k :=
by simp [fintype.subtype_card, finset.card_univ]

@[simp] lemma set.to_finset_univ [fintype α] :
  (set.univ : set α).to_finset = finset.univ :=
by { ext, simp only [set.mem_univ, mem_univ, set.mem_to_finset] }

@[simp] lemma set.to_finset_eq_empty_iff {s : set α} [fintype s] :
  s.to_finset = ∅ ↔ s = ∅ :=
by simp [ext_iff, set.ext_iff]

@[simp] lemma set.to_finset_empty :
  (∅ : set α).to_finset = ∅ :=
set.to_finset_eq_empty_iff.mpr rfl

@[simp] lemma set.to_finset_range [decidable_eq α] [fintype β] (f : β → α) [fintype (set.range f)] :
  (set.range f).to_finset = finset.univ.image f :=
by simp [ext_iff]

theorem fintype.card_subtype_le [fintype α] (p : α → Prop) [decidable_pred p] :
  fintype.card {x // p x} ≤ fintype.card α :=
fintype.card_le_of_embedding (function.embedding.subtype _)

theorem fintype.card_subtype_lt [fintype α] {p : α → Prop} [decidable_pred p]
  {x : α} (hx : ¬ p x) : fintype.card {x // p x} < fintype.card α :=
fintype.card_lt_of_injective_of_not_mem coe subtype.coe_injective $ by rwa subtype.range_coe_subtype

lemma fintype.card_subtype [fintype α] (p : α → Prop) [decidable_pred p] :
  fintype.card {x // p x} = ((finset.univ : finset α).filter p).card :=
begin
  refine fintype.card_of_subtype _ _,
  simp
end

lemma fintype.card_subtype_or (p q : α → Prop)
  [fintype {x // p x}] [fintype {x // q x}] [fintype {x // p x ∨ q x}] :
  fintype.card {x // p x ∨ q x} ≤ fintype.card {x // p x} + fintype.card {x // q x} :=
begin
  classical,
  convert fintype.card_le_of_embedding (subtype_or_left_embedding p q),
  rw fintype.card_sum
end

lemma fintype.card_subtype_or_disjoint (p q : α → Prop) (h : disjoint p q)
  [fintype {x // p x}] [fintype {x // q x}] [fintype {x // p x ∨ q x}] :
  fintype.card {x // p x ∨ q x} = fintype.card {x // p x} + fintype.card {x // q x} :=
begin
  classical,
  convert fintype.card_congr (subtype_or_equiv p q h),
  simp
end

theorem fintype.card_quotient_le [fintype α] (s : setoid α) [decidable_rel ((≈) : α → α → Prop)] :
  fintype.card (quotient s) ≤ fintype.card α :=
fintype.card_le_of_surjective _ (surjective_quotient_mk _)

theorem fintype.card_quotient_lt [fintype α] {s : setoid α} [decidable_rel ((≈) : α → α → Prop)]
  {x y : α} (h1 : x ≠ y) (h2 : x ≈ y) : fintype.card (quotient s) < fintype.card α :=
fintype.card_lt_of_surjective_not_injective _ (surjective_quotient_mk _) $ λ w,
h1 (w $ quotient.eq.mpr h2)

instance psigma.fintype {α : Type*} {β : α → Type*} [fintype α] [∀ a, fintype (β a)] :
  fintype (Σ' a, β a) :=
fintype.of_equiv _ (equiv.psigma_equiv_sigma _).symm

instance psigma.fintype_prop_left {α : Prop} {β : α → Type*} [decidable α] [∀ a, fintype (β a)] :
  fintype (Σ' a, β a) :=
if h : α then fintype.of_equiv (β h) ⟨λ x, ⟨h, x⟩, psigma.snd, λ _, rfl, λ ⟨_, _⟩, rfl⟩
else ⟨∅, λ x, h x.1⟩

instance psigma.fintype_prop_right {α : Type*} {β : α → Prop} [∀ a, decidable (β a)] [fintype α] :
  fintype (Σ' a, β a) :=
fintype.of_equiv {a // β a} ⟨λ ⟨x, y⟩, ⟨x, y⟩, λ ⟨x, y⟩, ⟨x, y⟩, λ ⟨x, y⟩, rfl, λ ⟨x, y⟩, rfl⟩

instance psigma.fintype_prop_prop {α : Prop} {β : α → Prop} [decidable α] [∀ a, decidable (β a)] :
  fintype (Σ' a, β a) :=
if h : ∃ a, β a then ⟨{⟨h.fst, h.snd⟩}, λ ⟨_, _⟩, by simp⟩ else ⟨∅, λ ⟨x, y⟩, h ⟨x, y⟩⟩

instance set.fintype [fintype α] : fintype (set α) :=
⟨(@finset.univ α _).powerset.map ⟨coe, coe_injective⟩, λ s, begin
  classical, refine mem_map.2 ⟨finset.univ.filter s, mem_powerset.2 (subset_univ _), _⟩,
  apply (coe_filter _ _).trans, rw [coe_univ, set.sep_univ], refl
end⟩

@[simp] lemma fintype.card_set [fintype α] : fintype.card (set α) = 2 ^ fintype.card α :=
(finset.card_map _).trans (finset.card_powerset _)

instance pfun_fintype (p : Prop) [decidable p] (α : p → Type*)
  [Π hp, fintype (α hp)] : fintype (Π hp : p, α hp) :=
if hp : p then fintype.of_equiv (α hp) ⟨λ a _, a, λ f, f hp, λ _, rfl, λ _, rfl⟩
          else ⟨singleton (λ h, (hp h).elim), by simp [hp, function.funext_iff]⟩

@[simp] lemma finset.univ_pi_univ {α : Type*} {β : α → Type*}
  [decidable_eq α] [fintype α] [∀ a, fintype (β a)] :
  finset.univ.pi (λ a : α, (finset.univ : finset (β a))) = finset.univ :=
by { ext, simp }

lemma mem_image_univ_iff_mem_range
  {α β : Type*} [fintype α] [decidable_eq β] {f : α → β} {b : β} :
  b ∈ univ.image f ↔ b ∈ set.range f :=
by simp

/-- An auxiliary function for `quotient.fin_choice`.  Given a
collection of setoids indexed by a type `ι`, a (finite) list `l` of
indices, and a function that for each `i ∈ l` gives a term of the
corresponding quotient type, then there is a corresponding term in the
quotient of the product of the setoids indexed by `l`. -/
def quotient.fin_choice_aux {ι : Type*} [decidable_eq ι]
  {α : ι → Type*} [S : ∀ i, setoid (α i)] :
  Π (l : list ι), (Π i ∈ l, quotient (S i)) → @quotient (Π i ∈ l, α i) (by apply_instance)
| []       f := ⟦λ i, false.elim⟧
| (i :: l) f := begin
  refine quotient.lift_on₂ (f i (list.mem_cons_self _ _))
    (quotient.fin_choice_aux l (λ j h, f j (list.mem_cons_of_mem _ h)))
    _ _,
  exact λ a l, ⟦λ j h,
    if e : j = i then by rw e; exact a else
    l _ (h.resolve_left e)⟧,
  refine λ a₁ l₁ a₂ l₂ h₁ h₂, quotient.sound (λ j h, _),
  by_cases e : j = i; simp [e],
  { subst j, exact h₁ },
  { exact h₂ _ _ }
end

theorem quotient.fin_choice_aux_eq {ι : Type*} [decidable_eq ι]
  {α : ι → Type*} [S : ∀ i, setoid (α i)] :
  ∀ (l : list ι) (f : Π i ∈ l, α i), quotient.fin_choice_aux l (λ i h, ⟦f i h⟧) = ⟦f⟧
| []       f := quotient.sound (λ i h, h.elim)
| (i :: l) f := begin
  simp [quotient.fin_choice_aux, quotient.fin_choice_aux_eq l],
  refine quotient.sound (λ j h, _),
  by_cases e : j = i; simp [e],
  subst j, refl
end

/-- Given a collection of setoids indexed by a fintype `ι` and a
function that for each `i : ι` gives a term of the corresponding
quotient type, then there is corresponding term in the quotient of the
product of the setoids. -/
def quotient.fin_choice {ι : Type*} [decidable_eq ι] [fintype ι]
  {α : ι → Type*} [S : ∀ i, setoid (α i)]
  (f : Π i, quotient (S i)) : @quotient (Π i, α i) (by apply_instance) :=
quotient.lift_on (@quotient.rec_on _ _ (λ l : multiset ι,
    @quotient (Π i ∈ l, α i) (by apply_instance))
    finset.univ.1
    (λ l, quotient.fin_choice_aux l (λ i _, f i))
    (λ a b h, begin
      have := λ a, quotient.fin_choice_aux_eq a (λ i h, quotient.out (f i)),
      simp [quotient.out_eq] at this,
      simp [this],
      let g := λ a:multiset ι, ⟦λ (i : ι) (h : i ∈ a), quotient.out (f i)⟧,
      refine eq_of_heq ((eq_rec_heq _ _).trans (_ : g a == g b)),
      congr' 1, exact quotient.sound h,
    end))
  (λ f, ⟦λ i, f i (finset.mem_univ _)⟧)
  (λ a b h, quotient.sound $ λ i, h _ _)

theorem quotient.fin_choice_eq {ι : Type*} [decidable_eq ι] [fintype ι]
  {α : ι → Type*} [∀ i, setoid (α i)]
  (f : Π i, α i) : quotient.fin_choice (λ i, ⟦f i⟧) = ⟦f⟧ :=
begin
  let q, swap, change quotient.lift_on q _ _ = _,
  have : q = ⟦λ i h, f i⟧,
  { dsimp [q],
    exact quotient.induction_on
      (@finset.univ ι _).1 (λ l, quotient.fin_choice_aux_eq _ _) },
  simp [this], exact setoid.refl _
end

section equiv

open list equiv equiv.perm

variables [decidable_eq α] [decidable_eq β]

/-- Given a list, produce a list of all permutations of its elements. -/
def perms_of_list : list α → list (perm α)
| []       := [1]
| (a :: l) := perms_of_list l ++ l.bind (λ b, (perms_of_list l).map (λ f, swap a b * f))

lemma length_perms_of_list : ∀ l : list α, length (perms_of_list l) = l.length!
| []       := rfl
| (a :: l) :=
begin
  rw [length_cons, nat.factorial_succ],
  simp [perms_of_list, length_bind, length_perms_of_list, function.comp, nat.succ_mul],
  cc
end

lemma mem_perms_of_list_of_mem {l : list α} {f : perm α} (h : ∀ x, f x ≠ x → x ∈ l) :
  f ∈ perms_of_list l :=
begin
  induction l with a l IH generalizing f h,
  { exact list.mem_singleton.2 (equiv.ext $ λ x, decidable.by_contradiction $ h _) },
  by_cases hfa : f a = a,
  { refine mem_append_left _ (IH (λ x hx, mem_of_ne_of_mem _ (h x hx))),
    rintro rfl, exact hx hfa },
  have hfa' : f (f a) ≠ f a := mt (λ h, f.injective h) hfa,
  have : ∀ (x : α), (swap a (f a) * f) x ≠ x → x ∈ l,
  { intros x hx,
    have hxa : x ≠ a,
    { rintro rfl, apply hx, simp only [mul_apply, swap_apply_right] },
    refine list.mem_of_ne_of_mem hxa (h x (λ h, _)),
    simp only [h, mul_apply, swap_apply_def, mul_apply, ne.def, apply_eq_iff_eq] at hx;
    split_ifs at hx, exacts [hxa (h.symm.trans h_1), hx h] },
  suffices : f ∈ perms_of_list l ∨ ∃ (b ∈ l) (g ∈ perms_of_list l), swap a b * g = f,
  { simpa only [perms_of_list, exists_prop, list.mem_map, mem_append, list.mem_bind] },
  refine or_iff_not_imp_left.2 (λ hfl, ⟨f a, _, swap a (f a) * f, IH this, _⟩),
  { by_cases hffa : f (f a) = a,
    { exact mem_of_ne_of_mem hfa (h _ (mt (λ h, f.injective h) hfa)) },
    { apply this,
      simp only [mul_apply, swap_apply_def, mul_apply, ne.def, apply_eq_iff_eq],
      split_ifs; cc } },
  { rw [←mul_assoc, mul_def (swap a (f a)) (swap a (f a)),
        swap_swap, ←perm.one_def, one_mul] }
end

lemma mem_of_mem_perms_of_list :
  ∀ {l : list α} {f : perm α}, f ∈ perms_of_list l → ∀ {x}, f x ≠ x → x ∈ l
| []       f h := have f = 1 := by simpa [perms_of_list] using h, by rw this; simp
| (a :: l) f h :=
(mem_append.1 h).elim
  (λ h x hx, mem_cons_of_mem _ (mem_of_mem_perms_of_list h hx))
  (λ h x hx,
    let ⟨y, hy, hy'⟩ := list.mem_bind.1 h in
    let ⟨g, hg₁, hg₂⟩ := list.mem_map.1 hy' in
    if hxa : x = a then by simp [hxa]
    else if hxy : x = y then mem_cons_of_mem _ $ by rwa hxy
    else mem_cons_of_mem _ $
    mem_of_mem_perms_of_list hg₁ $
      by rw [eq_inv_mul_iff_mul_eq.2 hg₂, mul_apply, swap_inv, swap_apply_def];
        split_ifs; cc)

lemma mem_perms_of_list_iff {l : list α} {f : perm α} :
  f ∈ perms_of_list l ↔ ∀ {x}, f x ≠ x → x ∈ l :=
⟨mem_of_mem_perms_of_list, mem_perms_of_list_of_mem⟩

lemma nodup_perms_of_list : ∀ {l : list α} (hl : l.nodup), (perms_of_list l).nodup
| []       hl := by simp [perms_of_list]
| (a :: l) hl :=
have hl' : l.nodup, from nodup_of_nodup_cons hl,
have hln' : (perms_of_list l).nodup, from nodup_perms_of_list hl',
have hmeml : ∀ {f : perm α}, f ∈ perms_of_list l → f a = a,
  from λ f hf, not_not.1 (mt (mem_of_mem_perms_of_list hf) (nodup_cons.1 hl).1),
by rw [perms_of_list, list.nodup_append, list.nodup_bind, pairwise_iff_nth_le]; exact
⟨hln', ⟨λ _ _, nodup_map (λ _ _, mul_left_cancel) hln',
  λ i j hj hij x hx₁ hx₂,
    let ⟨f, hf⟩ := list.mem_map.1 hx₁ in
    let ⟨g, hg⟩ := list.mem_map.1 hx₂ in
    have hix : x a = nth_le l i (lt_trans hij hj),
      by rw [←hf.2, mul_apply, hmeml hf.1, swap_apply_left],
    have hiy : x a = nth_le l j hj,
      by rw [← hg.2, mul_apply, hmeml hg.1, swap_apply_left],
    absurd (hf.2.trans (hg.2.symm)) $
      λ h, ne_of_lt hij $ nodup_iff_nth_le_inj.1 hl' i j (lt_trans hij hj) hj $
        by rw [← hix, hiy]⟩,
  λ f hf₁ hf₂,
    let ⟨x, hx, hx'⟩ := list.mem_bind.1 hf₂ in
    let ⟨g, hg⟩ := list.mem_map.1 hx' in
    have hgxa : g⁻¹ x = a, from f.injective $
      by rw [hmeml hf₁, ← hg.2]; simp,
    have hxa : x ≠ a, from λ h, (list.nodup_cons.1 hl).1 (h ▸ hx),
    (list.nodup_cons.1 hl).1 $
      hgxa ▸ mem_of_mem_perms_of_list hg.1 (by rwa [apply_inv_self, hgxa])⟩

/-- Given a finset, produce the finset of all permutations of its elements. -/
def perms_of_finset (s : finset α) : finset (perm α) :=
quotient.hrec_on s.1 (λ l hl, ⟨perms_of_list l, nodup_perms_of_list hl⟩)
  (λ a b hab, hfunext (congr_arg _ (quotient.sound hab))
    (λ ha hb _, heq_of_eq $ finset.ext $
      by simp [mem_perms_of_list_iff, hab.mem_iff]))
  s.2

lemma mem_perms_of_finset_iff : ∀ {s : finset α} {f : perm α},
  f ∈ perms_of_finset s ↔ ∀ {x}, f x ≠ x → x ∈ s :=
by rintros ⟨⟨l⟩, hs⟩ f; exact mem_perms_of_list_iff

lemma card_perms_of_finset : ∀ (s : finset α),
  (perms_of_finset s).card = s.card! :=
by rintros ⟨⟨l⟩, hs⟩; exact length_perms_of_list l

/-- The collection of permutations of a fintype is a fintype. -/
def fintype_perm [fintype α] : fintype (perm α) :=
⟨perms_of_finset (@finset.univ α _), by simp [mem_perms_of_finset_iff]⟩

instance [fintype α] [fintype β] : fintype (α ≃ β) :=
if h : fintype.card β = fintype.card α
then trunc.rec_on_subsingleton (fintype.trunc_equiv_fin α)
  (λ eα, trunc.rec_on_subsingleton (fintype.trunc_equiv_fin β)
    (λ eβ, @fintype.of_equiv _ (perm α) fintype_perm
      (equiv_congr (equiv.refl α) (eα.trans (eq.rec_on h eβ.symm)) : (α ≃ α) ≃ (α ≃ β))))
else ⟨∅, λ x, false.elim (h (fintype.card_eq.2 ⟨x.symm⟩))⟩

lemma fintype.card_perm [fintype α] : fintype.card (perm α) = (fintype.card α)! :=
subsingleton.elim (@fintype_perm α _ _) (@equiv.fintype α α _ _ _ _) ▸
card_perms_of_finset _

lemma fintype.card_equiv [fintype α] [fintype β] (e : α ≃ β) :
  fintype.card (α ≃ β) = (fintype.card α)! :=
fintype.card_congr (equiv_congr (equiv.refl α) e) ▸ fintype.card_perm

lemma univ_eq_singleton_of_card_one {α} [fintype α] (x : α) (h : fintype.card α = 1) :
  (univ : finset α) = {x} :=
begin
  symmetry,
  apply eq_of_subset_of_card_le (subset_univ ({x})),
  apply le_of_eq,
  simp [h, finset.card_univ]
end

end equiv

namespace fintype

section choose
open fintype equiv

variables [fintype α] (p : α → Prop) [decidable_pred p]

/-- Given a fintype `α` and a predicate `p`, associate to a proof that there is a unique element of
`α` satisfying `p` this unique element, as an element of the corresponding subtype. -/
def choose_x (hp : ∃! a : α, p a) : {a // p a} :=
⟨finset.choose p univ (by simp; exact hp), finset.choose_property _ _ _⟩

/-- Given a fintype `α` and a predicate `p`, associate to a proof that there is a unique element of
`α` satisfying `p` this unique element, as an element of `α`. -/
def choose (hp : ∃! a, p a) : α := choose_x p hp

lemma choose_spec (hp : ∃! a, p a) : p (choose p hp) :=
(choose_x p hp).property

@[simp] lemma choose_subtype_eq {α : Type*} (p : α → Prop) [fintype {a : α // p a}]
  [decidable_eq α] (x : {a : α // p a})
  (h : ∃! (a : {a // p a}), (a : α) = x := ⟨x, rfl, λ y hy, by simpa [subtype.ext_iff] using hy⟩) :
  fintype.choose (λ (y : {a : α // p a}), (y : α) = x) h = x :=
by rw [subtype.ext_iff, fintype.choose_spec (λ (y : {a : α // p a}), (y : α) = x) _]

end choose

section bijection_inverse
open function

variables [fintype α] [decidable_eq β] {f : α → β}

/--
`bij_inv f` is the unique inverse to a bijection `f`. This acts
  as a computable alternative to `function.inv_fun`. -/
def bij_inv (f_bij : bijective f) (b : β) : α :=
fintype.choose (λ a, f a = b)
begin
  rcases f_bij.right b with ⟨a', fa_eq_b⟩,
  rw ← fa_eq_b,
  exact ⟨a', ⟨rfl, (λ a h, f_bij.left h)⟩⟩
end

lemma left_inverse_bij_inv (f_bij : bijective f) : left_inverse (bij_inv f_bij) f :=
λ a, f_bij.left (choose_spec (λ a', f a' = f a) _)

lemma right_inverse_bij_inv (f_bij : bijective f) : right_inverse (bij_inv f_bij) f :=
λ b, choose_spec (λ a', f a' = b) _

lemma bijective_bij_inv (f_bij : bijective f) : bijective (bij_inv f_bij) :=
⟨(right_inverse_bij_inv _).injective, (left_inverse_bij_inv _).surjective⟩

end bijection_inverse

lemma well_founded_of_trans_of_irrefl [fintype α] (r : α → α → Prop)
  [is_trans α r] [is_irrefl α r] : well_founded r :=
by classical; exact
have ∀ x y, r x y → (univ.filter (λ z, r z x)).card < (univ.filter (λ z, r z y)).card,
  from λ x y hxy, finset.card_lt_card $
    by simp only [finset.lt_iff_ssubset.symm, lt_iff_le_not_le,
      finset.le_iff_subset, finset.subset_iff, mem_filter, true_and, mem_univ, hxy];
    exact ⟨λ z hzx, trans hzx hxy, not_forall_of_exists_not ⟨x, not_imp.2 ⟨hxy, irrefl x⟩⟩⟩,
subrelation.wf this (measure_wf _)

lemma preorder.well_founded [fintype α] [preorder α] : well_founded ((<) : α → α → Prop) :=
well_founded_of_trans_of_irrefl _

@[instance, priority 10] lemma linear_order.is_well_order [fintype α] [linear_order α] :
  is_well_order α (<) :=
{ wf := preorder.well_founded }

end fintype

/-- A type is said to be infinite if it has no fintype instance.
  Note that `infinite α` is equivalent to `is_empty (fintype α)`. -/
class infinite (α : Type*) : Prop :=
(not_fintype : fintype α → false)

lemma not_fintype (α : Type*) [h1 : infinite α] [h2 : fintype α] : false :=
infinite.not_fintype h2

protected lemma fintype.false {α : Type*} [infinite α] (h : fintype α) : false :=
not_fintype α

protected lemma infinite.false {α : Type*} [fintype α] (h : infinite α) : false :=
not_fintype α

@[simp] lemma is_empty_fintype {α : Type*} : is_empty (fintype α) ↔ infinite α :=
⟨λ ⟨x⟩, ⟨x⟩, λ ⟨x⟩, ⟨x⟩⟩

/-- A non-infinite type is a fintype. -/
noncomputable def fintype_of_not_infinite {α : Type*} (h : ¬ infinite α) : fintype α :=
nonempty.some $ by rwa [← not_is_empty_iff, is_empty_fintype]

section
open_locale classical

/--
Any type is (classically) either a `fintype`, or `infinite`.

One can obtain the relevant typeclasses via `cases fintype_or_infinite α; resetI`.
-/
noncomputable def fintype_or_infinite (α : Type*) : psum (fintype α) (infinite α) :=
if h : infinite α then psum.inr h else psum.inl (fintype_of_not_infinite h)

end

lemma finset.exists_minimal {α : Type*} [preorder α] (s : finset α) (h : s.nonempty) :
  ∃ m ∈ s, ∀ x ∈ s, ¬ (x < m) :=
begin
  obtain ⟨c, hcs : c ∈ s⟩ := h,
  have : well_founded (@has_lt.lt {x // x ∈ s} _) := fintype.well_founded_of_trans_of_irrefl _,
  obtain ⟨⟨m, hms : m ∈ s⟩, -, H⟩ := this.has_min set.univ ⟨⟨c, hcs⟩, trivial⟩,
  exact ⟨m, hms, λ x hx hxm, H ⟨x, hx⟩ trivial hxm⟩,
end

lemma finset.exists_maximal {α : Type*} [preorder α] (s : finset α) (h : s.nonempty) :
  ∃ m ∈ s, ∀ x ∈ s, ¬ (m < x) :=
@finset.exists_minimal (order_dual α) _ s h

namespace infinite

lemma exists_not_mem_finset [infinite α] (s : finset α) : ∃ x, x ∉ s :=
not_forall.1 $ λ h, fintype.false ⟨s, h⟩

@[priority 100] -- see Note [lower instance priority]
instance (α : Type*) [H : infinite α] : nontrivial α :=
⟨let ⟨x, hx⟩ := exists_not_mem_finset (∅ : finset α) in
let ⟨y, hy⟩ := exists_not_mem_finset ({x} : finset α) in
⟨y, x, by simpa only [mem_singleton] using hy⟩⟩

protected lemma nonempty (α : Type*) [infinite α] : nonempty α :=
by apply_instance

lemma of_injective [infinite β] (f : β → α) (hf : injective f) : infinite α :=
⟨λ I, by exactI (fintype.of_injective f hf).false⟩

lemma of_surjective [infinite β] (f : α → β) (hf : surjective f) : infinite α :=
⟨λ I, by { classical, exactI (fintype.of_surjective f hf).false }⟩

instance : infinite ℕ :=
⟨λ ⟨s, hs⟩, finset.not_mem_range_self $ s.subset_range_sup_succ (hs _)⟩

instance : infinite ℤ :=
infinite.of_injective int.of_nat (λ _ _, int.of_nat.inj)

instance [infinite α] : infinite (set α) :=
of_injective singleton (λ a b, set.singleton_eq_singleton_iff.1)

instance [infinite α] : infinite (finset α) := of_injective singleton finset.singleton_injective

instance [nonempty α] : infinite (multiset α) :=
begin
  inhabit α,
  exact of_injective (multiset.repeat (default α)) (multiset.repeat_injective _),
end

instance [nonempty α] : infinite (list α) :=
of_surjective (coe : list α → multiset α) (surjective_quot_mk _)

instance sum_of_left [infinite α] : infinite (α ⊕ β) :=
of_injective sum.inl sum.inl_injective

instance sum_of_right [infinite β] : infinite (α ⊕ β) :=
of_injective sum.inr sum.inr_injective

<<<<<<< HEAD
=======
instance prod_of_right [nonempty α] [infinite β] : infinite (α × β) :=
of_surjective prod.snd prod.snd_surjective

instance prod_of_left [infinite α] [nonempty β] : infinite (α × β) :=
of_surjective prod.fst prod.fst_surjective

>>>>>>> f18278de
private noncomputable def nat_embedding_aux (α : Type*) [infinite α] : ℕ → α
| n := by letI := classical.dec_eq α; exact classical.some (exists_not_mem_finset
  ((multiset.range n).pmap (λ m (hm : m < n), nat_embedding_aux m)
    (λ _, multiset.mem_range.1)).to_finset)

private lemma nat_embedding_aux_injective (α : Type*) [infinite α] :
  function.injective (nat_embedding_aux α) :=
begin
  rintro m n h,
  letI := classical.dec_eq α,
  wlog hmlen : m ≤ n using m n,
  by_contradiction hmn,
  have hmn : m < n, from lt_of_le_of_ne hmlen hmn,
  refine (classical.some_spec (exists_not_mem_finset
    ((multiset.range n).pmap (λ m (hm : m < n), nat_embedding_aux α m)
      (λ _, multiset.mem_range.1)).to_finset)) _,
  refine multiset.mem_to_finset.2 (multiset.mem_pmap.2
    ⟨m, multiset.mem_range.2 hmn, _⟩),
  rw [h, nat_embedding_aux]
end

/-- Embedding of `ℕ` into an infinite type. -/
noncomputable def nat_embedding (α : Type*) [infinite α] : ℕ ↪ α :=
⟨_, nat_embedding_aux_injective α⟩

lemma exists_subset_card_eq (α : Type*) [infinite α] (n : ℕ) :
  ∃ s : finset α, s.card = n :=
⟨(range n).map (nat_embedding α), by rw [card_map, card_range]⟩

end infinite

<<<<<<< HEAD
lemma infinite_sum : infinite (α ⊕ β) ↔ infinite α ∨ infinite β :=
=======
@[simp] lemma infinite_sum : infinite (α ⊕ β) ↔ infinite α ∨ infinite β :=
>>>>>>> f18278de
begin
  refine ⟨λ H, _, λ H, H.elim (@infinite.sum_of_left α β) (@infinite.sum_of_right α β)⟩,
  contrapose! H, haveI := fintype_of_not_infinite H.1, haveI := fintype_of_not_infinite H.2,
  exact infinite.false
end

<<<<<<< HEAD
=======
@[simp] lemma infinite_prod :
  infinite (α × β) ↔ infinite α ∧ nonempty β ∨ nonempty α ∧ infinite β :=
begin
  refine ⟨λ H, _, λ H, H.elim (and_imp.2 $ @infinite.prod_of_left α β)
    (and_imp.2 $ @infinite.prod_of_right α β)⟩,
  rw and.comm, contrapose! H, introI H',
  rcases infinite.nonempty (α × β) with ⟨a, b⟩,
  haveI := fintype_of_not_infinite (H.1 ⟨b⟩), haveI := fintype_of_not_infinite (H.2 ⟨a⟩),
  exact H'.false
end

>>>>>>> f18278de
/-- If every finset in a type has bounded cardinality, that type is finite. -/
noncomputable def fintype_of_finset_card_le {ι : Type*} (n : ℕ)
  (w : ∀ s : finset ι, s.card ≤ n) : fintype ι :=
begin
  apply fintype_of_not_infinite,
  introI i,
  obtain ⟨s, c⟩ := infinite.exists_subset_card_eq ι (n+1),
  specialize w s,
  rw c at w,
  exact nat.not_succ_le_self n w,
end

lemma not_injective_infinite_fintype [infinite α] [fintype β] (f : α → β) :
  ¬ injective f :=
λ hf, (fintype.of_injective f hf).false

/--
The pigeonhole principle for infinitely many pigeons in finitely many pigeonholes. If there are
infinitely many pigeons in finitely many pigeonholes, then there are at least two pigeons in the
same pigeonhole.

See also: `fintype.exists_ne_map_eq_of_card_lt`, `fintype.exists_infinite_fiber`.
-/
lemma fintype.exists_ne_map_eq_of_infinite [infinite α] [fintype β] (f : α → β) :
  ∃ x y : α, x ≠ y ∧ f x = f y :=
begin
  classical, by_contra hf, push_neg at hf,
  apply not_injective_infinite_fintype f,
  intros x y, contrapose, apply hf,
end

-- irreducible due to this conversation on Zulip:
-- https://leanprover.zulipchat.com/#narrow/stream/113488-general/
-- topic/.60simp.60.20ignoring.20lemmas.3F/near/241824115

@[irreducible]
instance function.embedding.is_empty {α β} [infinite α] [fintype β] : is_empty (α ↪ β) :=
  ⟨λ f, let ⟨x, y, ne, feq⟩ := fintype.exists_ne_map_eq_of_infinite f in ne $ f.injective feq⟩

@[priority 100]
noncomputable instance function.embedding.fintype' {α β : Type*} [fintype β] : fintype (α ↪ β) :=
begin
  by_cases h : infinite α,
  { resetI, apply_instance },
  { have := fintype_of_not_infinite h, classical, apply_instance }
  -- the `classical` generates `decidable_eq α/β` instances, and resets instance cache
end

/--
The strong pigeonhole principle for infinitely many pigeons in
finitely many pigeonholes.  If there are infinitely many pigeons in
finitely many pigeonholes, then there is a pigeonhole with infinitely
many pigeons.

See also: `fintype.exists_ne_map_eq_of_infinite`
-/
lemma fintype.exists_infinite_fiber [infinite α] [fintype β] (f : α → β) :
  ∃ y : β, infinite (f ⁻¹' {y}) :=
begin
  classical,
  by_contra hf,
  push_neg at hf,

  haveI := λ y, fintype_of_not_infinite $ hf y,
  let key : fintype α :=
  { elems := univ.bUnion (λ (y : β), (f ⁻¹' {y}).to_finset),
    complete := by simp },
  exact key.false,
end

lemma not_surjective_fintype_infinite [fintype α] [infinite β] (f : α → β) :
  ¬ surjective f :=
assume (hf : surjective f),
have H : infinite α := infinite.of_surjective f hf,
by exactI not_fintype α

section trunc

/--
For `s : multiset α`, we can lift the existential statement that `∃ x, x ∈ s` to a `trunc α`.
-/
def trunc_of_multiset_exists_mem {α} (s : multiset α) : (∃ x, x ∈ s) → trunc α :=
quotient.rec_on_subsingleton s $ λ l h,
  match l, h with
    | [],       _ := false.elim (by tauto)
    | (a :: _), _ := trunc.mk a
  end

/--
A `nonempty` `fintype` constructively contains an element.
-/
def trunc_of_nonempty_fintype (α) [nonempty α] [fintype α] : trunc α :=
trunc_of_multiset_exists_mem finset.univ.val (by simp)

/--
A `fintype` with positive cardinality constructively contains an element.
-/
def trunc_of_card_pos {α} [fintype α] (h : 0 < fintype.card α) : trunc α :=
by { letI := (fintype.card_pos_iff.mp h), exact trunc_of_nonempty_fintype α }

/--
By iterating over the elements of a fintype, we can lift an existential statement `∃ a, P a`
to `trunc (Σ' a, P a)`, containing data.
-/
def trunc_sigma_of_exists {α} [fintype α] {P : α → Prop} [decidable_pred P] (h : ∃ a, P a) :
  trunc (Σ' a, P a) :=
@trunc_of_nonempty_fintype (Σ' a, P a) (exists.elim h $ λ a ha, ⟨⟨a, ha⟩⟩) _

end trunc

namespace multiset

variables [fintype α] [decidable_eq α]

@[simp] lemma count_univ (a : α) :
  count a finset.univ.val = 1 :=
count_eq_one_of_mem finset.univ.nodup (finset.mem_univ _)

end multiset

namespace fintype

/-- A recursor principle for finite types, analogous to `nat.rec`. It effectively says
that every `fintype` is either `empty` or `option α`, up to an `equiv`. -/
def trunc_rec_empty_option {P : Type u → Sort v}
  (of_equiv : ∀ {α β}, α ≃ β → P α → P β)
  (h_empty : P pempty)
  (h_option : ∀ {α} [fintype α] [decidable_eq α], P α → P (option α))
  (α : Type u) [fintype α] [decidable_eq α] : trunc (P α) :=
begin
  suffices : ∀ n : ℕ, trunc (P (ulift $ fin n)),
  { apply trunc.bind (this (fintype.card α)),
    intro h,
    apply trunc.map _ (fintype.trunc_equiv_fin α),
    intro e,
    exact of_equiv (equiv.ulift.trans e.symm) h },
  intro n,
  induction n with n ih,
  { have : card pempty = card (ulift (fin 0)),
    { simp only [card_fin, card_pempty, card_ulift] },
    apply trunc.bind (trunc_equiv_of_card_eq this),
    intro e,
    apply trunc.mk,
    refine of_equiv e h_empty, },
  { have : card (option (ulift (fin n))) = card (ulift (fin n.succ)),
    { simp only [card_fin, card_option, card_ulift] },
    apply trunc.bind (trunc_equiv_of_card_eq this),
    intro e,
    apply trunc.map _ ih,
    intro ih,
    refine of_equiv e (h_option ih), },
end

/-- An induction principle for finite types, analogous to `nat.rec`. It effectively says
that every `fintype` is either `empty` or `option α`, up to an `equiv`. -/
lemma induction_empty_option {P : Type u → Prop}
  (of_equiv : ∀ {α β}, α ≃ β → P α → P β)
  (h_empty : P pempty)
  (h_option : ∀ {α} [fintype α], P α → P (option α))
  (α : Type u) [fintype α] : P α :=
begin
  haveI := classical.dec_eq α,
  obtain ⟨p⟩ := trunc_rec_empty_option @of_equiv h_empty (λ _ _ _, by exactI h_option) α,
  exact p,
end

end fintype

/-- Auxiliary definition to show `exists_seq_of_forall_finset_exists`. -/
noncomputable def seq_of_forall_finset_exists_aux
  {α : Type*} [decidable_eq α] (P : α → Prop) (r : α → α → Prop)
  (h : ∀ (s : finset α), ∃ y, (∀ x ∈ s, P x) → (P y ∧ (∀ x ∈ s, r x y))) : ℕ → α
| n := classical.some (h (finset.image (λ (i : fin n), seq_of_forall_finset_exists_aux i)
        (finset.univ : finset (fin n))))
using_well_founded {dec_tac := `[exact i.2]}

/-- Induction principle to build a sequence, by adding one point at a time satisfying a given
relation with respect to all the previously chosen points.

More precisely, Assume that, for any finite set `s`, one can find another point satisfying
some relation `r` with respect to all the points in `s`. Then one may construct a
function `f : ℕ → α` such that `r (f m) (f n)` holds whenever `m < n`.
We also ensure that all constructed points satisfy a given predicate `P`. -/
lemma exists_seq_of_forall_finset_exists {α : Type*} (P : α → Prop) (r : α → α → Prop)
  (h : ∀ (s : finset α), (∀ x ∈ s, P x) → ∃ y, P y ∧ (∀ x ∈ s, r x y)) :
  ∃ (f : ℕ → α), (∀ n, P (f n)) ∧ (∀ m n, m < n → r (f m) (f n)) :=
begin
  classical,
  haveI : nonempty α,
  { rcases h ∅ (by simp) with ⟨y, hy⟩,
    exact ⟨y⟩ },
  choose! F hF using h,
  have h' : ∀ (s : finset α), ∃ y, (∀ x ∈ s, P x) → (P y ∧ (∀ x ∈ s, r x y)) := λ s, ⟨F s, hF s⟩,
  set f := seq_of_forall_finset_exists_aux P r h' with hf,
  have A : ∀ (n : ℕ), P (f n),
  { assume n,
    induction n using nat.strong_induction_on with n IH,
    have IH' : ∀ (x : fin n), P (f x) := λ n, IH n.1 n.2,
    rw [hf, seq_of_forall_finset_exists_aux],
    exact (classical.some_spec (h' (finset.image (λ (i : fin n), f i)
      (finset.univ : finset (fin n)))) (by simp [IH'])).1 },
  refine ⟨f, A, λ m n hmn, _⟩,
  nth_rewrite 1 hf,
  rw seq_of_forall_finset_exists_aux,
  apply (classical.some_spec (h' (finset.image (λ (i : fin n), f i)
    (finset.univ : finset (fin n)))) (by simp [A])).2,
  exact finset.mem_image.2 ⟨⟨m, hmn⟩, finset.mem_univ _, rfl⟩,
end

/-- Induction principle to build a sequence, by adding one point at a time satisfying a given
symmetric relation with respect to all the previously chosen points.

More precisely, Assume that, for any finite set `s`, one can find another point satisfying
some relation `r` with respect to all the points in `s`. Then one may construct a
function `f : ℕ → α` such that `r (f m) (f n)` holds whenever `m ≠ n`.
We also ensure that all constructed points satisfy a given predicate `P`. -/
lemma exists_seq_of_forall_finset_exists' {α : Type*} (P : α → Prop) (r : α → α → Prop)
  [is_symm α r]
  (h : ∀ (s : finset α), (∀ x ∈ s, P x) → ∃ y, P y ∧ (∀ x ∈ s, r x y)) :
  ∃ (f : ℕ → α), (∀ n, P (f n)) ∧ (∀ m n, m ≠ n → r (f m) (f n)) :=
begin
  rcases exists_seq_of_forall_finset_exists P r h with ⟨f, hf, hf'⟩,
  refine ⟨f, hf, λ m n hmn, _⟩,
  rcases lt_trichotomy m n with h|rfl|h,
  { exact hf' m n h },
  { exact (hmn rfl).elim },
  { apply symm,
    exact hf' n m h }
end<|MERGE_RESOLUTION|>--- conflicted
+++ resolved
@@ -56,11 +56,7 @@
 
 and `infinite` instances for
 * specific types: `ℕ`, `ℤ`
-<<<<<<< HEAD
-* type constructors: `set α`, `finset α`, `multiset α`, `list α`, `α ⊕ β`
-=======
 * type constructors: `set α`, `finset α`, `multiset α`, `list α`, `α ⊕ β`, `α × β`
->>>>>>> f18278de
 
 along with some machinery
 * Types which have a surjection from/an injection to a `fintype` are themselves fintypes. See
@@ -1719,15 +1715,12 @@
 instance sum_of_right [infinite β] : infinite (α ⊕ β) :=
 of_injective sum.inr sum.inr_injective
 
-<<<<<<< HEAD
-=======
 instance prod_of_right [nonempty α] [infinite β] : infinite (α × β) :=
 of_surjective prod.snd prod.snd_surjective
 
 instance prod_of_left [infinite α] [nonempty β] : infinite (α × β) :=
 of_surjective prod.fst prod.fst_surjective
 
->>>>>>> f18278de
 private noncomputable def nat_embedding_aux (α : Type*) [infinite α] : ℕ → α
 | n := by letI := classical.dec_eq α; exact classical.some (exists_not_mem_finset
   ((multiset.range n).pmap (λ m (hm : m < n), nat_embedding_aux m)
@@ -1759,19 +1752,13 @@
 
 end infinite
 
-<<<<<<< HEAD
-lemma infinite_sum : infinite (α ⊕ β) ↔ infinite α ∨ infinite β :=
-=======
 @[simp] lemma infinite_sum : infinite (α ⊕ β) ↔ infinite α ∨ infinite β :=
->>>>>>> f18278de
 begin
   refine ⟨λ H, _, λ H, H.elim (@infinite.sum_of_left α β) (@infinite.sum_of_right α β)⟩,
   contrapose! H, haveI := fintype_of_not_infinite H.1, haveI := fintype_of_not_infinite H.2,
   exact infinite.false
 end
 
-<<<<<<< HEAD
-=======
 @[simp] lemma infinite_prod :
   infinite (α × β) ↔ infinite α ∧ nonempty β ∨ nonempty α ∧ infinite β :=
 begin
@@ -1783,7 +1770,6 @@
   exact H'.false
 end
 
->>>>>>> f18278de
 /-- If every finset in a type has bounded cardinality, that type is finite. -/
 noncomputable def fintype_of_finset_card_le {ι : Type*} (n : ℕ)
   (w : ∀ s : finset ι, s.card ≤ n) : fintype ι :=
