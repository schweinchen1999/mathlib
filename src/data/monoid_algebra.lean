--- conflicted
+++ resolved
@@ -255,11 +255,7 @@
     begin
       ext f, dsimp,
       conv_rhs { rw ← f.sum_single },
-<<<<<<< HEAD
-      simp only [← F.map_smul, finsupp.sum, ← F.map_sum, smul_single, mul_one],
-=======
       simp only [← F.map_smul, finsupp.sum, ← F.map_sum, smul_single_self, mul_one]
->>>>>>> b4c2f451
     end }
 
 
