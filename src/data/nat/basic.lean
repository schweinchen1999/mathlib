--- conflicted
+++ resolved
@@ -4,11 +4,8 @@
 Authors: Floris van Doorn, Leonardo de Moura, Jeremy Avigad, Mario Carneiro
 -/
 import algebra.ordered_ring
-<<<<<<< HEAD
+import algebra.ordered_sub
 import order.succ_pred
-=======
-import algebra.ordered_sub
->>>>>>> f36c98e8
 
 /-!
 # Basic operations on the natural numbers
