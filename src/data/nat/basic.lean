/-
Copyright (c) 2014 Floris van Doorn (c) 2016 Microsoft Corporation. All rights reserved.
Released under Apache 2.0 license as described in the file LICENSE.
Authors: Floris van Doorn, Leonardo de Moura, Jeremy Avigad, Mario Carneiro
-/
import algebra.order.ring

/-!
# Basic operations on the natural numbers

This file contains:
- instances on the natural numbers
- some basic lemmas about natural numbers
- extra recursors:
  * `le_rec_on`, `le_induction`: recursion and induction principles starting at non-zero numbers
  * `decreasing_induction`: recursion growing downwards
  * `le_rec_on'`, `decreasing_induction'`: versions with slightly weaker assumptions
  * `strong_rec'`: recursion based on strong inequalities
- decidability instances on predicates about the natural numbers

-/

universes u v

/-! ### instances -/

instance : nontrivial ℕ :=
⟨⟨0, 1, nat.zero_ne_one⟩⟩

instance : comm_semiring nat :=
{ add            := nat.add,
  add_assoc      := nat.add_assoc,
  zero           := nat.zero,
  zero_add       := nat.zero_add,
  add_zero       := nat.add_zero,
  add_comm       := nat.add_comm,
  mul            := nat.mul,
  mul_assoc      := nat.mul_assoc,
  one            := nat.succ nat.zero,
  one_mul        := nat.one_mul,
  mul_one        := nat.mul_one,
  left_distrib   := nat.left_distrib,
  right_distrib  := nat.right_distrib,
  zero_mul       := nat.zero_mul,
  mul_zero       := nat.mul_zero,
  mul_comm       := nat.mul_comm,
  nsmul          := λ m n, m * n,
  nsmul_zero'    := nat.zero_mul,
  nsmul_succ'    := λ n x,
    by rw [nat.succ_eq_add_one, nat.add_comm, nat.right_distrib, nat.one_mul] }

instance : linear_ordered_semiring nat :=
{ add_left_cancel            := @nat.add_left_cancel,
  lt                         := nat.lt,
  add_le_add_left            := @nat.add_le_add_left,
  le_of_add_le_add_left      := @nat.le_of_add_le_add_left,
  zero_le_one                := nat.le_of_lt (nat.zero_lt_succ 0),
  mul_lt_mul_of_pos_left     := @nat.mul_lt_mul_of_pos_left,
  mul_lt_mul_of_pos_right    := @nat.mul_lt_mul_of_pos_right,
  decidable_eq               := nat.decidable_eq,
  exists_pair_ne             := ⟨0, 1, ne_of_lt nat.zero_lt_one⟩,
  ..nat.comm_semiring, ..nat.linear_order }

-- all the fields are already included in the linear_ordered_semiring instance
instance : linear_ordered_cancel_add_comm_monoid ℕ :=
{ add_left_cancel := @nat.add_left_cancel,
  ..nat.linear_ordered_semiring }

instance : linear_ordered_comm_monoid_with_zero ℕ :=
{ mul_le_mul_left := λ a b h c, nat.mul_le_mul_left c h,
  ..nat.linear_ordered_semiring,
  ..(infer_instance : comm_monoid_with_zero ℕ)}

instance : ordered_comm_semiring ℕ := { .. nat.comm_semiring, .. nat.linear_ordered_semiring }

/-! Extra instances to short-circuit type class resolution -/
instance : add_comm_monoid nat    := by apply_instance
instance : add_monoid nat         := by apply_instance
instance : monoid nat             := by apply_instance
instance : comm_monoid nat        := by apply_instance
instance : comm_semigroup nat     := by apply_instance
instance : semigroup nat          := by apply_instance
instance : add_comm_semigroup nat := by apply_instance
instance : add_semigroup nat      := by apply_instance
instance : distrib nat            := by apply_instance
instance : semiring nat           := by apply_instance
instance : ordered_semiring nat   := by apply_instance

instance : canonically_ordered_comm_semiring ℕ :=
{ le_iff_exists_add := λ a b, ⟨λ h, let ⟨c, hc⟩ := nat.le.dest h in ⟨c, hc.symm⟩,
                               λ ⟨c, hc⟩, hc.symm ▸ nat.le_add_right _ _⟩,
  eq_zero_or_eq_zero_of_mul_eq_zero   := λ a b, nat.eq_zero_of_mul_eq_zero,
  bot               := 0,
  bot_le            := nat.zero_le,
  .. nat.nontrivial,
  .. (infer_instance : ordered_add_comm_monoid ℕ),
  .. (infer_instance : linear_ordered_semiring ℕ),
  .. (infer_instance : comm_semiring ℕ) }

instance : canonically_linear_ordered_add_monoid ℕ :=
{ .. (infer_instance : canonically_ordered_add_monoid ℕ),
  .. nat.linear_order }

instance nat.subtype.semilattice_sup_bot (s : set ℕ) [decidable_pred (∈ s)] [h : nonempty s] :
  semilattice_sup_bot s :=
{ bot := ⟨nat.find (nonempty_subtype.1 h), nat.find_spec (nonempty_subtype.1 h)⟩,
  bot_le := λ x, nat.find_min' _ x.2,
  ..subtype.linear_order s,
  ..lattice_of_linear_order }

theorem nat.nsmul_eq_mul (m n : ℕ) : m • n = m * n :=
rfl

theorem nat.eq_of_mul_eq_mul_right {n m k : ℕ} (Hm : 0 < m) (H : n * m = k * m) : n = k :=
by rw [mul_comm n m, mul_comm k m] at H; exact nat.eq_of_mul_eq_mul_left Hm H

instance nat.comm_cancel_monoid_with_zero : comm_cancel_monoid_with_zero ℕ :=
{ mul_left_cancel_of_ne_zero :=
    λ _ _ _ h1 h2, nat.eq_of_mul_eq_mul_left (nat.pos_of_ne_zero h1) h2,
  mul_right_cancel_of_ne_zero :=
    λ _ _ _ h1 h2, nat.eq_of_mul_eq_mul_right (nat.pos_of_ne_zero h1) h2,
  .. (infer_instance : comm_monoid_with_zero ℕ) }

attribute [simp] nat.not_lt_zero nat.succ_ne_zero nat.succ_ne_self
  nat.zero_ne_one nat.one_ne_zero
  nat.zero_ne_bit1 nat.bit1_ne_zero
  nat.bit0_ne_one nat.one_ne_bit0
  nat.bit0_ne_bit1 nat.bit1_ne_bit0

/-!
Inject some simple facts into the type class system.
This `fact` should not be confused with the factorial function `nat.fact`!
-/
section facts

instance succ_pos'' (n : ℕ) : fact (0 < n.succ) := ⟨n.succ_pos⟩

instance pos_of_one_lt (n : ℕ) [h : fact (1 < n)] : fact (0 < n) :=
⟨lt_trans zero_lt_one h.1⟩

end facts

variables {m n k : ℕ}
namespace nat

/-!
### Recursion and `set.range`
-/

section set

open set

theorem zero_union_range_succ : {0} ∪ range succ = univ :=
by { ext n, cases n; simp }

variables {α : Type*}

theorem range_of_succ (f : ℕ → α) : {f 0} ∪ range (f ∘ succ) = range f :=
by rw [← image_singleton, range_comp, ← image_union, zero_union_range_succ, image_univ]

theorem range_rec {α : Type*} (x : α) (f : ℕ → α → α) :
  (set.range (λ n, nat.rec x f n) : set α) =
    {x} ∪ set.range (λ n, nat.rec (f 0 x) (f ∘ succ) n) :=
begin
  convert (range_of_succ _).symm,
  ext n,
  induction n with n ihn,
  { refl },
  { dsimp at ihn ⊢,
    rw ihn }
end

theorem range_cases_on {α : Type*} (x : α) (f : ℕ → α) :
  (set.range (λ n, nat.cases_on n x f) : set α) = {x} ∪ set.range f :=
(range_of_succ _).symm

end set

/-! ### The units of the natural numbers as a `monoid` and `add_monoid` -/

theorem units_eq_one (u : units ℕ) : u = 1 :=
units.ext $ nat.eq_one_of_dvd_one ⟨u.inv, u.val_inv.symm⟩

theorem add_units_eq_zero (u : add_units ℕ) : u = 0 :=
add_units.ext $ (nat.eq_zero_of_add_eq_zero u.val_neg).1

@[simp] protected theorem is_unit_iff {n : ℕ} : is_unit n ↔ n = 1 :=
iff.intro
  (λ ⟨u, hu⟩, match n, u, hu, nat.units_eq_one u with _, _, rfl, rfl := rfl end)
  (λ h, h.symm ▸ ⟨1, rfl⟩)

instance unique_units : unique (units ℕ) :=
{ default := 1, uniq := nat.units_eq_one }

instance unique_add_units : unique (add_units ℕ) :=
{ default := 0, uniq := nat.add_units_eq_zero }

/-! ### Equalities and inequalities involving zero and one -/

lemma one_le_iff_ne_zero {n : ℕ} : 1 ≤ n ↔ n ≠ 0 :=
(show 1 ≤ n ↔ 0 < n, from iff.rfl).trans pos_iff_ne_zero

lemma one_lt_iff_ne_zero_and_ne_one : ∀ {n : ℕ}, 1 < n ↔ n ≠ 0 ∧ n ≠ 1
| 0     := dec_trivial
| 1     := dec_trivial
| (n+2) := dec_trivial

protected theorem mul_ne_zero {n m : ℕ} (n0 : n ≠ 0) (m0 : m ≠ 0) : n * m ≠ 0
| nm := (eq_zero_of_mul_eq_zero nm).elim n0 m0

@[simp] protected theorem mul_eq_zero {a b : ℕ} : a * b = 0 ↔ a = 0 ∨ b = 0 :=
iff.intro eq_zero_of_mul_eq_zero (by simp [or_imp_distrib] {contextual := tt})

@[simp] protected theorem zero_eq_mul {a b : ℕ} : 0 = a * b ↔ a = 0 ∨ b = 0 :=
by rw [eq_comm, nat.mul_eq_zero]

lemma eq_zero_of_double_le {a : ℕ} (h : 2 * a ≤ a) : a = 0 :=
nat.eq_zero_of_le_zero $
  by rwa [two_mul, nat.add_le_to_le_sub, nat.sub_self] at h; refl

lemma eq_zero_of_mul_le {a b : ℕ} (hb : 2 ≤ b) (h : b * a ≤ a) : a = 0 :=
eq_zero_of_double_le $ le_trans (nat.mul_le_mul_right _ hb) h

theorem le_zero_iff {i : ℕ} : i ≤ 0 ↔ i = 0 :=
⟨nat.eq_zero_of_le_zero, λ h, h ▸ le_refl i⟩

lemma zero_max {m : ℕ} : max 0 m = m :=
max_eq_right (zero_le _)

@[simp] lemma min_eq_zero_iff {m n : ℕ} : min m n = 0 ↔ m = 0 ∨ n = 0 :=
begin
  split,
  { intro h,
    cases le_total n m with H H,
    { simpa [H] using or.inr h },
    { simpa [H] using or.inl h } },
  { rintro (rfl|rfl);
    simp }
end

@[simp] lemma max_eq_zero_iff {m n : ℕ} : max m n = 0 ↔ m = 0 ∧ n = 0 :=
begin
  split,
  { intro h,
    cases le_total n m with H H,
    { simp only [H, max_eq_left] at h,
      exact ⟨h, le_antisymm (H.trans h.le) (zero_le _)⟩ },
    { simp only [H, max_eq_right] at h,
      exact ⟨le_antisymm (H.trans h.le) (zero_le _), h⟩ } },
  { rintro ⟨rfl, rfl⟩,
    simp }
end

lemma add_eq_max_iff {n m : ℕ} :
  n + m = max n m ↔ n = 0 ∨ m = 0 :=
begin
  rw ←min_eq_zero_iff,
  cases le_total n m with H H;
  simp [H]
end

lemma add_eq_min_iff {n m : ℕ} :
  n + m = min n m ↔ n = 0 ∧ m = 0 :=
begin
  rw ←max_eq_zero_iff,
  cases le_total n m with H H;
  simp [H]
end

lemma one_le_of_lt {n m : ℕ} (h : n < m) : 1 ≤ m :=
lt_of_le_of_lt (nat.zero_le _) h

theorem eq_one_of_mul_eq_one_right {m n : ℕ} (H : m * n = 1) : m = 1 :=
eq_one_of_dvd_one ⟨n, H.symm⟩

theorem eq_one_of_mul_eq_one_left {m n : ℕ} (H : m * n = 1) : n = 1 :=
eq_one_of_mul_eq_one_right (by rwa mul_comm)

/-! ### `succ` -/

lemma succ_eq_one_add (n : ℕ) : n.succ = 1 + n :=
by rw [nat.succ_eq_add_one, nat.add_comm]

theorem eq_of_lt_succ_of_not_lt {a b : ℕ} (h1 : a < b + 1) (h2 : ¬ a < b) : a = b :=
have h3 : a ≤ b, from le_of_lt_succ h1,
or.elim (eq_or_lt_of_not_lt h2) (λ h, h) (λ h, absurd h (not_lt_of_ge h3))

lemma eq_of_le_of_lt_succ {n m : ℕ} (h₁ : n ≤ m) (h₂ : m < n + 1) : m = n :=
nat.le_antisymm (le_of_succ_le_succ h₂) h₁

theorem one_add (n : ℕ) : 1 + n = succ n := by simp [add_comm]

@[simp] lemma succ_pos' {n : ℕ} : 0 < succ n := succ_pos n

theorem succ_inj' {n m : ℕ} : succ n = succ m ↔ n = m :=
⟨succ.inj, congr_arg _⟩

theorem succ_injective : function.injective nat.succ := λ x y, succ.inj

lemma succ_ne_succ {n m : ℕ} : succ n ≠ succ m ↔ n ≠ m :=
succ_injective.ne_iff

@[simp] lemma succ_succ_ne_one (n : ℕ) : n.succ.succ ≠ 1 :=
succ_ne_succ.mpr n.succ_ne_zero

@[simp] lemma one_lt_succ_succ (n : ℕ) : 1 < n.succ.succ :=
succ_lt_succ $ succ_pos n

theorem succ_le_succ_iff {m n : ℕ} : succ m ≤ succ n ↔ m ≤ n :=
⟨le_of_succ_le_succ, succ_le_succ⟩

theorem max_succ_succ {m n : ℕ} :
  max (succ m) (succ n) = succ (max m n) :=
begin
  by_cases h1 : m ≤ n,
  rw [max_eq_right h1, max_eq_right (succ_le_succ h1)],
  { rw not_le at h1, have h2 := le_of_lt h1,
    rw [max_eq_left h2, max_eq_left (succ_le_succ h2)] }
end

lemma not_succ_lt_self {n : ℕ} : ¬succ n < n :=
not_lt_of_ge (nat.le_succ _)

theorem lt_succ_iff {m n : ℕ} : m < succ n ↔ m ≤ n :=
⟨le_of_lt_succ, lt_succ_of_le⟩

lemma succ_le_iff {m n : ℕ} : succ m ≤ n ↔ m < n :=
⟨lt_of_succ_le, succ_le_of_lt⟩

lemma lt_iff_add_one_le {m n : ℕ} : m < n ↔ m + 1 ≤ n :=
by rw succ_le_iff

-- Just a restatement of `nat.lt_succ_iff` using `+1`.
lemma lt_add_one_iff {a b : ℕ} : a < b + 1 ↔ a ≤ b :=
lt_succ_iff

-- A flipped version of `lt_add_one_iff`.
lemma lt_one_add_iff {a b : ℕ} : a < 1 + b ↔ a ≤ b :=
by simp only [add_comm, lt_succ_iff]

-- This is true reflexively, by the definition of `≤` on ℕ,
-- but it's still useful to have, to convince Lean to change the syntactic type.
lemma add_one_le_iff {a b : ℕ} : a + 1 ≤ b ↔ a < b :=
iff.refl _

lemma one_add_le_iff {a b : ℕ} : 1 + a ≤ b ↔ a < b :=
by simp only [add_comm, add_one_le_iff]

theorem of_le_succ {n m : ℕ} (H : n ≤ m.succ) : n ≤ m ∨ n = m.succ :=
H.lt_or_eq_dec.imp le_of_lt_succ id

lemma succ_lt_succ_iff {m n : ℕ} : succ m < succ n ↔ m < n :=
⟨lt_of_succ_lt_succ, succ_lt_succ⟩

@[simp] lemma lt_one_iff {n : ℕ} : n < 1 ↔ n = 0 :=
lt_succ_iff.trans le_zero_iff

lemma div_le_iff_le_mul_add_pred {m n k : ℕ} (n0 : 0 < n) : m / n ≤ k ↔ m ≤ n * k + (n - 1) :=
begin
  rw [← lt_succ_iff, div_lt_iff_lt_mul _ _ n0, succ_mul, mul_comm],
  cases n, {cases n0},
  exact lt_succ_iff,
end

/-! ### `add` -/

-- Sometimes a bare `nat.add` or similar appears as a consequence of unfolding
-- during pattern matching. These lemmas package them back up as typeclass
-- mediated operations.
@[simp] theorem add_def {a b : ℕ} : nat.add a b = a + b := rfl
@[simp] theorem mul_def {a b : ℕ} : nat.mul a b = a * b := rfl

lemma exists_eq_add_of_le : ∀ {m n : ℕ}, m ≤ n → ∃ k : ℕ, n = m + k
| 0 0 h := ⟨0, by simp⟩
| 0 (n+1) h := ⟨n+1, by simp⟩
| (m+1) (n+1) h :=
  let ⟨k, hk⟩ := exists_eq_add_of_le (nat.le_of_succ_le_succ h) in
  ⟨k, by simp [hk, add_comm, add_left_comm]⟩

lemma exists_eq_add_of_lt : ∀ {m n : ℕ}, m < n → ∃ k : ℕ, n = m + k + 1
| 0 0 h := false.elim $ lt_irrefl _ h
| 0 (n+1) h := ⟨n, by simp⟩
| (m+1) (n+1) h := let ⟨k, hk⟩ := exists_eq_add_of_le (nat.le_of_succ_le_succ h) in
  ⟨k, by simp [hk]⟩

theorem add_pos_left {m : ℕ} (h : 0 < m) (n : ℕ) : 0 < m + n :=
calc
  m + n > 0 + n : nat.add_lt_add_right h n
    ... = n     : nat.zero_add n
    ... ≥ 0     : zero_le n

theorem add_pos_right (m : ℕ) {n : ℕ} (h : 0 < n) : 0 < m + n :=
begin rw add_comm, exact add_pos_left h m end

theorem add_pos_iff_pos_or_pos (m n : ℕ) : 0 < m + n ↔ 0 < m ∨ 0 < n :=
iff.intro
  begin
    intro h,
    cases m with m,
    {simp [zero_add] at h, exact or.inr h},
    exact or.inl (succ_pos _)
  end
  begin
    intro h, cases h with mpos npos,
    { apply add_pos_left mpos },
    apply add_pos_right _ npos
  end

lemma add_eq_one_iff : ∀ {a b : ℕ}, a + b = 1 ↔ (a = 0 ∧ b = 1) ∨ (a = 1 ∧ b = 0)
| 0     0     := dec_trivial
| 0     1     := dec_trivial
| 1     0     := dec_trivial
| 1     1     := dec_trivial
| (a+2) _     := by rw add_right_comm; exact dec_trivial
| _     (b+2) := by rw [← add_assoc]; simp only [nat.succ_inj', nat.succ_ne_zero]; simp

theorem le_add_one_iff {i j : ℕ} : i ≤ j + 1 ↔ (i ≤ j ∨ i = j + 1) :=
⟨λ h,
  match nat.eq_or_lt_of_le h with
  | or.inl h := or.inr h
  | or.inr h := or.inl $ nat.le_of_succ_le_succ h
  end,
  or.rec (λ h, le_trans h $ nat.le_add_right _ _) le_of_eq⟩

lemma le_and_le_add_one_iff {x a : ℕ} :
  a ≤ x ∧ x ≤ a + 1 ↔ x = a ∨ x = a + 1 :=
begin
  rw [le_add_one_iff, and_or_distrib_left, ←le_antisymm_iff, eq_comm, and_iff_right_of_imp],
  rintro rfl,
  exact a.le_succ,
end

lemma add_succ_lt_add {a b c d : ℕ} (hab : a < b) (hcd : c < d) : a + c + 1 < b + d :=
begin
  rw add_assoc,
  exact add_lt_add_of_lt_of_le hab (nat.succ_le_iff.2 hcd)
end

<<<<<<< HEAD
lemma add_left_injective (a : ℕ) : function.injective (λ x, x + a) :=
λ _ _, add_right_cancel

lemma add_right_injective (a : ℕ) : function.injective (λ x, a + x) :=
λ _ _, add_left_cancel
=======
-- TODO: generalize to some ordered add_monoids, based on #6145
lemma le_of_add_le_left {a b c : ℕ} (h : a + b ≤ c) : a ≤ c :=
by { refine le_trans _ h, simp }

lemma le_of_add_le_right {a b c : ℕ} (h : a + b ≤ c) : b ≤ c :=
by { refine le_trans _ h, simp }
>>>>>>> 65eef746

/-! ### `pred` -/

@[simp]
lemma add_succ_sub_one (n m : ℕ) : (n + succ m) - 1 = n + m :=
by rw [add_succ, succ_sub_one]

@[simp]
lemma succ_add_sub_one (n m : ℕ) : (succ n + m) - 1 = n + m :=
by rw [succ_add, succ_sub_one]

lemma pred_eq_sub_one (n : ℕ) : pred n = n - 1 := rfl

theorem pred_eq_of_eq_succ {m n : ℕ} (H : m = n.succ) : m.pred = n := by simp [H]

@[simp] lemma pred_eq_succ_iff {n m : ℕ} : pred n = succ m ↔ n = m + 2 :=
by cases n; split; rintro ⟨⟩; refl

theorem pred_sub (n m : ℕ) : pred n - m = pred (n - m) :=
by rw [← nat.sub_one, nat.sub_sub, one_add]; refl

lemma le_pred_of_lt {n m : ℕ} (h : m < n) : m ≤ n - 1 :=
nat.sub_le_sub_right h 1

lemma le_of_pred_lt {m n : ℕ} : pred m < n → m ≤ n :=
match m with
| 0 := le_of_lt
| m+1 := id
end

/-- This ensures that `simp` succeeds on `pred (n + 1) = n`. -/
@[simp] lemma pred_one_add (n : ℕ) : pred (1 + n) = n :=
by rw [add_comm, add_one, pred_succ]

lemma pred_le_iff {n m : ℕ} : pred n ≤ m ↔ n ≤ succ m :=
⟨le_succ_of_pred_le, by { cases n, { exact λ h, zero_le m }, exact le_of_succ_le_succ }⟩

/-! ### `sub`

Most lemmas come from the `has_ordered_sub` instance on `ℕ`. -/

instance : has_ordered_sub ℕ :=
begin
  constructor,
  intros m n k,
  induction n with n ih generalizing k,
  { simp },
  { simp only [sub_succ, add_succ, succ_add, ih, pred_le_iff] }
end

lemma lt_pred_iff {n m : ℕ} : n < pred m ↔ succ n < m :=
show n < m - 1 ↔ n + 1 < m, from lt_sub_iff_right

lemma lt_of_lt_pred {a b : ℕ} (h : a < b - 1) : a < b :=
lt_of_succ_lt (lt_pred_iff.1 h)

lemma le_or_le_of_add_eq_add_pred {a b c d : ℕ} (h : c + d = a + b - 1) : a ≤ c ∨ b ≤ d :=
begin
  cases le_or_lt a c with h' h'; [left, right],
  { exact h', },
  { replace h' := add_lt_add_right h' d, rw h at h',
    cases b.eq_zero_or_pos with hb hb, { rw hb, exact zero_le d, },
    rw [a.add_sub_assoc hb, add_lt_add_iff_left] at h',
    exact nat.le_of_pred_lt h', },
end

/-! ### `mul` -/

lemma succ_mul_pos (m : ℕ) (hn : 0 < n) : 0 < (succ m) * n :=
mul_pos (succ_pos m) hn

theorem mul_self_le_mul_self {n m : ℕ} (h : n ≤ m) : n * n ≤ m * m :=
decidable.mul_le_mul h h (zero_le _) (zero_le _)

theorem mul_self_lt_mul_self : Π {n m : ℕ}, n < m → n * n < m * m
| 0        m h := mul_pos h h
| (succ n) m h := decidable.mul_lt_mul h (le_of_lt h) (succ_pos _) (zero_le _)

theorem mul_self_le_mul_self_iff {n m : ℕ} : n ≤ m ↔ n * n ≤ m * m :=
⟨mul_self_le_mul_self, le_imp_le_of_lt_imp_lt mul_self_lt_mul_self⟩

theorem mul_self_lt_mul_self_iff {n m : ℕ} : n < m ↔ n * n < m * m :=
le_iff_le_iff_lt_iff_lt.1 mul_self_le_mul_self_iff

theorem le_mul_self : Π (n : ℕ), n ≤ n * n
| 0     := le_refl _
| (n+1) := let t := nat.mul_le_mul_left (n+1) (succ_pos n) in by simp at t; exact t

lemma le_mul_of_pos_left {m n : ℕ} (h : 0 < n) : m ≤ n * m :=
begin
  conv {to_lhs, rw [← one_mul(m)]},
  exact decidable.mul_le_mul_of_nonneg_right (nat.succ_le_of_lt h) dec_trivial,
end

lemma le_mul_of_pos_right {m n : ℕ} (h : 0 < n) : m ≤ m * n :=
begin
  conv {to_lhs, rw [← mul_one(m)]},
  exact decidable.mul_le_mul_of_nonneg_left (nat.succ_le_of_lt h) dec_trivial,
end

theorem two_mul_ne_two_mul_add_one {n m} : 2 * n ≠ 2 * m + 1 :=
mt (congr_arg (%2)) (by { rw [add_comm, add_mul_mod_self_left, mul_mod_right, mod_eq_of_lt]; simp })

lemma mul_eq_one_iff : ∀ {a b : ℕ}, a * b = 1 ↔ a = 1 ∧ b = 1
| 0     0     := dec_trivial
| 0     1     := dec_trivial
| 1     0     := dec_trivial
| (a+2) 0     := by simp
| 0     (b+2) := by simp
| (a+1) (b+1) := ⟨
  λ h, by simp only [add_mul, mul_add, mul_add, one_mul, mul_one,
    (add_assoc _ _ _).symm, nat.succ_inj', add_eq_zero_iff] at h; simp [h.1.2, h.2],
  λ h, by simp only [h, mul_one]⟩

protected theorem mul_left_inj {a b c : ℕ} (ha : 0 < a) : b * a = c * a ↔ b = c :=
⟨nat.eq_of_mul_eq_mul_right ha, λ e, e ▸ rfl⟩

protected theorem mul_right_inj {a b c : ℕ} (ha : 0 < a) : a * b = a * c ↔ b = c :=
⟨nat.eq_of_mul_eq_mul_left ha, λ e, e ▸ rfl⟩

lemma mul_left_injective {a : ℕ} (ha : 0 < a) : function.injective (λ x, x * a) :=
λ _ _, eq_of_mul_eq_mul_right ha

lemma mul_right_injective {a : ℕ} (ha : 0 < a) : function.injective (λ x, a * x) :=
<<<<<<< HEAD
λ _ _, eq_of_mul_eq_mul_left ha
=======
λ _ _, nat.eq_of_mul_eq_mul_left ha

lemma mul_ne_mul_left {a b c : ℕ} (ha : 0 < a) : b * a ≠ c * a ↔ b ≠ c :=
(mul_left_injective ha).ne_iff

lemma mul_ne_mul_right {a b c : ℕ} (ha : 0 < a) : a * b ≠ a * c ↔ b ≠ c :=
(mul_right_injective ha).ne_iff
>>>>>>> 65eef746

lemma mul_right_eq_self_iff {a b : ℕ} (ha : 0 < a) : a * b = a ↔ b = 1 :=
suffices a * b = a * 1 ↔ b = 1, by rwa mul_one at this,
nat.mul_right_inj ha

lemma mul_left_eq_self_iff {a b : ℕ} (hb : 0 < b) : a * b = b ↔ a = 1 :=
by rw [mul_comm, nat.mul_right_eq_self_iff hb]

lemma lt_succ_iff_lt_or_eq {n i : ℕ} : n < i.succ ↔ (n < i ∨ n = i) :=
lt_succ_iff.trans decidable.le_iff_lt_or_eq

theorem mul_self_inj {n m : ℕ} : n * n = m * m ↔ n = m :=
le_antisymm_iff.trans (le_antisymm_iff.trans
  (and_congr mul_self_le_mul_self_iff mul_self_le_mul_self_iff)).symm

/-!
### Recursion and induction principles

This section is here due to dependencies -- the lemmas here require some of the lemmas
proved above, and some of the results in later sections depend on the definitions in this section.
-/

@[simp] lemma rec_zero {C : ℕ → Sort u} (h0 : C 0) (h : ∀ n, C n → C (n + 1)) :
  (nat.rec h0 h : Π n, C n) 0 = h0 :=
rfl

@[simp] lemma rec_add_one {C : ℕ → Sort u} (h0 : C 0) (h : ∀ n, C n → C (n + 1)) (n : ℕ) :
  (nat.rec h0 h : Π n, C n) (n + 1) = h n ((nat.rec h0 h : Π n, C n) n) :=
rfl

/-- Recursion starting at a non-zero number: given a map `C k → C (k+1)` for each `k`,
there is a map from `C n` to each `C m`, `n ≤ m`. For a version where the assumption is only made
when `k ≥ n`, see `le_rec_on'`. -/
@[elab_as_eliminator]
def le_rec_on {C : ℕ → Sort u} {n : ℕ} : Π {m : ℕ}, n ≤ m → (Π {k}, C k → C (k+1)) → C n → C m
| 0     H next x := eq.rec_on (nat.eq_zero_of_le_zero H) x
| (m+1) H next x := or.by_cases (of_le_succ H) (λ h : n ≤ m, next $ le_rec_on h @next x)
  (λ h : n = m + 1, eq.rec_on h x)

theorem le_rec_on_self {C : ℕ → Sort u} {n} {h : n ≤ n} {next} (x : C n) :
  (le_rec_on h next x : C n) = x :=
by cases n; unfold le_rec_on or.by_cases; rw [dif_neg n.not_succ_le_self, dif_pos rfl]

theorem le_rec_on_succ {C : ℕ → Sort u} {n m} (h1 : n ≤ m) {h2 : n ≤ m+1} {next} (x : C n) :
  (le_rec_on h2 @next x : C (m+1)) = next (le_rec_on h1 @next x : C m) :=
by conv { to_lhs, rw [le_rec_on, or.by_cases, dif_pos h1] }

theorem le_rec_on_succ' {C : ℕ → Sort u} {n} {h : n ≤ n+1} {next} (x : C n) :
  (le_rec_on h next x : C (n+1)) = next x :=
by rw [le_rec_on_succ (le_refl n), le_rec_on_self]

theorem le_rec_on_trans {C : ℕ → Sort u} {n m k} (hnm : n ≤ m) (hmk : m ≤ k) {next} (x : C n) :
  (le_rec_on (le_trans hnm hmk) @next x : C k) = le_rec_on hmk @next (le_rec_on hnm @next x) :=
begin
  induction hmk with k hmk ih, { rw le_rec_on_self },
  rw [le_rec_on_succ (le_trans hnm hmk), ih, le_rec_on_succ]
end

theorem le_rec_on_succ_left {C : ℕ → Sort u} {n m} (h1 : n ≤ m) (h2 : n+1 ≤ m)
  {next : Π{{k}}, C k → C (k+1)} (x : C n) :
  (le_rec_on h2 next (next x) : C m) = (le_rec_on h1 next x : C m) :=
begin
  rw [subsingleton.elim h1 (le_trans (le_succ n) h2),
      le_rec_on_trans (le_succ n) h2, le_rec_on_succ']
end

theorem le_rec_on_injective {C : ℕ → Sort u} {n m} (hnm : n ≤ m)
  (next : Π n, C n → C (n+1)) (Hnext : ∀ n, function.injective (next n)) :
  function.injective (le_rec_on hnm next) :=
begin
  induction hnm with m hnm ih, { intros x y H, rwa [le_rec_on_self, le_rec_on_self] at H },
  intros x y H, rw [le_rec_on_succ hnm, le_rec_on_succ hnm] at H, exact ih (Hnext _ H)
end

theorem le_rec_on_surjective {C : ℕ → Sort u} {n m} (hnm : n ≤ m)
  (next : Π n, C n → C (n+1)) (Hnext : ∀ n, function.surjective (next n)) :
  function.surjective (le_rec_on hnm next) :=
begin
  induction hnm with m hnm ih, { intros x, use x, rw le_rec_on_self },
  intros x, rcases Hnext _ x with ⟨w, rfl⟩, rcases ih w with ⟨x, rfl⟩, use x, rw le_rec_on_succ
end

/-- Recursion principle based on `<`. -/
@[elab_as_eliminator]
protected def strong_rec' {p : ℕ → Sort u} (H : ∀ n, (∀ m, m < n → p m) → p n) : ∀ (n : ℕ), p n
| n := H n (λ m hm, strong_rec' m)

/-- Recursion principle based on `<` applied to some natural number. -/
@[elab_as_eliminator]
def strong_rec_on' {P : ℕ → Sort*} (n : ℕ) (h : ∀ n, (∀ m, m < n → P m) → P n) : P n :=
nat.strong_rec' h n

theorem strong_rec_on_beta' {P : ℕ → Sort*} {h} {n : ℕ} :
  (strong_rec_on' n h : P n) = h n (λ m hmn, (strong_rec_on' m h : P m)) :=
by { simp only [strong_rec_on'], rw nat.strong_rec' }

/-- Induction principle starting at a non-zero number. For maps to a `Sort*` see `le_rec_on`. -/
@[elab_as_eliminator] lemma le_induction {P : nat → Prop} {m}
  (h0 : P m) (h1 : ∀ n, m ≤ n → P n → P (n + 1)) :
  ∀ n, m ≤ n → P n :=
by apply nat.less_than_or_equal.rec h0; exact h1

/-- Decreasing induction: if `P (k+1)` implies `P k`, then `P n` implies `P m` for all `m ≤ n`.
Also works for functions to `Sort*`. For a version assuming only the assumption for `k < n`, see
`decreasing_induction'`. -/
@[elab_as_eliminator]
def decreasing_induction {P : ℕ → Sort*} (h : ∀n, P (n+1) → P n) {m n : ℕ} (mn : m ≤ n)
  (hP : P n) : P m :=
le_rec_on mn (λ k ih hsk, ih $ h k hsk) (λ h, h) hP

@[simp] lemma decreasing_induction_self {P : ℕ → Sort*} (h : ∀n, P (n+1) → P n) {n : ℕ}
  (nn : n ≤ n) (hP : P n) : (decreasing_induction h nn hP : P n) = hP :=
by { dunfold decreasing_induction, rw [le_rec_on_self] }

lemma decreasing_induction_succ {P : ℕ → Sort*} (h : ∀n, P (n+1) → P n) {m n : ℕ} (mn : m ≤ n)
  (msn : m ≤ n + 1) (hP : P (n+1)) :
  (decreasing_induction h msn hP : P m) = decreasing_induction h mn (h n hP) :=
by { dunfold decreasing_induction, rw [le_rec_on_succ] }

@[simp] lemma decreasing_induction_succ' {P : ℕ → Sort*} (h : ∀n, P (n+1) → P n) {m : ℕ}
  (msm : m ≤ m + 1) (hP : P (m+1)) : (decreasing_induction h msm hP : P m) = h m hP :=
by { dunfold decreasing_induction, rw [le_rec_on_succ'] }

lemma decreasing_induction_trans {P : ℕ → Sort*} (h : ∀n, P (n+1) → P n) {m n k : ℕ}
  (mn : m ≤ n) (nk : n ≤ k) (hP : P k) :
  (decreasing_induction h (le_trans mn nk) hP : P m) =
  decreasing_induction h mn (decreasing_induction h nk hP) :=
by { induction nk with k nk ih, rw [decreasing_induction_self],
     rw [decreasing_induction_succ h (le_trans mn nk), ih, decreasing_induction_succ] }

lemma decreasing_induction_succ_left {P : ℕ → Sort*} (h : ∀n, P (n+1) → P n) {m n : ℕ}
  (smn : m + 1 ≤ n) (mn : m ≤ n) (hP : P n) :
  (decreasing_induction h mn hP : P m) = h m (decreasing_induction h smn hP) :=
by { rw [subsingleton.elim mn (le_trans (le_succ m) smn), decreasing_induction_trans,
         decreasing_induction_succ'] }

/-- Recursion starting at a non-zero number: given a map `C k → C (k+1)` for each `k ≥ n`,
there is a map from `C n` to each `C m`, `n ≤ m`. -/
@[elab_as_eliminator]
def le_rec_on' {C : ℕ → Sort*} {n : ℕ} :
  Π {m : ℕ}, n ≤ m → (Π ⦃k⦄, n ≤ k → C k → C (k+1)) → C n → C m
| 0     H next x := eq.rec_on (nat.eq_zero_of_le_zero H) x
| (m+1) H next x := or.by_cases (of_le_succ H) (λ h : n ≤ m, next h $ le_rec_on' h next x)
  (λ h : n = m + 1, eq.rec_on h x)

/-- Decreasing induction: if `P (k+1)` implies `P k` for all `m ≤ k < n`, then `P n` implies `P m`.
Also works for functions to `Sort*`. Weakens the assumptions of `decreasing_induction`. -/
@[elab_as_eliminator]
def decreasing_induction' {P : ℕ → Sort*} {m n : ℕ} (h : ∀ k < n, m ≤ k → P (k+1) → P k)
  (mn : m ≤ n) (hP : P n) : P m :=
begin
  -- induction mn using nat.le_rec_on' generalizing h hP -- this doesn't work unfortunately
  refine le_rec_on' mn _ _ h hP; clear h hP mn n,
  { intros n mn ih h hP,
    apply ih,
    { exact λ k hk, h k hk.step },
    { exact h n (lt_succ_self n) mn hP } },
  { intros h hP, exact hP }
end

/-! ### `div` -/

attribute [simp] nat.div_self

protected lemma div_le_of_le_mul' {m n : ℕ} {k} (h : m ≤ k * n) : m / k ≤ n :=
(nat.eq_zero_or_pos k).elim
  (λ k0, by rw [k0, nat.div_zero]; apply zero_le)
  (λ k0, (_root_.mul_le_mul_left k0).1 $
    calc k * (m / k)
        ≤ m % k + k * (m / k) : nat.le_add_left _ _
    ... = m                   : mod_add_div _ _
    ... ≤ k * n               : h)

protected lemma div_le_self' (m n : ℕ) : m / n ≤ m :=
(nat.eq_zero_or_pos n).elim
  (λ n0, by rw [n0, nat.div_zero]; apply zero_le)
  (λ n0, nat.div_le_of_le_mul' $ calc
      m = 1 * m : (one_mul _).symm
    ... ≤ n * m : nat.mul_le_mul_right _ n0)

/-- A version of `nat.div_lt_self` using successors, rather than additional hypotheses. -/
lemma div_lt_self' (n b : ℕ) : (n+1)/(b+2) < n+1 :=
nat.div_lt_self (nat.succ_pos n) (nat.succ_lt_succ (nat.succ_pos _))

theorem le_div_iff_mul_le' {x y : ℕ} {k : ℕ} (k0 : 0 < k) : x ≤ y / k ↔ x * k ≤ y :=
le_div_iff_mul_le x y k0

theorem div_lt_iff_lt_mul' {x y : ℕ} {k : ℕ} (k0 : 0 < k) : x / k < y ↔ x < y * k :=
lt_iff_lt_of_le_iff_le $ le_div_iff_mul_le' k0

protected theorem div_le_div_right {n m : ℕ} (h : n ≤ m) {k : ℕ} : n / k ≤ m / k :=
(nat.eq_zero_or_pos k).elim (λ k0, by simp [k0]) $ λ hk,
(le_div_iff_mul_le' hk).2 $ le_trans (nat.div_mul_le_self _ _) h

lemma lt_of_div_lt_div {m n k : ℕ} : m / k < n / k → m < n :=
lt_imp_lt_of_le_imp_le $ λ h, nat.div_le_div_right h

protected lemma div_pos {a b : ℕ} (hba : b ≤ a) (hb : 0 < b) : 0 < a / b :=
nat.pos_of_ne_zero (λ h, lt_irrefl a
  (calc a = a % b : by simpa [h] using (mod_add_div a b).symm
      ... < b : nat.mod_lt a hb
      ... ≤ a : hba))

protected lemma div_lt_of_lt_mul {m n k : ℕ} (h : m < n * k) : m / n < k :=
lt_of_mul_lt_mul_left
  (calc n * (m / n) ≤ m % n + n * (m / n) : nat.le_add_left _ _
    ... = m : mod_add_div _ _
    ... < n * k : h)
  (nat.zero_le n)

lemma lt_mul_of_div_lt {a b c : ℕ} (h : a / c < b) (w : 0 < c) : a < b * c :=
lt_of_not_ge $ not_le_of_gt h ∘ (nat.le_div_iff_mul_le _ _ w).2

protected lemma div_eq_zero_iff {a b : ℕ} (hb : 0 < b) : a / b = 0 ↔ a < b :=
⟨λ h, by rw [← mod_add_div a b, h, mul_zero, add_zero]; exact mod_lt _ hb,
  λ h, by rw [← nat.mul_right_inj hb, ← @add_left_cancel_iff _ _ (a % b), mod_add_div,
    mod_eq_of_lt h, mul_zero, add_zero]⟩

protected lemma div_eq_zero {a b : ℕ} (hb : a < b) : a / b = 0 :=
(nat.div_eq_zero_iff $ (zero_le a).trans_lt hb).mpr hb

lemma eq_zero_of_le_div {a b : ℕ} (hb : 2 ≤ b) (h : a ≤ a / b) : a = 0 :=
eq_zero_of_mul_le hb $
  by rw mul_comm; exact (nat.le_div_iff_mul_le' (lt_of_lt_of_le dec_trivial hb)).1 h

lemma mul_div_le_mul_div_assoc (a b c : ℕ) : a * (b / c) ≤ (a * b) / c :=
if hc0 : c = 0 then by simp [hc0]
else (nat.le_div_iff_mul_le _ _ (nat.pos_of_ne_zero hc0)).2
  (by rw [mul_assoc]; exact nat.mul_le_mul_left _ (nat.div_mul_le_self _ _))

lemma div_mul_div_le_div (a b c : ℕ) : ((a / c) * b) / a ≤ b / c :=
if ha0 : a = 0 then by simp [ha0]
else calc a / c * b / a ≤ b * a / c / a :
    nat.div_le_div_right (by rw [mul_comm];
        exact mul_div_le_mul_div_assoc _ _ _)
  ... = b / c : by rw [nat.div_div_eq_div_mul, mul_comm b, mul_comm c,
      nat.mul_div_mul _ _ (nat.pos_of_ne_zero ha0)]

lemma eq_zero_of_le_half {a : ℕ} (h : a ≤ a / 2) : a = 0 :=
eq_zero_of_le_div (le_refl _) h

protected theorem eq_mul_of_div_eq_right {a b c : ℕ} (H1 : b ∣ a) (H2 : a / b = c) :
  a = b * c :=
by rw [← H2, nat.mul_div_cancel' H1]

protected theorem div_eq_iff_eq_mul_right {a b c : ℕ} (H : 0 < b) (H' : b ∣ a) :
  a / b = c ↔ a = b * c :=
⟨nat.eq_mul_of_div_eq_right H', nat.div_eq_of_eq_mul_right H⟩

protected theorem div_eq_iff_eq_mul_left {a b c : ℕ} (H : 0 < b) (H' : b ∣ a) :
  a / b = c ↔ a = c * b :=
by rw mul_comm; exact nat.div_eq_iff_eq_mul_right H H'

protected theorem eq_mul_of_div_eq_left {a b c : ℕ} (H1 : b ∣ a) (H2 : a / b = c) :
  a = c * b :=
by rw [mul_comm, nat.eq_mul_of_div_eq_right H1 H2]

protected theorem mul_div_cancel_left' {a b : ℕ} (Hd :  a ∣ b) : a * (b / a) = b :=
by rw [mul_comm,nat.div_mul_cancel Hd]

/-- Alias of `nat.mul_div_mul` -/ --TODO: Update `nat.mul_div_mul` in the core?
protected lemma mul_div_mul_left (a b : ℕ) {c : ℕ} (hc : 0 < c) : c * a / (c * b) = a / b :=
nat.mul_div_mul a b hc
protected lemma mul_div_mul_right (a b : ℕ) {c : ℕ} (hc : 0 < c) : a * c / (b * c) = a / b :=
by rw [mul_comm, mul_comm b, a.mul_div_mul_left b hc]

/-! ### `mod`, `dvd` -/

lemma div_add_mod (m k : ℕ) : k * (m / k) + m % k = m :=
(nat.add_comm _ _).trans (mod_add_div _ _)

lemma mod_add_div' (m k : ℕ) : m % k + (m / k) * k = m :=
by { rw mul_comm, exact mod_add_div _ _ }

lemma div_add_mod' (m k : ℕ) : (m / k) * k + m % k = m :=
by { rw mul_comm, exact div_add_mod _ _ }

protected theorem div_mod_unique {n k m d : ℕ} (h : 0 < k) :
  n / k = d ∧ n % k = m ↔ m + k * d = n ∧ m < k :=
⟨λ ⟨e₁, e₂⟩, e₁ ▸ e₂ ▸ ⟨mod_add_div _ _, mod_lt _ h⟩,
 λ ⟨h₁, h₂⟩, h₁ ▸ by rw [add_mul_div_left _ _ h, add_mul_mod_self_left];
   simp [div_eq_of_lt, mod_eq_of_lt, h₂]⟩

lemma two_mul_odd_div_two {n : ℕ} (hn : n % 2 = 1) : 2 * (n / 2) = n - 1 :=
by conv {to_rhs, rw [← nat.mod_add_div n 2, hn, nat.add_sub_cancel_left]}

lemma div_dvd_of_dvd {a b : ℕ} (h : b ∣ a) : (a / b) ∣ a :=
⟨b, (nat.div_mul_cancel h).symm⟩

protected lemma div_div_self : ∀ {a b : ℕ}, b ∣ a → 0 < a → a / (a / b) = b
| a     0     h₁ h₂ := by rw [eq_zero_of_zero_dvd h₁, nat.div_zero, nat.div_zero]
| 0     b     h₁ h₂ := absurd h₂ dec_trivial
| (a+1) (b+1) h₁ h₂ :=
(nat.mul_left_inj (nat.div_pos (le_of_dvd (succ_pos a) h₁) (succ_pos b))).1 $
  by rw [nat.div_mul_cancel (div_dvd_of_dvd h₁), nat.mul_div_cancel' h₁]

lemma mod_mul_right_div_self (a b c : ℕ) : a % (b * c) / b = (a / b) % c :=
begin
  rcases nat.eq_zero_or_pos b with rfl|hb, { simp },
  rcases nat.eq_zero_or_pos c with rfl|hc, { simp },
  conv_rhs { rw ← mod_add_div a (b * c) },
  rw [mul_assoc, nat.add_mul_div_left _ _ hb, add_mul_mod_self_left,
    mod_eq_of_lt (nat.div_lt_of_lt_mul (mod_lt _ (mul_pos hb hc)))]
end

lemma mod_mul_left_div_self (a b c : ℕ) : a % (c * b) / b = (a / b) % c :=
by rw [mul_comm c, mod_mul_right_div_self]

@[simp] protected theorem dvd_one {n : ℕ} : n ∣ 1 ↔ n = 1 :=
⟨eq_one_of_dvd_one, λ e, e.symm ▸ dvd_rfl⟩

protected theorem dvd_add_left {k m n : ℕ} (h : k ∣ n) : k ∣ m + n ↔ k ∣ m :=
(nat.dvd_add_iff_left h).symm

protected theorem dvd_add_right {k m n : ℕ} (h : k ∣ m) : k ∣ m + n ↔ k ∣ n :=
(nat.dvd_add_iff_right h).symm

@[simp] protected theorem not_two_dvd_bit1 (n : ℕ) : ¬ 2 ∣ bit1 n :=
by { rw [bit1, nat.dvd_add_right two_dvd_bit0, nat.dvd_one], cc }

/-- A natural number `m` divides the sum `m + n` if and only if `m` divides `n`.-/
@[simp] protected lemma dvd_add_self_left {m n : ℕ} :
  m ∣ m + n ↔ m ∣ n :=
nat.dvd_add_right (dvd_refl m)

/-- A natural number `m` divides the sum `n + m` if and only if `m` divides `n`.-/
@[simp] protected lemma dvd_add_self_right {m n : ℕ} :
  m ∣ n + m ↔ m ∣ n :=
nat.dvd_add_left (dvd_refl m)

<<<<<<< HEAD
lemma not_dvd_of_pos_of_lt {a b : ℕ} (h1 : 0 < b) (h2 : b < a) : ¬ a ∣ b :=
begin
  rintros ⟨c, rfl⟩,
  rcases eq_zero_or_pos c with (rfl | hc),
=======
-- TODO: update `nat.dvd_sub` in core
lemma dvd_sub' {k m n : ℕ} (h₁ : k ∣ m) (h₂ : k ∣ n) : k ∣ m - n :=
begin
  cases le_total n m with H H,
  { exact dvd_sub H h₁ h₂ },
  { rw nat.sub_eq_zero_of_le H,
    exact dvd_zero k },
end

lemma not_dvd_of_pos_of_lt {a b : ℕ} (h1 : 0 < b) (h2 : b < a) : ¬ a ∣ b :=
begin
  rintros ⟨c, rfl⟩,
  rcases nat.eq_zero_or_pos c with (rfl | hc),
>>>>>>> 65eef746
  { exact lt_irrefl 0 h1 },
  { exact not_lt.2 (le_mul_of_pos_right hc) h2 },
end

protected theorem mul_dvd_mul_iff_left {a b c : ℕ} (ha : 0 < a) : a * b ∣ a * c ↔ b ∣ c :=
exists_congr $ λ d, by rw [mul_assoc, nat.mul_right_inj ha]

protected theorem mul_dvd_mul_iff_right {a b c : ℕ} (hc : 0 < c) : a * c ∣ b * c ↔ a ∣ b :=
exists_congr $ λ d, by rw [mul_right_comm, nat.mul_left_inj hc]

lemma succ_div : ∀ (a b : ℕ), (a + 1) / b =
  a / b + if b ∣ a + 1 then 1 else 0
| a     0     := by simp
| 0     1     := by simp
| 0     (b+2) := have hb2 : b + 2 > 1, from dec_trivial,
  by simp [ne_of_gt hb2, div_eq_of_lt hb2]
| (a+1) (b+1) := begin
  rw [nat.div_def], conv_rhs { rw nat.div_def },
  by_cases hb_eq_a : b = a + 1,
  { simp [hb_eq_a, le_refl] },
  by_cases hb_le_a1 : b ≤ a + 1,
  { have hb_le_a : b ≤ a, from le_of_lt_succ (lt_of_le_of_ne hb_le_a1 hb_eq_a),
    have h₁ : (0 < b + 1 ∧ b + 1 ≤ a + 1 + 1),
      from ⟨succ_pos _, (add_le_add_iff_right _).2 hb_le_a1⟩,
    have h₂ : (0 < b + 1 ∧ b + 1 ≤ a + 1),
      from ⟨succ_pos _, (add_le_add_iff_right _).2 hb_le_a⟩,
    have dvd_iff : b + 1 ∣ a - b + 1 ↔  b + 1 ∣ a + 1 + 1,
    { rw [nat.dvd_add_iff_left (dvd_refl (b + 1)),
        ← add_sub_add_right_eq_sub' a 1 b, add_comm (_ - _), add_assoc,
        nat.sub_add_cancel (succ_le_succ hb_le_a), add_comm 1] },
    have wf : a - b < a + 1, from lt_succ_of_le sub_le_self',
    rw [if_pos h₁, if_pos h₂, add_sub_add_right_eq_sub', nat.sub_add_comm hb_le_a,
      by exact have _ := wf, succ_div (a - b),
      add_sub_add_right_eq_sub'],
    simp [dvd_iff, succ_eq_add_one, add_comm 1, add_assoc] },
  { have hba : ¬ b ≤ a,
      from not_le_of_gt (lt_trans (lt_succ_self a) (lt_of_not_ge hb_le_a1)),
    have hb_dvd_a : ¬ b + 1 ∣ a + 2,
      from λ h, hb_le_a1 (le_of_succ_le_succ (le_of_dvd (succ_pos _) h)),
    simp [hba, hb_le_a1, hb_dvd_a], }
end

lemma succ_div_of_dvd {a b : ℕ} (hba : b ∣ a + 1) :
  (a + 1) / b = a / b + 1 :=
by rw [succ_div, if_pos hba]

lemma succ_div_of_not_dvd {a b : ℕ} (hba : ¬ b ∣ a + 1) :
  (a + 1) / b = a / b :=
by rw [succ_div, if_neg hba, add_zero]

@[simp] theorem mod_mod_of_dvd (n : nat) {m k : nat} (h : m ∣ k) : n % k % m = n % m :=
begin
  conv { to_rhs, rw ←mod_add_div n k },
  rcases h with ⟨t, rfl⟩, rw [mul_assoc, add_mul_mod_self_left]
end

@[simp] theorem mod_mod (a n : ℕ) : (a % n) % n = a % n :=
(nat.eq_zero_or_pos n).elim
  (λ n0, by simp [n0])
  (λ npos, mod_eq_of_lt (mod_lt _ npos))

/--  If `a` and `b` are equal mod `c`, `a - b` is zero mod `c`. -/
lemma sub_mod_eq_zero_of_mod_eq {a b c : ℕ} (h : a % c = b % c) : (a - b) % c = 0 :=
by rw [←nat.mod_add_div a c, ←nat.mod_add_div b c, ←h, ←nat.sub_sub, nat.add_sub_cancel_left,
       ←nat.mul_sub_left_distrib, nat.mul_mod_right]

@[simp] lemma one_mod (n : ℕ) : 1 % (n + 2) = 1 := nat.mod_eq_of_lt (add_lt_add_right n.succ_pos 1)

lemma dvd_sub_mod (k : ℕ) : n ∣ (k - (k % n)) :=
⟨k / n, sub_eq_of_eq_add_rev (nat.mod_add_div k n).symm⟩

@[simp] theorem mod_add_mod (m n k : ℕ) : (m % n + k) % n = (m + k) % n :=
by have := (add_mul_mod_self_left (m % n + k) n (m / n)).symm;
   rwa [add_right_comm, mod_add_div] at this

@[simp] theorem add_mod_mod (m n k : ℕ) : (m + n % k) % k = (m + n) % k :=
by rw [add_comm, mod_add_mod, add_comm]

lemma add_mod (a b n : ℕ) : (a + b) % n = ((a % n) + (b % n)) % n :=
by rw [add_mod_mod, mod_add_mod]

theorem add_mod_eq_add_mod_right {m n k : ℕ} (i : ℕ) (H : m % n = k % n) :
  (m + i) % n = (k + i) % n :=
by rw [← mod_add_mod, ← mod_add_mod k, H]

theorem add_mod_eq_add_mod_left {m n k : ℕ} (i : ℕ) (H : m % n = k % n) :
  (i + m) % n = (i + k) % n :=
by rw [add_comm, add_mod_eq_add_mod_right _ H, add_comm]

lemma add_mod_eq_ite {a b n : ℕ} :
  (a + b) % n = if n ≤ a % n + b % n then a % n + b % n - n else a % n + b % n :=
begin
  cases n, { simp },
  rw nat.add_mod,
  split_ifs with h,
  { rw [nat.mod_eq_sub_mod h, nat.mod_eq_of_lt],
    exact (sub_lt_iff_right h).mpr
        (nat.add_lt_add (a.mod_lt n.zero_lt_succ) (b.mod_lt n.zero_lt_succ)) },
  { exact nat.mod_eq_of_lt (lt_of_not_ge h) }
end

lemma mul_mod (a b n : ℕ) : (a * b) % n = ((a % n) * (b % n)) % n :=
begin
  conv_lhs {
    rw [←mod_add_div a n, ←mod_add_div' b n, right_distrib, left_distrib, left_distrib,
        mul_assoc, mul_assoc, ←left_distrib n _ _, add_mul_mod_self_left, ← mul_assoc,
        add_mul_mod_self_right] }
end

lemma dvd_div_of_mul_dvd {a b c : ℕ} (h : a * b ∣ c) : b ∣ c / a :=
if ha : a = 0 then
  by simp [ha]
else
  have ha : 0 < a, from nat.pos_of_ne_zero ha,
  have h1 : ∃ d, c = a * b * d, from h,
  let ⟨d, hd⟩ := h1 in
  have h2 : c / a = b * d, from nat.div_eq_of_eq_mul_right ha (by simpa [mul_assoc] using hd),
  show ∃ d, c / a = b * d, from ⟨d, h2⟩

lemma mul_dvd_of_dvd_div {a b c : ℕ} (hab : c ∣ b) (h : a ∣ b / c) : c * a ∣ b :=
have h1 : ∃ d, b / c = a * d, from h,
have h2 : ∃ e, b = c * e, from hab,
let ⟨d, hd⟩ := h1, ⟨e, he⟩ := h2 in
have h3 : b = a * d * c, from
  nat.eq_mul_of_div_eq_left hab hd,
show ∃ d, b = c * a * d, from ⟨d, by cc⟩

@[simp] lemma dvd_div_iff {a b c : ℕ} (hbc : c ∣ b) : a ∣ b / c ↔ c * a ∣ b :=
⟨λ h, mul_dvd_of_dvd_div hbc h, λ h, dvd_div_of_mul_dvd h⟩

lemma div_mul_div {a b c d : ℕ} (hab : b ∣ a) (hcd : d ∣ c) :
      (a / b) * (c / d) = (a * c) / (b * d) :=
have exi1 : ∃ x, a = b * x, from hab,
have exi2 : ∃ y, c = d * y, from hcd,
if hb : b = 0 then by simp [hb]
else have 0 < b, from nat.pos_of_ne_zero hb,
if hd : d = 0 then by simp [hd]
else have 0 < d, from nat.pos_of_ne_zero hd,
begin
  cases exi1 with x hx, cases exi2 with y hy,
  rw [hx, hy, nat.mul_div_cancel_left, nat.mul_div_cancel_left],
  symmetry,
  apply nat.div_eq_of_eq_mul_left,
  apply mul_pos,
  repeat {assumption},
  cc
end

@[simp]
lemma div_div_div_eq_div : ∀ {a b c : ℕ} (dvd : b ∣ a) (dvd2 : a ∣ c), (c / (a / b)) / b = c / a
| 0 _ := by simp
| (a + 1) 0 := λ _ dvd _, by simpa using dvd
| (a + 1) (c + 1) :=
have a_split : a + 1 ≠ 0 := succ_ne_zero a,
have c_split : c + 1 ≠ 0 := succ_ne_zero c,
λ b dvd dvd2,
begin
  rcases dvd2 with ⟨k, rfl⟩,
  rcases dvd with ⟨k2, pr⟩,
  have k2_nonzero : k2 ≠ 0 := λ k2_zero, by simpa [k2_zero] using pr,
  rw [nat.mul_div_cancel_left k (nat.pos_of_ne_zero a_split), pr,
    nat.mul_div_cancel_left k2 (nat.pos_of_ne_zero c_split), nat.mul_comm ((c + 1) * k2) k,
    ←nat.mul_assoc k (c + 1) k2, nat.mul_div_cancel _ (nat.pos_of_ne_zero k2_nonzero),
    nat.mul_div_cancel _ (nat.pos_of_ne_zero c_split)],
end

lemma eq_of_dvd_of_div_eq_one {a b : ℕ} (w : a ∣ b) (h : b / a = 1) : a = b :=
by rw [←nat.div_mul_cancel w, h, one_mul]

lemma eq_zero_of_dvd_of_div_eq_zero {a b : ℕ} (w : a ∣ b) (h : b / a = 0) : b = 0 :=
by rw [←nat.div_mul_cancel w, h, zero_mul]

/-- If a small natural number is divisible by a larger natural number,
the small number is zero. -/
lemma eq_zero_of_dvd_of_lt {a b : ℕ} (w : a ∣ b) (h : b < a) : b = 0 :=
nat.eq_zero_of_dvd_of_div_eq_zero w
  ((nat.div_eq_zero_iff (lt_of_le_of_lt (zero_le b) h)).elim_right h)

lemma div_le_div_left {a b c : ℕ} (h₁ : c ≤ b) (h₂ : 0 < c) : a / b ≤ a / c :=
(nat.le_div_iff_mul_le _ _ h₂).2 $
  le_trans (nat.mul_le_mul_left _ h₁) (div_mul_le_self _ _)

lemma div_eq_self {a b : ℕ} : a / b = a ↔ a = 0 ∨ b = 1 :=
begin
  split,
  { intro,
    cases b,
    { simp * at * },
    { cases b,
      { right, refl },
      { left,
        have : a / (b + 2) ≤ a / 2 := div_le_div_left (by simp) dec_trivial,
        refine eq_zero_of_le_half _,
        simp * at * } } },
  { rintros (rfl|rfl); simp }
end

lemma lt_iff_le_pred : ∀ {m n : ℕ}, 0 < n → (m < n ↔ m ≤ n - 1)
| m (n+1) _ := lt_succ_iff

lemma div_eq_sub_mod_div {m n : ℕ} : m / n = (m - m % n) / n :=
begin
  by_cases n0 : n = 0,
  { rw [n0, nat.div_zero, nat.div_zero] },
  { rw [← mod_add_div m n] { occs := occurrences.pos [2] },
    rw [nat.add_sub_cancel_left, mul_div_right _ (nat.pos_of_ne_zero n0)] }
end

lemma mul_div_le (m n : ℕ) : n * (m / n) ≤ m :=
begin
  cases nat.eq_zero_or_pos n with n0 h,
  { rw [n0, zero_mul], exact m.zero_le },
  { rw [mul_comm, ← nat.le_div_iff_mul_le' h] },
end

lemma lt_mul_div_succ (m : ℕ) {n : ℕ} (n0 : 0 < n) : m < n * ((m / n) + 1) :=
begin
  rw [mul_comm, ← nat.div_lt_iff_lt_mul' n0],
  exact lt_succ_self _
end

@[simp] lemma mod_div_self (m n : ℕ) : m % n / n = 0 :=
begin
  cases n,
  { exact (m % 0).div_zero },
  { exact nat.div_eq_zero (m.mod_lt n.succ_pos) }
end

/-- `m` is not divisible by `n` iff it is between `n * k` and `n * (k + 1)` for some `k`. -/
lemma exists_lt_and_lt_iff_not_dvd (m : ℕ) {n : ℕ} (hn : 0 < n) :
  (∃ k, n * k < m ∧ m < n * (k + 1)) ↔ ¬ n ∣ m :=
begin
  split,
  { rintro ⟨k, h1k, h2k⟩ ⟨l, rfl⟩, rw [mul_lt_mul_left hn] at h1k h2k,
    rw [lt_succ_iff, ← not_lt] at h2k, exact h2k h1k },
  { intro h, rw [dvd_iff_mod_eq_zero, ← ne.def, ← pos_iff_ne_zero] at h,
    simp only [← mod_add_div m n] {single_pass := tt},
    refine ⟨m / n, lt_add_of_pos_left _ h, _⟩,
    rw [add_comm _ 1, left_distrib, mul_one], exact add_lt_add_right (mod_lt _ hn) _ }
end

/-- Two natural numbers are equal if and only if the have the same multiples. -/
lemma dvd_right_iff_eq {m n : ℕ} : (∀ a : ℕ, m ∣ a ↔ n ∣ a) ↔ m = n :=
⟨λ h, dvd_antisymm ((h _).mpr dvd_rfl) ((h _).mp dvd_rfl), λ h n, by rw h⟩

/-- Two natural numbers are equal if and only if the have the same divisors. -/
lemma dvd_left_iff_eq {m n : ℕ} : (∀ a : ℕ, a ∣ m ↔ a ∣ n) ↔ m = n :=
⟨λ h, dvd_antisymm ((h _).mp dvd_rfl) ((h _).mpr dvd_rfl), λ h n, by rw h⟩

/-- `dvd` is injective in the left argument -/
lemma dvd_left_injective : function.injective ((∣) : ℕ → ℕ → Prop) :=
λ m n h, dvd_right_iff_eq.mp $ λ a, iff_of_eq (congr_fun h a)

/-! ### `find` -/
section find

variables  {p q : ℕ → Prop} [decidable_pred p] [decidable_pred q]

lemma find_eq_iff (h : ∃ n : ℕ, p n) : nat.find h = m ↔ p m ∧ ∀ n < m, ¬ p n :=
begin
  split,
  { rintro rfl, exact ⟨nat.find_spec h, λ _, nat.find_min h⟩ },
  { rintro ⟨hm, hlt⟩,
    exact le_antisymm (nat.find_min' h hm) (not_lt.1 $ imp_not_comm.1 (hlt _) $ nat.find_spec h) }
end

@[simp] lemma find_lt_iff (h : ∃ n : ℕ, p n) (n : ℕ) : nat.find h < n ↔ ∃ m < n, p m :=
⟨λ h2, ⟨nat.find h, h2, nat.find_spec h⟩, λ ⟨m, hmn, hm⟩, (nat.find_min' h hm).trans_lt hmn⟩

@[simp] lemma find_le_iff (h : ∃ n : ℕ, p n) (n : ℕ) : nat.find h ≤ n ↔ ∃ m ≤ n, p m :=
by simp only [exists_prop, ← lt_succ_iff, find_lt_iff]

@[simp] lemma le_find_iff (h : ∃ (n : ℕ), p n) (n : ℕ) : n ≤ nat.find h ↔ ∀ m < n, ¬ p m :=
by simp_rw [← not_lt, find_lt_iff, not_exists]

@[simp] lemma lt_find_iff (h : ∃ n : ℕ, p n) (n : ℕ) : n < nat.find h ↔ ∀ m ≤ n, ¬ p m :=
by simp only [← succ_le_iff, le_find_iff, succ_le_succ_iff]

@[simp] lemma find_eq_zero (h : ∃ n : ℕ, p n) : nat.find h = 0 ↔ p 0 :=
by simp [find_eq_iff]

@[simp] lemma find_pos (h : ∃ n : ℕ, p n) : 0 < nat.find h ↔ ¬ p 0 :=
by rw [pos_iff_ne_zero, ne, nat.find_eq_zero]

theorem find_le (h : ∀ n, q n → p n) (hp : ∃ n, p n) (hq : ∃ n, q n) :
  nat.find hp ≤ nat.find hq :=
nat.find_min' _ (h _ (nat.find_spec hq))

lemma find_comp_succ (h₁ : ∃ n, p n) (h₂ : ∃ n, p (n + 1)) (h0 : ¬ p 0) :
  nat.find h₁ = nat.find h₂ + 1 :=
begin
  refine (find_eq_iff _).2 ⟨nat.find_spec h₂, λ n hn, _⟩,
  cases n with n,
  exacts [h0, @nat.find_min (λ n, p (n + 1)) _ h₂ _ (succ_lt_succ_iff.1 hn)]
end

end find

/-! ### `find_greatest` -/
section find_greatest

/-- `find_greatest P b` is the largest `i ≤ bound` such that `P i` holds, or `0` if no such `i`
exists -/
protected def find_greatest (P : ℕ → Prop) [decidable_pred P] : ℕ → ℕ
| 0       := 0
| (n + 1) := if P (n + 1) then n + 1 else find_greatest n

variables {P : ℕ → Prop} [decidable_pred P]

@[simp] lemma find_greatest_zero : nat.find_greatest P 0 = 0 := rfl

@[simp] lemma find_greatest_eq : ∀{b}, P b → nat.find_greatest P b = b
| 0       h := rfl
| (n + 1) h := by simp [nat.find_greatest, h]

@[simp] lemma find_greatest_of_not {b} (h : ¬ P (b + 1)) :
  nat.find_greatest P (b + 1) = nat.find_greatest P b :=
by simp [nat.find_greatest, h]

lemma find_greatest_eq_iff {b m} :
  nat.find_greatest P b = m ↔ m ≤ b ∧ (m ≠ 0 → P m) ∧ (∀ ⦃n⦄, m < n → n ≤ b → ¬P n) :=
begin
  induction b with b ihb generalizing m,
  { rw [eq_comm, iff.comm],
    simp only [nonpos_iff_eq_zero, ne.def, and_iff_left_iff_imp, find_greatest_zero],
    rintro rfl,
    exact ⟨λ h, (h rfl).elim, λ n hlt heq, (hlt.ne heq.symm).elim⟩ },
  { by_cases hb : P (b + 1),
    { rw [find_greatest_eq hb], split,
      { rintro rfl,
        exact ⟨le_refl _, λ _, hb, λ n hlt hle, (hlt.not_le hle).elim⟩ },
      { rintros ⟨hle, h0, hm⟩,
        rcases decidable.eq_or_lt_of_le hle with rfl|hlt,
        exacts [rfl, (hm hlt (le_refl _) hb).elim] } },
    { rw [find_greatest_of_not hb, ihb],
      split,
      { rintros ⟨hle, hP, hm⟩,
        refine ⟨hle.trans b.le_succ, hP, λ n hlt hle, _⟩,
        rcases decidable.eq_or_lt_of_le hle with rfl|hlt',
        exacts [hb, hm hlt $ lt_succ_iff.1 hlt'] },
      { rintros ⟨hle, hP, hm⟩,
        refine ⟨lt_succ_iff.1 (hle.lt_of_ne _), hP, λ n hlt hle, hm hlt (hle.trans b.le_succ)⟩,
        rintro rfl,
        exact hb (hP b.succ_ne_zero) } } }
end

lemma find_greatest_eq_zero_iff {b} :
  nat.find_greatest P b = 0 ↔ ∀ ⦃n⦄, 0 < n → n ≤ b → ¬P n :=
by simp [find_greatest_eq_iff]

lemma find_greatest_spec {b} (h : ∃m, m ≤ b ∧ P m) : P (nat.find_greatest P b) :=
begin
  rcases h with ⟨m, hmb, hm⟩,
  by_cases h : nat.find_greatest P b = 0,
  { cases m, { rwa h },
    exact ((find_greatest_eq_zero_iff.1 h) m.zero_lt_succ hmb hm).elim },
  { exact (find_greatest_eq_iff.1 rfl).2.1 h }
end

lemma find_greatest_le {b} : nat.find_greatest P b ≤ b :=
(find_greatest_eq_iff.1 rfl).1

lemma le_find_greatest {b m} (hmb : m ≤ b) (hm : P m) : m ≤ nat.find_greatest P b :=
le_of_not_lt $ λ hlt, (find_greatest_eq_iff.1 rfl).2.2 hlt hmb hm

lemma find_greatest_is_greatest {b k} (hk : nat.find_greatest P b < k) (hkb : k ≤ b) :
  ¬ P k :=
(find_greatest_eq_iff.1 rfl).2.2 hk hkb

lemma find_greatest_of_ne_zero {b m} (h : nat.find_greatest P b = m) (h0 : m ≠ 0) : P m :=
(find_greatest_eq_iff.1 h).2.1 h0

end find_greatest

/-! ### `bodd_div2` and `bodd` -/

@[simp] theorem bodd_div2_eq (n : ℕ) : bodd_div2 n = (bodd n, div2 n) :=
by unfold bodd div2; cases bodd_div2 n; refl

@[simp] lemma bodd_bit0 (n) : bodd (bit0 n) = ff := bodd_bit ff n
@[simp] lemma bodd_bit1 (n) : bodd (bit1 n) = tt := bodd_bit tt n

@[simp] lemma div2_bit0 (n) : div2 (bit0 n) = n := div2_bit ff n
@[simp] lemma div2_bit1 (n) : div2 (bit1 n) = n := div2_bit tt n

/-! ### `bit0` and `bit1` -/

-- There is no need to prove `bit0_eq_zero : bit0 n = 0 ↔ n = 0`
-- as this is true for any `[semiring R] [no_zero_divisors R] [char_zero R]`

-- However the lemmas `bit0_eq_bit0`, `bit1_eq_bit1`, `bit1_eq_one`, `one_eq_bit1`
-- need `[ring R] [no_zero_divisors R] [char_zero R]` in general,
-- so we prove `ℕ` specialized versions here.
@[simp] lemma bit0_eq_bit0 {m n : ℕ} : bit0 m = bit0 n ↔ m = n :=
⟨nat.bit0_inj, λ h, by subst h⟩

@[simp] lemma bit1_eq_bit1 {m n : ℕ} : bit1 m = bit1 n ↔ m = n :=
⟨nat.bit1_inj, λ h, by subst h⟩

@[simp] lemma bit1_eq_one {n : ℕ} : bit1 n = 1 ↔ n = 0 :=
⟨@nat.bit1_inj n 0, λ h, by subst h⟩
@[simp] lemma one_eq_bit1 {n : ℕ} : 1 = bit1 n ↔ n = 0 :=
⟨λ h, (@nat.bit1_inj 0 n h).symm, λ h, by subst h⟩

protected theorem bit0_le {n m : ℕ} (h : n ≤ m) : bit0 n ≤ bit0 m :=
add_le_add h h

protected theorem bit1_le {n m : ℕ} (h : n ≤ m) : bit1 n ≤ bit1 m :=
succ_le_succ (add_le_add h h)

theorem bit_le : ∀ (b : bool) {n m : ℕ}, n ≤ m → bit b n ≤ bit b m
| tt n m h := nat.bit1_le h
| ff n m h := nat.bit0_le h

theorem bit_ne_zero (b) {n} (h : n ≠ 0) : bit b n ≠ 0 :=
by cases b; [exact nat.bit0_ne_zero h, exact nat.bit1_ne_zero _]

theorem bit0_le_bit : ∀ (b) {m n : ℕ}, m ≤ n → bit0 m ≤ bit b n
| tt m n h := le_of_lt $ nat.bit0_lt_bit1 h
| ff m n h := nat.bit0_le h

theorem bit_le_bit1 : ∀ (b) {m n : ℕ}, m ≤ n → bit b m ≤ bit1 n
| ff m n h := le_of_lt $ nat.bit0_lt_bit1 h
| tt m n h := nat.bit1_le h

theorem bit_lt_bit0 : ∀ (b) {n m : ℕ}, n < m → bit b n < bit0 m
| tt n m h := nat.bit1_lt_bit0 h
| ff n m h := nat.bit0_lt h

theorem bit_lt_bit (a b) {n m : ℕ} (h : n < m) : bit a n < bit b m :=
lt_of_lt_of_le (bit_lt_bit0 _ h) (bit0_le_bit _ (le_refl _))

@[simp] lemma bit0_le_bit1_iff : bit0 k ≤ bit1 n ↔ k ≤ n :=
⟨λ h, by rwa [← nat.lt_succ_iff, n.bit1_eq_succ_bit0, ← n.bit0_succ_eq,
  bit0_lt_bit0, nat.lt_succ_iff] at h, λ h, le_of_lt (nat.bit0_lt_bit1 h)⟩

@[simp] lemma bit0_lt_bit1_iff : bit0 k < bit1 n ↔ k ≤ n :=
⟨λ h, bit0_le_bit1_iff.1 (le_of_lt h), nat.bit0_lt_bit1⟩

@[simp] lemma bit1_le_bit0_iff : bit1 k ≤ bit0 n ↔ k < n :=
⟨λ h, by rwa [k.bit1_eq_succ_bit0, succ_le_iff, bit0_lt_bit0] at h,
  λ h, le_of_lt (nat.bit1_lt_bit0 h)⟩

@[simp] lemma bit1_lt_bit0_iff : bit1 k < bit0 n ↔ k < n :=
⟨λ h, bit1_le_bit0_iff.1 (le_of_lt h), nat.bit1_lt_bit0⟩

@[simp] lemma one_le_bit0_iff : 1 ≤ bit0 n ↔ 0 < n :=
by { convert bit1_le_bit0_iff, refl, }

@[simp] lemma one_lt_bit0_iff : 1 < bit0 n ↔ 1 ≤ n :=
by { convert bit1_lt_bit0_iff, refl, }

@[simp] lemma bit_le_bit_iff : ∀ {b : bool}, bit b k ≤ bit b n ↔ k ≤ n
| ff := bit0_le_bit0
| tt := bit1_le_bit1

@[simp] lemma bit_lt_bit_iff : ∀ {b : bool}, bit b k < bit b n ↔ k < n
| ff := bit0_lt_bit0
| tt := bit1_lt_bit1

@[simp] lemma bit_le_bit1_iff : ∀ {b : bool}, bit b k ≤ bit1 n ↔ k ≤ n
| ff := bit0_le_bit1_iff
| tt := bit1_le_bit1

@[simp] lemma bit0_mod_two : bit0 n % 2 = 0 := by { rw nat.mod_two_of_bodd, simp }

@[simp] lemma bit1_mod_two : bit1 n % 2 = 1 := by { rw nat.mod_two_of_bodd, simp }

lemma pos_of_bit0_pos {n : ℕ} (h : 0 < bit0 n) : 0 < n :=
by { cases n, cases h, apply succ_pos, }

/-- Define a function on `ℕ` depending on parity of the argument. -/
@[elab_as_eliminator]
def bit_cases {C : ℕ → Sort u} (H : Π b n, C (bit b n)) (n : ℕ) : C n :=
eq.rec_on n.bit_decomp (H (bodd n) (div2 n))

/-! ### decidability of predicates -/

instance decidable_ball_lt (n : nat) (P : Π k < n, Prop) :
  ∀ [H : ∀ n h, decidable (P n h)], decidable (∀ n h, P n h) :=
begin
  induction n with n IH; intro; resetI,
  { exact is_true (λ n, dec_trivial) },
  cases IH (λ k h, P k (lt_succ_of_lt h)) with h,
  { refine is_false (mt _ h), intros hn k h, apply hn },
  by_cases p : P n (lt_succ_self n),
  { exact is_true (λ k h',
     (le_of_lt_succ h').lt_or_eq_dec.elim (h _)
       (λ e, match k, e, h' with _, rfl, h := p end)) },
  { exact is_false (mt (λ hn, hn _ _) p) }
end

instance decidable_forall_fin {n : ℕ} (P : fin n → Prop)
  [H : decidable_pred P] : decidable (∀ i, P i) :=
decidable_of_iff (∀ k h, P ⟨k, h⟩) ⟨λ a ⟨k, h⟩, a k h, λ a k h, a ⟨k, h⟩⟩

instance decidable_ball_le (n : ℕ) (P : Π k ≤ n, Prop)
  [H : ∀ n h, decidable (P n h)] : decidable (∀ n h, P n h) :=
decidable_of_iff (∀ k (h : k < succ n), P k (le_of_lt_succ h))
⟨λ a k h, a k (lt_succ_of_le h), λ a k h, a k _⟩

instance decidable_lo_hi (lo hi : ℕ) (P : ℕ → Prop) [H : decidable_pred P] :
  decidable (∀x, lo ≤ x → x < hi → P x) :=
decidable_of_iff (∀ x < hi - lo, P (lo + x))
⟨λal x hl hh, by have := al (x - lo) (lt_of_not_ge $
  (not_congr (nat.sub_le_sub_right_iff _ _ _ hl)).2 $ not_le_of_gt hh);
  rwa [nat.add_sub_of_le hl] at this,
λal x h, al _ (nat.le_add_right _ _) (lt_sub_iff_left.mp h)⟩

instance decidable_lo_hi_le (lo hi : ℕ) (P : ℕ → Prop) [H : decidable_pred P] :
  decidable (∀x, lo ≤ x → x ≤ hi → P x) :=
decidable_of_iff (∀x, lo ≤ x → x < hi + 1 → P x) $
ball_congr $ λ x hl, imp_congr lt_succ_iff iff.rfl

instance decidable_exists_lt {P : ℕ → Prop} [h : decidable_pred P] :
  decidable_pred (λ n, ∃ (m : ℕ), m < n ∧ P m)
| 0 := is_false (by simp)
| (n + 1) := decidable_of_decidable_of_iff (@or.decidable _ _ (decidable_exists_lt n) (h n))
  (by simp only [lt_succ_iff_lt_or_eq, or_and_distrib_right, exists_or_distrib, exists_eq_left])

end nat<|MERGE_RESOLUTION|>--- conflicted
+++ resolved
@@ -437,20 +437,12 @@
   exact add_lt_add_of_lt_of_le hab (nat.succ_le_iff.2 hcd)
 end
 
-<<<<<<< HEAD
-lemma add_left_injective (a : ℕ) : function.injective (λ x, x + a) :=
-λ _ _, add_right_cancel
-
-lemma add_right_injective (a : ℕ) : function.injective (λ x, a + x) :=
-λ _ _, add_left_cancel
-=======
 -- TODO: generalize to some ordered add_monoids, based on #6145
 lemma le_of_add_le_left {a b c : ℕ} (h : a + b ≤ c) : a ≤ c :=
 by { refine le_trans _ h, simp }
 
 lemma le_of_add_le_right {a b c : ℕ} (h : a + b ≤ c) : b ≤ c :=
 by { refine le_trans _ h, simp }
->>>>>>> 65eef746
 
 /-! ### `pred` -/
 
@@ -575,9 +567,6 @@
 λ _ _, eq_of_mul_eq_mul_right ha
 
 lemma mul_right_injective {a : ℕ} (ha : 0 < a) : function.injective (λ x, a * x) :=
-<<<<<<< HEAD
-λ _ _, eq_of_mul_eq_mul_left ha
-=======
 λ _ _, nat.eq_of_mul_eq_mul_left ha
 
 lemma mul_ne_mul_left {a b c : ℕ} (ha : 0 < a) : b * a ≠ c * a ↔ b ≠ c :=
@@ -585,7 +574,6 @@
 
 lemma mul_ne_mul_right {a b c : ℕ} (ha : 0 < a) : a * b ≠ a * c ↔ b ≠ c :=
 (mul_right_injective ha).ne_iff
->>>>>>> 65eef746
 
 lemma mul_right_eq_self_iff {a b : ℕ} (ha : 0 < a) : a * b = a ↔ b = 1 :=
 suffices a * b = a * 1 ↔ b = 1, by rwa mul_one at this,
@@ -916,12 +904,6 @@
   m ∣ n + m ↔ m ∣ n :=
 nat.dvd_add_left (dvd_refl m)
 
-<<<<<<< HEAD
-lemma not_dvd_of_pos_of_lt {a b : ℕ} (h1 : 0 < b) (h2 : b < a) : ¬ a ∣ b :=
-begin
-  rintros ⟨c, rfl⟩,
-  rcases eq_zero_or_pos c with (rfl | hc),
-=======
 -- TODO: update `nat.dvd_sub` in core
 lemma dvd_sub' {k m n : ℕ} (h₁ : k ∣ m) (h₂ : k ∣ n) : k ∣ m - n :=
 begin
@@ -935,7 +917,6 @@
 begin
   rintros ⟨c, rfl⟩,
   rcases nat.eq_zero_or_pos c with (rfl | hc),
->>>>>>> 65eef746
   { exact lt_irrefl 0 h1 },
   { exact not_lt.2 (le_mul_of_pos_right hc) h2 },
 end
