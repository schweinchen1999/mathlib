/-
Copyright (c) 2021 Stuart Presnell. All rights reserved.
Released under Apache 2.0 license as described in the file LICENSE.
Authors: Stuart Presnell
-/
import data.nat.prime
import data.nat.mul_ind

/-!
# Prime factorizations

 `n.factorization` is the finitely supported function `ℕ →₀ ℕ`
 mapping each prime factor of `n` to its multiplicity in `n`.  For example, since 2000 = 2^4 * 5^3,
  * `factorization 2000 2` is 4
  * `factorization 2000 5` is 3
  * `factorization 2000 k` is 0 for all other `k : ℕ`.

## TODO

* As discussed in this Zulip thread:
https://leanprover.zulipchat.com/#narrow/stream/217875/topic/Multiplicity.20in.20the.20naturals
We have lots of disparate ways of talking about the multiplicity of a prime
in a natural number, including `factors.count`, `padic_val_nat`, `multiplicity`,
and the material in `data/pnat/factors`.  Move some of this material to this file,
prove results about the relationships between these definitions,
and (where appropriate) choose a uniform canonical way of expressing these ideas.

* Moreover, the results here should be generalised to an arbitrary unique factorization monoid
with a normalization function, and then deduplicated.  The basics of this have been started in
`ring_theory/unique_factorization_domain`.

-/

open nat finset list finsupp
open_locale big_operators

namespace nat

/-- `n.factorization` is the finitely supported function `ℕ →₀ ℕ`
 mapping each prime factor of `n` to its multiplicity in `n`. -/
noncomputable def factorization (n : ℕ) : ℕ →₀ ℕ := (n.factors : multiset ℕ).to_finsupp

@[simp] lemma factorization_prod_pow_eq_self {n : ℕ} (hn : n ≠ 0) : n.factorization.prod pow = n :=
begin
  simp only [←prod_to_multiset, factorization, multiset.coe_prod, multiset.to_finsupp_to_multiset],
  exact prod_factors hn.bot_lt,
end

lemma factorization_eq_count {n p : ℕ} : n.factorization p = n.factors.count p :=
by simp [factorization]
-- TODO: As part of the unification mentioned in the TODO above,
-- consider making this a [simp] lemma from `n.factors.count` to `n.factorization`

/-- Every nonzero natural number has a unique prime factorization -/
lemma factorization_inj : set.inj_on factorization { x : ℕ | x ≠ 0 } :=
λ a ha b hb h, eq_of_count_factors_eq
  (zero_lt_iff.mpr ha) (zero_lt_iff.mpr hb) (λ p, by simp [←factorization_eq_count, h])

@[simp] lemma factorization_zero : factorization 0 = 0  :=
by simp [factorization]

@[simp] lemma factorization_one : factorization 1 = 0 :=
by simp [factorization]

/-- The support of `n.factorization` is exactly `n.factors.to_finset` -/
@[simp] lemma support_factorization {n : ℕ} :
  n.factorization.support = n.factors.to_finset :=
by simpa [factorization, multiset.to_finsupp_support]

lemma factor_iff_mem_factorization {n p : ℕ} : p ∈ n.factorization.support ↔ p ∈ n.factors :=
by simp only [support_factorization, list.mem_to_finset]

lemma prime_of_mem_factorization {n p : ℕ} : p ∈ n.factorization.support → p.prime :=
(@prime_of_mem_factors n p) ∘ (@factor_iff_mem_factorization n p).mp

lemma pos_of_mem_factorization {n p : ℕ} : p ∈ n.factorization.support → 0 < p :=
(@prime.pos p) ∘ (@prime_of_mem_factorization n p)

lemma factorization_eq_zero_of_non_prime (n p : ℕ) (hp : ¬p.prime) : n.factorization p = 0 :=
not_mem_support_iff.1 (mt prime_of_mem_factorization hp)

/-- The only numbers with empty prime factorization are `0` and `1` -/
lemma factorization_eq_zero_iff (n : ℕ) : n.factorization = 0 ↔ n = 0 ∨ n = 1 :=
by simp [factorization, add_equiv.map_eq_zero_iff, multiset.coe_eq_zero]

/-- For nonzero `a` and `b`, the power of `p` in `a * b` is the sum of the powers in `a` and `b` -/
@[simp] lemma factorization_mul {a b : ℕ} (ha : a ≠ 0) (hb : b ≠ 0) :
  (a * b).factorization = a.factorization + b.factorization :=
by { ext p, simp only [add_apply, factorization_eq_count,
  count_factors_mul_of_pos (zero_lt_iff.mpr ha) (zero_lt_iff.mpr hb)] }

/-- For any `p`, the power of `p` in `n^k` is `k` times the power in `n` -/
lemma factorization_pow {n k : ℕ} :
  factorization (n^k) = k • n.factorization :=
by { ext p, simp [factorization_eq_count, factors_count_pow] }

/-- The only prime factor of prime `p` is `p` itself, with multiplicity `1` -/
@[simp] lemma prime.factorization {p : ℕ} (hp : prime p) :
  p.factorization = single p 1 :=
begin
  ext q,
  rw [factorization_eq_count, factors_prime hp, single_apply, count_singleton', if_congr eq_comm];
  refl,
end

/-- For prime `p` the only prime factor of `p^k` is `p` with multiplicity `k` -/
@[simp] lemma prime.factorization_pow {p k : ℕ} (hp : prime p) :
  factorization (p^k) = single p k :=
by simp [factorization_pow, hp.factorization]

/-- For any `p : ℕ` and any function `g : α → ℕ` that's non-zero on `S : finset α`,
the power of `p` in `S.prod g` equals the sum over `x ∈ S` of the powers of `p` in `g x`.
Generalises `factorization_mul`, which is the special case where `S.card = 2` and `g = id`. -/
lemma factorization_prod {α : Type*} {S : finset α} {g : α → ℕ} (hS : ∀ x ∈ S, g x ≠ 0) :
  (S.prod g).factorization = S.sum (λ x, (g x).factorization) :=
begin
  classical,
  ext p,
  apply finset.induction_on' S, { simp },
  { intros x T hxS hTS hxT IH,
    have hT : T.prod g ≠ 0 := prod_ne_zero_iff.mpr (λ x hx, hS x (hTS hx)),
    simp [prod_insert hxT, sum_insert hxT, ←IH, factorization_mul (hS x hxS) hT] }
end

/-! ### Factorizations of pairs of coprime numbers -/

/-- The prime factorizations of coprime `a` and `b` are disjoint -/
lemma factorization_disjoint_of_coprime {a b : ℕ} (hab : coprime a b) :
  disjoint a.factorization.support b.factorization.support :=
by simpa only [support_factorization]
  using disjoint_to_finset_iff_disjoint.mpr (coprime_factors_disjoint hab)

/-- For coprime `a` and `b`, the power of `p` in `a * b` is the sum of the powers in `a` and `b` -/
lemma factorization_mul_of_coprime {a b : ℕ} (hab : coprime a b) :
  (a * b).factorization = a.factorization + b.factorization :=
begin
  ext q,
  simp only [finsupp.coe_add, add_apply, factorization_eq_count, count_factors_mul_of_coprime hab],
end

/-- For coprime `a` and `b` the prime factorization `a * b` is the union of those of `a` and `b` -/
lemma factorization_mul_support_of_coprime {a b : ℕ} (hab : coprime a b) :
  (a * b).factorization.support = a.factorization.support ∪ b.factorization.support :=
begin
  rw factorization_mul_of_coprime hab,
  exact support_add_eq (factorization_disjoint_of_coprime hab),
end

lemma factorization_mul_support {a b : ℕ} (ha : a ≠ 0) (hb : b ≠ 0) :
  (a * b).factorization.support = a.factorization.support ∪ b.factorization.support :=
begin
  ext q,
  simp only [finset.mem_union, factor_iff_mem_factorization],
  exact mem_factors_mul ha hb,
end

/-- For any multiplicative function `f` with `f 1 = 1` and any `n > 0`,
we can evaluate `f n` by evaluating `f` at `p ^ k` over the factorization of `n` -/
lemma multiplicative_factorization {β : Type*} [comm_monoid β] (f : ℕ → β)
  (h_mult : ∀ x y : ℕ, coprime x y → f (x * y) = f x * f y) (hf : f 1 = 1) :
  ∀ {n : ℕ}, n ≠ 0 → f n = n.factorization.prod (λ p k, f (p ^ k)) :=
begin
  apply' nat.rec_on_pos_prime_coprime,
  { intros p k hp hk hpk, simp [prime.factorization_pow hp, finsupp.prod_single_index _, hf] },
  { simp },
  { rintros -, rw [factorization_one, hf], simp },
  { intros a b _ _ hab ha hb hab_pos,
    rw [h_mult a b hab, ha (left_ne_zero_of_mul hab_pos), hb (right_ne_zero_of_mul hab_pos),
        factorization_mul_of_coprime hab, ←prod_add_index_of_disjoint],
    convert (factorization_disjoint_of_coprime hab) },
end

/-- For any multiplicative function `f` with `f 1 = 1` and `f 0 = 1`,
we can evaluate `f n` by evaluating `f` at `p ^ k` over the factorization of `n` -/
lemma multiplicative_factorization' {β : Type*} [comm_monoid β] (f : ℕ → β)
  (h_mult : ∀ x y : ℕ, coprime x y → f (x * y) = f x * f y) (hf0 : f 0 = 1) (hf1 : f 1 = 1) :
  ∀ {n : ℕ}, f n = n.factorization.prod (λ p k, f (p ^ k)) :=
begin
  apply' nat.rec_on_pos_prime_coprime,
  { intros p k hp hk, simp only [hp.factorization_pow], rw prod_single_index _, simp [hf1] },
  { simp [hf0] },
  { rw [factorization_one, hf1], simp },
  { intros a b _ _ hab ha hb,
    rw [h_mult a b hab, ha, hb, factorization_mul_of_coprime hab, ←prod_add_index_of_disjoint],
    convert (factorization_disjoint_of_coprime hab) },
end

/-! ### Factorization and divisibility -/

lemma factorization_le_iff_dvd {d n : ℕ} (hd : d ≠ 0) (hn : n ≠ 0) :
  d.factorization ≤ n.factorization ↔ d ∣ n :=
begin
  split,
  { intro hdn,
    set K := n.factorization - d.factorization with hK,
    use K.prod pow,
    rw [←factorization_prod_pow_eq_self hn, ←factorization_prod_pow_eq_self hd,
        ←finsupp.prod_add_index pow_zero pow_add, hK, add_tsub_cancel_of_le hdn] },
  { rintro ⟨c, rfl⟩, rw factorization_mul hd (right_ne_zero_of_mul hn), simp },
end

<<<<<<< HEAD
lemma prod_prime_factors_dvd (n : ℕ) : (∏ (p : ℕ) in n.factors.to_finset, p) ∣ n :=
begin
  rcases (decidable.eq_or_ne n 0) with rfl | hn0, { simp },
  convert multiset.to_finset_prod_dvd_prod,
  simp [prod_factors hn0.bot_lt],
  recover,
  exact classical.dec_eq ℕ,
end

lemma prime_pow_dvd_iff_le_factorization (p k n : ℕ) (pp : prime p) (hn : n ≠ 0) :
=======
lemma prime.pow_dvd_iff_le_factorization {p k n : ℕ} (pp : prime p) (hn : n ≠ 0) :
>>>>>>> 24ebc5cd
  p ^ k ∣ n ↔ k ≤ n.factorization p :=
by rw [←factorization_le_iff_dvd (pow_pos pp.pos k).ne' hn, pp.factorization_pow, single_le_iff]

lemma prime.pow_dvd_iff_dvd_pow_factorization {p k n : ℕ} (pp : prime p) (hn : n ≠ 0) :
  p ^ k ∣ n ↔ p ^ k ∣ p ^ n.factorization p :=
by rw [pow_dvd_pow_iff_le_right pp.one_lt, pp.pow_dvd_iff_le_factorization hn]

lemma exists_factorization_lt_of_lt {a b : ℕ} (ha : a ≠ 0) (hab : a < b) :
  ∃ p : ℕ, a.factorization p < b.factorization p :=
begin
  have hb : b ≠ 0 := (ha.bot_lt.trans hab).ne',
  contrapose! hab,
  rw [←finsupp.le_def, factorization_le_iff_dvd hb ha] at hab,
  exact le_of_dvd ha.bot_lt hab,
end

@[simp]
lemma div_factorization_eq_tsub_of_dvd {d n : ℕ} (hn : n ≠ 0) (h : d ∣ n) :
  (n / d).factorization = n.factorization - d.factorization :=
begin
  have hd : d ≠ 0 := ne_zero_of_dvd_ne_zero hn h,
  cases dvd_iff_exists_eq_mul_left.mp h with c hc,
  have hc_pos : c ≠ 0, { subst hc, exact left_ne_zero_of_mul hn },
  rw [hc, nat.mul_div_cancel c hd.bot_lt, factorization_mul hc_pos hd, add_tsub_cancel_right],
end

lemma dvd_iff_div_factorization_eq_tsub (d n : ℕ) (hd : d ≠ 0) (hdn : d ≤ n) :
  d ∣ n ↔ (n / d).factorization = n.factorization - d.factorization :=
begin
  have hn : n ≠ 0 := (lt_of_lt_of_le hd.bot_lt hdn).ne.symm,
  refine ⟨div_factorization_eq_tsub_of_dvd hn, _⟩,
  { rcases eq_or_lt_of_le hdn with rfl | hd_lt_n, { simp },
    have h1 : n / d ≠ 0 := λ H, nat.lt_asymm hd_lt_n ((nat.div_eq_zero_iff hd.bot_lt).mp H),
    intros h,
    rw dvd_iff_le_div_mul n d,
    by_contra h2,
    cases (exists_factorization_lt_of_lt (mul_ne_zero h1 hd) (not_le.mp h2)) with p hp,
    rwa [factorization_mul h1 hd, add_apply, ←lt_tsub_iff_right, h, tsub_apply,
      lt_self_iff_false] at hp },
end

lemma pow_factorization_dvd (p d : ℕ) : p ^ d.factorization p ∣ d :=
begin
  rcases eq_or_ne d 0 with rfl | hd, { simp },
  by_cases pp : prime p,
  { rw pp.pow_dvd_iff_le_factorization hd },
  { rw factorization_eq_zero_of_non_prime d p pp, simp },
end

lemma dvd_iff_prime_pow_dvd_dvd {n d : ℕ} (hd : d ≠ 0) (hn : n ≠ 0) :
  d ∣ n ↔ ∀ p k : ℕ, prime p → p^k ∣ d → p^k ∣ n :=
begin
  split,
  { exact λ h p k pp hpkd, dvd_trans hpkd h },
  { intros h,
    rw [←factorization_le_iff_dvd hd hn, finsupp.le_def],
    intros p,
    by_cases pp : prime p, swap,
    { rw factorization_eq_zero_of_non_prime d p pp, exact zero_le' },
    rw ←pp.pow_dvd_iff_le_factorization hn,
    exact h p _ pp (pow_factorization_dvd p _) },
end

end nat<|MERGE_RESOLUTION|>--- conflicted
+++ resolved
@@ -199,7 +199,6 @@
   { rintro ⟨c, rfl⟩, rw factorization_mul hd (right_ne_zero_of_mul hn), simp },
 end
 
-<<<<<<< HEAD
 lemma prod_prime_factors_dvd (n : ℕ) : (∏ (p : ℕ) in n.factors.to_finset, p) ∣ n :=
 begin
   rcases (decidable.eq_or_ne n 0) with rfl | hn0, { simp },
@@ -210,9 +209,6 @@
 end
 
 lemma prime_pow_dvd_iff_le_factorization (p k n : ℕ) (pp : prime p) (hn : n ≠ 0) :
-=======
-lemma prime.pow_dvd_iff_le_factorization {p k n : ℕ} (pp : prime p) (hn : n ≠ 0) :
->>>>>>> 24ebc5cd
   p ^ k ∣ n ↔ k ≤ n.factorization p :=
 by rw [←factorization_le_iff_dvd (pow_pos pp.pos k).ne' hn, pp.factorization_pow, single_le_iff]
 
