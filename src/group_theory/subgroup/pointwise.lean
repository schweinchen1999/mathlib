--- conflicted
+++ resolved
@@ -152,14 +152,8 @@
 (set.smul_mem_smul_set : _ → _ ∈ a • (S : set A))
 
 lemma mem_smul_pointwise_iff_exists (m : A) (a : α) (S : add_subgroup A) :
-<<<<<<< HEAD
-  m ∈ a • S ↔ ∃ (s : S), m = a • s :=
-⟨λ ⟨s, hs1, hs2⟩, ⟨⟨s, hs1⟩, by { rw ←hs2, refl }⟩,
- λ ⟨s, hs⟩, ⟨s.1, s.2, by { rw hs, refl } ⟩⟩
-=======
   m ∈ a • S ↔ ∃ (s : A), s ∈ S ∧ a • s = m :=
 (set.mem_smul_set : m ∈ a • (S : set A) ↔ _)
->>>>>>> 7555ea78
 
 instance pointwise_central_scalar [distrib_mul_action αᵐᵒᵖ A] [is_central_scalar α A] :
   is_central_scalar α (add_subgroup A) :=
