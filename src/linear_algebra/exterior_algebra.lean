/-
Copyright (c) 2020 Adam Topaz. All rights reserved.
Released under Apache 2.0 license as described in the file LICENSE.
Authors: Zhangir Azerbayev, Adam Topaz, Eric Wieser.
-/

import algebra.ring_quot
import linear_algebra.tensor_algebra
import linear_algebra.alternating
import group_theory.perm.sign

/-!
# Exterior Algebras

We construct the exterior algebra of a semimodule `M` over a commutative semiring `R`.

## Notation

The exterior algebra of the `R`-semimodule `M` is denoted as `exterior_algebra R M`.
It is endowed with the structure of an `R`-algebra. Some results only hold at the level of
generality of an `S`-module `M` and the space `exterior_algebra S N`.

Given a linear morphism `f : M → A` from a semimodule `M` to another `R`-algebra `A`, such that
`cond : ∀ m : M, f m * f m = 0`, there is a (unique) lift of `f` to an `R`-algebra morphism,
which is denoted `exterior_algebra.lift R f cond`.

The canonical linear map `M → exterior_algebra R M` is denoted `exterior_algebra.ι R`.

The canonical multilinear map `(fin q → M) → exterior_algebra R M` is denoted `wedge R M`.

## Theorems

The main theorems proved ensure that `exterior_algebra R M` satisfies the universal property
of the exterior algebra.
1. `ι_comp_lift` is  fact that the composition of `ι R` with `lift R f cond` agrees with `f`.
2. `lift_unique` ensures the uniqueness of `lift R f cond` with respect to 1.
3. `wedge_perm` says that for any permutation `σ` of `fin q` and any `ν : fin q → N`, we have that
`wedge S N ν = (equiv.perm.sign σ) • wedge S n (ν ∘ σ)`.

## Definitions

* `ι_multi` is the `alternating_map` corresponding to the wedge product of `ι R m` terms.

## Implementation details

The exterior algebra of `M` is constructed as a quotient of the tensor algebra, as follows.
1. We define a relation `exterior_algebra.rel R M` on `tensor_algebra R M`.
   This is the smallest relation which identifies squares of elements of `M` with `0`.
2. The exterior algebra is the quotient of the tensor algebra by this relation.

-/

variables (R : Type*) [comm_semiring R]
variables (M : Type*) [add_comm_monoid M] [semimodule R M]
variables {S : Type*} [comm_ring S]
variables {N : Type*} [add_comm_group N] [module S N]
variable {q : ℕ}

namespace exterior_algebra
open tensor_algebra

/-- `rel` relates each `ι m * ι m`, for `m : M`, with `0`.

The exterior algebra of `M` is defined as the quotient modulo this relation.
-/
inductive rel : tensor_algebra R M → tensor_algebra R M → Prop
| of (m : M) : rel ((ι R m) * (ι R m)) 0

end exterior_algebra

/--
The exterior algebra of an `R`-semimodule `M`.
-/
@[derive [inhabited, semiring, algebra R]]
def exterior_algebra := ring_quot (exterior_algebra.rel R M)

namespace exterior_algebra

instance : ring (exterior_algebra S N) := algebra.semiring_to_ring S

/--
The canonical quotient map `tensor_algebra R M → exterior_algebra R M`.
-/
protected def quot : tensor_algebra R M →ₐ[R] exterior_algebra R M :=
  ring_quot.mk_alg_hom R _

variables {M}

/--
The canonical linear map `M →ₗ[R] exterior_algebra R M`.
-/
def ι : M →ₗ[R] exterior_algebra R M :=
(ring_quot.mk_alg_hom R _).to_linear_map.comp (tensor_algebra.ι R)


variables {R}

/-- As well as being linear, `ι m` squares to zero -/
@[simp]
theorem ι_square_zero (m : M) : (ι R m) * (ι R m) = 0 :=
begin
  erw [←alg_hom.map_mul, ring_quot.mk_alg_hom_rel R (rel.of m), alg_hom.map_zero _],
end

variables {A : Type*} [semiring A] [algebra R A]

@[simp]
theorem comp_ι_square_zero (g : exterior_algebra R M →ₐ[R] A)
  (m : M) : g (ι R m) * g (ι R m) = 0 :=
by rw [←alg_hom.map_mul, ι_square_zero, alg_hom.map_zero]

variables (R)

/--
Given a linear map `f : M →ₗ[R] A` into an `R`-algebra `A`, which satisfies the condition:
`cond : ∀ m : M, f m * f m = 0`, this is the canonical lift of `f` to a morphism of `R`-algebras
from `exterior_algebra R M` to `A`.
-/
@[simps symm_apply]
def lift : {f : M →ₗ[R] A // ∀ m, f m * f m = 0} ≃ (exterior_algebra R M →ₐ[R] A) :=
{ to_fun := λ f,
  ring_quot.lift_alg_hom R ⟨tensor_algebra.lift R (f : M →ₗ[R] A),
    λ x y (h : rel R M x y), by {
      induction h,
      rw [alg_hom.map_zero, alg_hom.map_mul, tensor_algebra.lift_ι_apply, f.prop] }⟩,
  inv_fun := λ F, ⟨F.to_linear_map.comp (ι R), λ m, by rw [
    linear_map.comp_apply, alg_hom.to_linear_map_apply, comp_ι_square_zero]⟩,
  left_inv := λ f, by { ext, simp [ι] },
  right_inv := λ F, by { ext, simp [ι] } }

@[simp]
theorem ι_comp_lift (f : M →ₗ[R] A) (cond : ∀ m, f m * f m = 0) :
  (lift R ⟨f, cond⟩).to_linear_map.comp (ι R) = f :=
(subtype.mk_eq_mk.mp $ (lift R).symm_apply_apply ⟨f, cond⟩)

@[simp]
theorem lift_ι_apply (f : M →ₗ[R] A) (cond : ∀ m, f m * f m = 0) (x) :
  lift R ⟨f, cond⟩ (ι R x) = f x :=
(linear_map.ext_iff.mp $ ι_comp_lift R f cond) x

@[simp]
theorem lift_unique (f : M →ₗ[R] A) (cond : ∀ m, f m * f m = 0)
  (g : exterior_algebra R M →ₐ[R] A) : g.to_linear_map.comp (ι R) = f ↔ g = lift R ⟨f, cond⟩ :=
begin
  convert (lift R).symm_apply_eq,
  rw lift_symm_apply,
  simp only,
end

attribute [irreducible] ι lift
-- Marking `exterior_algebra` irreducible makes our `ring` instances inaccessible.
-- https://leanprover.zulipchat.com/#narrow/stream/113488-general/topic/algebra.2Esemiring_to_ring.20breaks.20semimodule.20typeclass.20lookup/near/212580241
-- For now, we avoid this by not marking it irreducible.

variables {R M}

@[simp]
theorem lift_comp_ι (g : exterior_algebra R M →ₐ[R] A) :
  lift R ⟨g.to_linear_map.comp (ι R), comp_ι_square_zero _⟩ = g :=
begin
  convert (lift R).apply_symm_apply g,
  rw lift_symm_apply,
  refl,
end

/-- See note [partially-applied ext lemmas]. -/
@[ext]
theorem hom_ext {f g : exterior_algebra R M →ₐ[R] A}
  (h : f.to_linear_map.comp (ι R) = g.to_linear_map.comp (ι R)) : f = g :=
begin
  apply (lift R).symm.injective,
  rw [lift_symm_apply, lift_symm_apply],
  simp only [h],
end

<<<<<<< HEAD
lemma ι_add_mul (x y z : M) : ι R (x + y) * ι R z = ι R x * ι R z + ι R y * ι R z :=
by rw [linear_map.map_add, right_distrib]

lemma ι_mul_add (x y z : M) : ι R x * ι R (y + z) = ι R x * ι R y + ι R x * ι R z :=
by rw [linear_map.map_add, left_distrib]

@[simp]
lemma ι_add_swap (x y : M) : ι R x * ι R y + ι R y * ι R x = 0 :=
let ι := (ι R : M →ₗ[R] _) in calc ι x * ι y + ι y * ι x
  = ι x * ι y + ι y * ι y + ι y * ι x :
    by rw [ι_square_zero, add_zero]
  ...= ι x * ι y + ι y * ι y + ι y * ι x + ι x * ι x :
    by rw [ι_square_zero x, add_zero]
  ...= ι (x + y) * ι y + ι y * ι x + ι x * ι x :
    by rw ι_add_mul
  ...= ι (x + y) * ι y + ι (x + y) * ι x :
    by rw [ι_add_mul x y x, ι_square_zero, zero_add, add_zero]
  ...= ι (x + y) * ι (x + y) :
    by rw [ι_mul_add (x + y) x y, add_comm]
  ...= 0 :
    by rw ι_square_zero

variables (R M)

/--
The canonical multilinear map from `fin q → M` into `exterior_algebra R M`.
-/
def wedge : multilinear_map R (λ i : fin q, M) (exterior_algebra R M) :=
{ to_fun := λ ν : fin q → M , exterior_algebra.quot R M (tensor_algebra.mk R M ν),
  map_add' := λ _ _ _ _, by simp,
  map_smul' := λ _ _ _ _, by simp }

variables {R M}


section

-- TODO: we should not be relying on these definitions
local attribute [semireducible] exterior_algebra ι

lemma wedge_split (ν : fin q.succ → M) :
wedge R M ν = ι R (ν 0) * wedge R M (λ i : fin q, ν i.succ) :=
begin
  change exterior_algebra.quot R M _ = _,
  rw tensor_algebra.mk_split,
  simp only [exterior_algebra.quot, alg_hom.map_mul],
  refl,
end

end

/--
Auxiliary lemma used to prove `wedge_self_adj`.
-/
lemma wedge_self_adj_aux (ν : fin q.succ → M) {j : fin q.succ} (hj : j.val = 1) (hv : ν 0 = ν j):
ι R (ν 0) * wedge R M (λ i : fin q, ν i.succ) = 0 :=
begin
  induction q with q hq,
  --Base case (we get a contradiction)
  exfalso,
  exact not_lt_of_le (le_of_eq (eq_comm.mp hj)) j.2,
  --Inductive step
  rw wedge_split,
  have hj1 : j = 1, by {ext, exact hj},
  have fact : ν (0 : fin q.succ).succ = ν 1, by congr,
  rw hj1 at hv,
  rw [fact, hv, ←mul_assoc, ι_square_zero, zero_mul],
end


lemma wedge_self_adj (ν : fin q → M) (i j : fin q) (hij : ↑i + 1 = ↑j) (hv : ν i = ν j) :
wedge R M ν = 0 :=
begin
  induction q with q hq,
  --Base case (there is nothing to show)
  exfalso, exact nat.not_lt_zero ↑i i.property,
  --Inductive step
  rw wedge_split,
  cases classical.em (i = 0) with hem hem,
  --case i = 0
  rw hem at hv,
  rw hem at hij, norm_num at hij, rw eq_comm at hij,
  exact wedge_self_adj_aux ν hij hv,
  --case i ≠ 0
  have hj : j ≠ 0 :=
  begin
    intro cj, rw cj at hij, simp at hij, assumption,
  end,
  have hij1 : ↑(i.pred hem) + 1 = ↑(j.pred hj) :=
    by rw [←fin.coe_succ, fin.succ_pred, fin.coe_pred, ←hij, nat.add_sub_cancel],
  have hv1 : (ν ∘ fin.succ) (i.pred hem) = (ν ∘ fin.succ) (j.pred hj) := by simp [hv],
  rw hq (ν ∘ fin.succ) (i.pred hem) (j.pred hj) hij1 hv1,
  rw mul_zero,
end



lemma wedge_add_swap_adj (ν : fin q → M) {i j : fin q} (hij : i.val + 1 = j.val) :
wedge R M ν + wedge R M (ν ∘ equiv.swap i j) = 0 :=
begin
  have hij1 : i ≠ j :=
  begin
    intro h,
    rw h at hij, exact nat.succ_ne_self j.val hij,
  end,
  have key : wedge R M (function.update (function.update ν i (ν i + ν j)) j (ν i + ν j)) = 0 :=
    by rw wedge_self_adj (function.update (function.update ν i (ν i + ν j)) j (ν i + ν j)) i j hij
    begin
      rw [function.update_same, function.update_noteq hij1,  function.update_same],
    end,
  rw multilinear_map.map_add at key,
  rw [function.update_comm hij1 (ν i + ν j) (ν i) ν, multilinear_map.map_add] at key,
  rw wedge_self_adj (function.update (function.update ν j (ν i)) i (ν i)) i j hij
    begin
      rw function.update_same,
      rw function.update_comm (ne_comm.mp hij1) (ν i) (ν i) ν,
      rw function.update_same,
    end at key,
  rw zero_add at key,
  rw [function.update_comm hij1 (ν i + ν j) (ν j) ν, multilinear_map.map_add] at key,
  rw wedge_self_adj (function.update (function.update ν j (ν j)) i (ν j)) i j hij
  begin
    rw function.update_same,
    rw function.update_comm (ne_comm.mp hij1) (ν j) (ν j) ν,
    rw function.update_same,
  end at key,
  rw [add_zero, add_comm] at key,
  convert key,
  simp,
  ext x,
    cases classical.em (x = i) with hx hx,
    --case x = i
    rw hx,
    simp only [equiv.swap_apply_left, function.comp_app],
    rw function.update_same,
    --case x ≠ i
    cases classical.em (x = j) with hx1 hx1,
    rw hx1,
    simp only [equiv.swap_apply_left, function.comp_app],
    rw function.update_noteq (ne_comm.mp hij1),
    simp,
    --case x ≠ i, x ≠ j,
    simp only [hx, hx1, function.comp_app, function.update_noteq, ne.def, not_false_iff],
    rw equiv.swap_apply_of_ne_of_ne hx hx1,
end



lemma wedge_swap_adj (ν : fin q → N) {i j : fin q} (hij : i.val + 1 = j.val) :
wedge S N (ν ∘ equiv.swap i j) = - wedge S N ν  :=
begin
  apply eq_neg_of_add_eq_zero,
  rw add_comm,
  exact wedge_add_swap_adj ν hij,
end


lemma wedge_perm (ν : fin q → N) (σ : equiv.perm (fin q)) :
wedge S N ν = (equiv.perm.sign σ) • wedge S N (ν ∘ σ) :=
begin
  apply equiv.perm.swap_adj_induction_on' σ,
  --Base case
  rw [equiv.perm.sign_one, one_smul], congr,
  --Inductive step
  intros f x y hxy hI,
  have hxy1 : x ≠ y :=
  begin
    intro h, rw h at hxy, exact (nat.succ_ne_self y.val) hxy,
  end,
  have assoc : ν ∘ (f * equiv.swap x y : equiv.perm (fin q)) = (ν ∘ f ∘ equiv.swap x y) := rfl,
  rw [assoc, wedge_swap_adj (ν ∘ f) hxy, ←neg_one_smul ℤ (wedge S N (ν ∘ f))],
  have h1 : (-1 : ℤ) = equiv.perm.sign (equiv.swap x y) := by simp [hxy1],
  rw h1,
  have hack : ∀ z : exterior_algebra S N,
  (equiv.perm.sign (f * equiv.swap x y) : units ℤ) • z =
  (equiv.perm.sign (f * equiv.swap x y) : ℤ) • z := λ z, rfl,
  rw hack,
  rw [smul_smul, ←units.coe_mul, ←equiv.perm.sign_mul, mul_assoc, equiv.swap_mul_self, mul_one],
  assumption,
end
=======
/-- If `C` holds for the `algebra_map` of `r : R` into `exterior_algebra R M`, the `ι` of `x : M`,
and is preserved under addition and muliplication, then it holds for all of `exterior_algebra R M`.
-/
-- This proof closely follows `tensor_algebra.induction`
@[elab_as_eliminator]
lemma induction {C : exterior_algebra R M → Prop}
  (h_grade0 : ∀ r, C (algebra_map R (exterior_algebra R M) r))
  (h_grade1 : ∀ x, C (ι R x))
  (h_mul : ∀ a b, C a → C b → C (a * b))
  (h_add : ∀ a b, C a → C b → C (a + b))
  (a : exterior_algebra R M) :
  C a :=
begin
  -- the arguments are enough to construct a subalgebra, and a mapping into it from M
  let s : subalgebra R (exterior_algebra R M) := {
    carrier := C,
    mul_mem' := h_mul,
    add_mem' := h_add,
    algebra_map_mem' := h_grade0, },
  let of : { f : M →ₗ[R] s // ∀ m, f m * f m = 0 } :=
  ⟨(ι R).cod_restrict s.to_submodule h_grade1,
    λ m, subtype.eq $ ι_square_zero m ⟩,
  -- the mapping through the subalgebra is the identity
  have of_id : alg_hom.id R (exterior_algebra R M) = s.val.comp (lift R of),
  { ext,
    simp [of], },
  -- finding a proof is finding an element of the subalgebra
  convert subtype.prop (lift R of a),
  exact alg_hom.congr_fun of_id a,
end

/-- The left-inverse of `algebra_map`. -/
def algebra_map_inv : exterior_algebra R M →ₐ[R] R :=
exterior_algebra.lift R ⟨(0 : M →ₗ[R] R), λ m, by simp⟩

lemma algebra_map_left_inverse :
  function.left_inverse algebra_map_inv (algebra_map R $ exterior_algebra R M) :=
λ x, by simp [algebra_map_inv]

/-- The left-inverse of `ι`.

As an implementation detail, we implement this using `triv_sq_zero_ext` which has a suitable
algebra structure. -/
def ι_inv : exterior_algebra R M →ₗ[R] M :=
(triv_sq_zero_ext.snd_hom R M).comp
  (lift R ⟨triv_sq_zero_ext.inr_hom R M, λ m, triv_sq_zero_ext.inr_mul_inr R _ m m⟩).to_linear_map

lemma ι_left_inverse : function.left_inverse ι_inv (ι R : M → exterior_algebra R M) :=
λ x, by simp [ι_inv]

>>>>>>> c5796c7b
@[simp]
lemma ι_add_mul_swap (x y : M) : ι R x * ι R y + ι R y * ι R x = 0 :=
calc _ = ι R (x + y) * ι R (x + y) : by simp [mul_add, add_mul]
   ... = _ : ι_square_zero _

lemma ι_mul_prod_list {n : ℕ} (f : fin n → M) (i : fin n) :
  (ι R $ f i) * (list.of_fn $ λ i, ι R $ f i).prod = 0 :=
begin
  induction n with n hn,
  { exact i.elim0, },
  { rw [list.of_fn_succ, list.prod_cons, ←mul_assoc],
    by_cases h : i = 0,
    { rw [h, ι_square_zero, zero_mul], },
    { replace hn := congr_arg ((*) $ ι R $ f 0) (hn (λ i, f $ fin.succ i) (i.pred h)),
      simp only at hn,
      rw [fin.succ_pred, ←mul_assoc, mul_zero] at hn,
      refine (eq_zero_iff_eq_zero_of_add_eq_zero _).mp hn,
      rw [← add_mul, ι_add_mul_swap, zero_mul], } }
end

variables (R)
/-- The product of `n` terms of the form `ι R m` is an alternating map.

This is a special case of `multilinear_map.mk_pi_algebra_fin` -/
def ι_multi (n : ℕ) :
  alternating_map R M (exterior_algebra R M) (fin n) :=
let F := (multilinear_map.mk_pi_algebra_fin R n (exterior_algebra R M)).comp_linear_map (λ i, ι R)
in
{ map_eq_zero_of_eq' := λ f x y hfxy hxy, begin
    rw [multilinear_map.comp_linear_map_apply, multilinear_map.mk_pi_algebra_fin_apply],
    wlog h : x < y := lt_or_gt_of_ne hxy using x y,
    clear hxy,
    induction n with n hn generalizing x y,
    { exact x.elim0, },
    { rw [list.of_fn_succ, list.prod_cons],
      by_cases hx : x = 0,
      -- one of the repeated terms is on the left
      { rw hx at hfxy h,
        rw [hfxy, ←fin.succ_pred y (ne_of_lt h).symm],
        exact ι_mul_prod_list (f ∘ fin.succ) _, },
      -- ignore the left-most term and induct on the remaining ones, decrementing indices
      { convert mul_zero _,
        refine hn (λ i, f $ fin.succ i)
          (x.pred hx) (y.pred (ne_of_lt $ lt_of_le_of_lt x.zero_le h).symm)
          (fin.pred_lt_pred_iff.mpr h) _,
        simp only [fin.succ_pred],
        exact hfxy, } }
  end,
  to_fun := F, ..F}
variables {R}

lemma ι_multi_apply {n : ℕ} (v : fin n → M) :
  ι_multi R n v = (list.of_fn $ λ i, ι R (v i)).prod := rfl

end exterior_algebra

namespace tensor_algebra

variables {R M}

/-- The canonical image of the `tensor_algebra` in the `exterior_algebra`, which maps
`tensor_algebra.ι R x` to `exterior_algebra.ι R x`. -/
def to_exterior : tensor_algebra R M →ₐ[R] exterior_algebra R M :=
tensor_algebra.lift R (exterior_algebra.ι R)

@[simp] lemma to_exterior_ι (m : M) : (tensor_algebra.ι R m).to_exterior = exterior_algebra.ι R m :=
by simp [to_exterior]

end tensor_algebra<|MERGE_RESOLUTION|>--- conflicted
+++ resolved
@@ -173,188 +173,6 @@
   simp only [h],
 end
 
-<<<<<<< HEAD
-lemma ι_add_mul (x y z : M) : ι R (x + y) * ι R z = ι R x * ι R z + ι R y * ι R z :=
-by rw [linear_map.map_add, right_distrib]
-
-lemma ι_mul_add (x y z : M) : ι R x * ι R (y + z) = ι R x * ι R y + ι R x * ι R z :=
-by rw [linear_map.map_add, left_distrib]
-
-@[simp]
-lemma ι_add_swap (x y : M) : ι R x * ι R y + ι R y * ι R x = 0 :=
-let ι := (ι R : M →ₗ[R] _) in calc ι x * ι y + ι y * ι x
-  = ι x * ι y + ι y * ι y + ι y * ι x :
-    by rw [ι_square_zero, add_zero]
-  ...= ι x * ι y + ι y * ι y + ι y * ι x + ι x * ι x :
-    by rw [ι_square_zero x, add_zero]
-  ...= ι (x + y) * ι y + ι y * ι x + ι x * ι x :
-    by rw ι_add_mul
-  ...= ι (x + y) * ι y + ι (x + y) * ι x :
-    by rw [ι_add_mul x y x, ι_square_zero, zero_add, add_zero]
-  ...= ι (x + y) * ι (x + y) :
-    by rw [ι_mul_add (x + y) x y, add_comm]
-  ...= 0 :
-    by rw ι_square_zero
-
-variables (R M)
-
-/--
-The canonical multilinear map from `fin q → M` into `exterior_algebra R M`.
--/
-def wedge : multilinear_map R (λ i : fin q, M) (exterior_algebra R M) :=
-{ to_fun := λ ν : fin q → M , exterior_algebra.quot R M (tensor_algebra.mk R M ν),
-  map_add' := λ _ _ _ _, by simp,
-  map_smul' := λ _ _ _ _, by simp }
-
-variables {R M}
-
-
-section
-
--- TODO: we should not be relying on these definitions
-local attribute [semireducible] exterior_algebra ι
-
-lemma wedge_split (ν : fin q.succ → M) :
-wedge R M ν = ι R (ν 0) * wedge R M (λ i : fin q, ν i.succ) :=
-begin
-  change exterior_algebra.quot R M _ = _,
-  rw tensor_algebra.mk_split,
-  simp only [exterior_algebra.quot, alg_hom.map_mul],
-  refl,
-end
-
-end
-
-/--
-Auxiliary lemma used to prove `wedge_self_adj`.
--/
-lemma wedge_self_adj_aux (ν : fin q.succ → M) {j : fin q.succ} (hj : j.val = 1) (hv : ν 0 = ν j):
-ι R (ν 0) * wedge R M (λ i : fin q, ν i.succ) = 0 :=
-begin
-  induction q with q hq,
-  --Base case (we get a contradiction)
-  exfalso,
-  exact not_lt_of_le (le_of_eq (eq_comm.mp hj)) j.2,
-  --Inductive step
-  rw wedge_split,
-  have hj1 : j = 1, by {ext, exact hj},
-  have fact : ν (0 : fin q.succ).succ = ν 1, by congr,
-  rw hj1 at hv,
-  rw [fact, hv, ←mul_assoc, ι_square_zero, zero_mul],
-end
-
-
-lemma wedge_self_adj (ν : fin q → M) (i j : fin q) (hij : ↑i + 1 = ↑j) (hv : ν i = ν j) :
-wedge R M ν = 0 :=
-begin
-  induction q with q hq,
-  --Base case (there is nothing to show)
-  exfalso, exact nat.not_lt_zero ↑i i.property,
-  --Inductive step
-  rw wedge_split,
-  cases classical.em (i = 0) with hem hem,
-  --case i = 0
-  rw hem at hv,
-  rw hem at hij, norm_num at hij, rw eq_comm at hij,
-  exact wedge_self_adj_aux ν hij hv,
-  --case i ≠ 0
-  have hj : j ≠ 0 :=
-  begin
-    intro cj, rw cj at hij, simp at hij, assumption,
-  end,
-  have hij1 : ↑(i.pred hem) + 1 = ↑(j.pred hj) :=
-    by rw [←fin.coe_succ, fin.succ_pred, fin.coe_pred, ←hij, nat.add_sub_cancel],
-  have hv1 : (ν ∘ fin.succ) (i.pred hem) = (ν ∘ fin.succ) (j.pred hj) := by simp [hv],
-  rw hq (ν ∘ fin.succ) (i.pred hem) (j.pred hj) hij1 hv1,
-  rw mul_zero,
-end
-
-
-
-lemma wedge_add_swap_adj (ν : fin q → M) {i j : fin q} (hij : i.val + 1 = j.val) :
-wedge R M ν + wedge R M (ν ∘ equiv.swap i j) = 0 :=
-begin
-  have hij1 : i ≠ j :=
-  begin
-    intro h,
-    rw h at hij, exact nat.succ_ne_self j.val hij,
-  end,
-  have key : wedge R M (function.update (function.update ν i (ν i + ν j)) j (ν i + ν j)) = 0 :=
-    by rw wedge_self_adj (function.update (function.update ν i (ν i + ν j)) j (ν i + ν j)) i j hij
-    begin
-      rw [function.update_same, function.update_noteq hij1,  function.update_same],
-    end,
-  rw multilinear_map.map_add at key,
-  rw [function.update_comm hij1 (ν i + ν j) (ν i) ν, multilinear_map.map_add] at key,
-  rw wedge_self_adj (function.update (function.update ν j (ν i)) i (ν i)) i j hij
-    begin
-      rw function.update_same,
-      rw function.update_comm (ne_comm.mp hij1) (ν i) (ν i) ν,
-      rw function.update_same,
-    end at key,
-  rw zero_add at key,
-  rw [function.update_comm hij1 (ν i + ν j) (ν j) ν, multilinear_map.map_add] at key,
-  rw wedge_self_adj (function.update (function.update ν j (ν j)) i (ν j)) i j hij
-  begin
-    rw function.update_same,
-    rw function.update_comm (ne_comm.mp hij1) (ν j) (ν j) ν,
-    rw function.update_same,
-  end at key,
-  rw [add_zero, add_comm] at key,
-  convert key,
-  simp,
-  ext x,
-    cases classical.em (x = i) with hx hx,
-    --case x = i
-    rw hx,
-    simp only [equiv.swap_apply_left, function.comp_app],
-    rw function.update_same,
-    --case x ≠ i
-    cases classical.em (x = j) with hx1 hx1,
-    rw hx1,
-    simp only [equiv.swap_apply_left, function.comp_app],
-    rw function.update_noteq (ne_comm.mp hij1),
-    simp,
-    --case x ≠ i, x ≠ j,
-    simp only [hx, hx1, function.comp_app, function.update_noteq, ne.def, not_false_iff],
-    rw equiv.swap_apply_of_ne_of_ne hx hx1,
-end
-
-
-
-lemma wedge_swap_adj (ν : fin q → N) {i j : fin q} (hij : i.val + 1 = j.val) :
-wedge S N (ν ∘ equiv.swap i j) = - wedge S N ν  :=
-begin
-  apply eq_neg_of_add_eq_zero,
-  rw add_comm,
-  exact wedge_add_swap_adj ν hij,
-end
-
-
-lemma wedge_perm (ν : fin q → N) (σ : equiv.perm (fin q)) :
-wedge S N ν = (equiv.perm.sign σ) • wedge S N (ν ∘ σ) :=
-begin
-  apply equiv.perm.swap_adj_induction_on' σ,
-  --Base case
-  rw [equiv.perm.sign_one, one_smul], congr,
-  --Inductive step
-  intros f x y hxy hI,
-  have hxy1 : x ≠ y :=
-  begin
-    intro h, rw h at hxy, exact (nat.succ_ne_self y.val) hxy,
-  end,
-  have assoc : ν ∘ (f * equiv.swap x y : equiv.perm (fin q)) = (ν ∘ f ∘ equiv.swap x y) := rfl,
-  rw [assoc, wedge_swap_adj (ν ∘ f) hxy, ←neg_one_smul ℤ (wedge S N (ν ∘ f))],
-  have h1 : (-1 : ℤ) = equiv.perm.sign (equiv.swap x y) := by simp [hxy1],
-  rw h1,
-  have hack : ∀ z : exterior_algebra S N,
-  (equiv.perm.sign (f * equiv.swap x y) : units ℤ) • z =
-  (equiv.perm.sign (f * equiv.swap x y) : ℤ) • z := λ z, rfl,
-  rw hack,
-  rw [smul_smul, ←units.coe_mul, ←equiv.perm.sign_mul, mul_assoc, equiv.swap_mul_self, mul_one],
-  assumption,
-end
-=======
 /-- If `C` holds for the `algebra_map` of `r : R` into `exterior_algebra R M`, the `ι` of `x : M`,
 and is preserved under addition and muliplication, then it holds for all of `exterior_algebra R M`.
 -/
@@ -405,7 +223,6 @@
 lemma ι_left_inverse : function.left_inverse ι_inv (ι R : M → exterior_algebra R M) :=
 λ x, by simp [ι_inv]
 
->>>>>>> c5796c7b
 @[simp]
 lemma ι_add_mul_swap (x y : M) : ι R x * ι R y + ι R y * ι R x = 0 :=
 calc _ = ι R (x + y) * ι R (x + y) : by simp [mul_add, add_mul]
