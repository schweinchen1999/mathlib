/-
Copyright (c) 2020 Markus Himmel. All rights reserved.
Released under Apache 2.0 license as described in the file LICENSE.
Authors: Markus Himmel, Scott Morrison
-/
import ring_theory.principal_ideal_domain
import ring_theory.ideal.basic

/-!
# Invariant basis number property

We say that a ring `R` satisfies the invariant basis number property if there is a well-defined
notion of the rank of a finitely generated free (left) `R`-module. Since a finitely generated free
module with a basis consisting of `n` elements is linearly equivalent to `fin n → R`, it is
sufficient that `(fin n → R) ≃ₗ[R] (fin m → R)` implies `n = m`.

It is also useful to consider two stronger conditions, namely the rank condition,
that a surjective linear map `(fin n → R) →ₗ[R] (fin m → R)` implies `m ≤ n` and
the strong rank condition, that an injective linear map `(fin n → R) →ₗ[R] (fin m → R)`
implies `n ≤ m`.

The strong rank condition implies the rank condition, and the rank condition implies
the invariant basis number property.

## Main definitions

`strong_rank_condition R` is a type class stating that `R` satisfies the strong rank condition.
`rank_condition R` is a type class stating that `R` satisfies the rank condition.
`invariant_basis_number R` is a type class stating that `R` has the invariant basis number property.

## Main results

We show that every nontrivial left-noetherian ring satisfies the strong rank condition,
(and so in particular every division ring or field),
and then use this to show every nontrivial commutative ring has the invariant basis number property.

## Future work

We can improve these results: in fact every commutative ring satisfies the strong rank condition.

So far, there is no API at all for the `invariant_basis_number` class. There are several natural
ways to formulate that a module `M` is finitely generated and free, for example
`M ≃ₗ[R] (fin n → R)`, `M ≃ₗ[R] (ι → R)`, where `ι` is a fintype, or providing a basis indexed by
a finite type. There should be lemmas applying the invariant basis number property to each
situation.

The finite version of the invariant basis number property implies the infinite analogue, i.e., that
`(ι →₀ R) ≃ₗ[R] (ι' →₀ R)` implies that `cardinal.mk ι = cardinal.mk ι'`. This fact (and its
variants) should be formalized.

## References

* https://en.wikipedia.org/wiki/Invariant_basis_number
* https://mathoverflow.net/a/2574/

## Tags

free module, rank, invariant basis number, IBN

-/

noncomputable theory

open_locale classical big_operators
open function

universes u v w

section
variables (R : Type u) [ring R]

/-- We say that `R` satisfies the strong rank condition if `(fin n → R) →ₗ[R] (fin m → R)` injective
    implies `n ≤ m`. -/
class strong_rank_condition : Prop :=
(le_of_fin_injective : ∀ {n m : ℕ} (f : (fin n → R) →ₗ[R] (fin m → R)), injective f → n ≤ m)

lemma le_of_fin_injective [strong_rank_condition R] {n m : ℕ} (f : (fin n → R) →ₗ[R] (fin m → R)) :
  injective f → n ≤ m :=
strong_rank_condition.le_of_fin_injective f

lemma card_le_of_injective [strong_rank_condition R] {α β : Type*} [fintype α] [fintype β]
  (f : (α → R) →ₗ[R] (β → R)) (i : injective f) : fintype.card α ≤ fintype.card β :=
begin
  let P := linear_equiv.fun_congr_left R R (fintype.equiv_fin α),
  let Q := linear_equiv.fun_congr_left R R (fintype.equiv_fin β),
  exact le_of_fin_injective R ((Q.symm.to_linear_map.comp f).comp P.to_linear_map)
    (((linear_equiv.symm Q).injective.comp i).comp (linear_equiv.injective P)),
end

lemma card_le_of_injective' [strong_rank_condition R] {α β : Type*} [fintype α] [fintype β]
  (f : (α →₀ R) →ₗ[R] (β →₀ R)) (i : injective f) : fintype.card α ≤ fintype.card β :=
begin
  let P := (finsupp.linear_equiv_fun_on_fintype R R β),
  let Q := (finsupp.linear_equiv_fun_on_fintype R R α).symm,
  exact card_le_of_injective R ((P.to_linear_map.comp f).comp Q.to_linear_map)
    ((P.injective.comp i).comp Q.injective)
end

/-- We say that `R` satisfies the rank condition if `(fin n → R) →ₗ[R] (fin m → R)` surjective
    implies `m ≤ n`. -/
class rank_condition : Prop :=
(le_of_fin_surjective : ∀ {n m : ℕ} (f : (fin n → R) →ₗ[R] (fin m → R)), surjective f → m ≤ n)

lemma le_of_fin_surjective [rank_condition R] {n m : ℕ} (f : (fin n → R) →ₗ[R] (fin m → R)) :
  surjective f → m ≤ n :=
rank_condition.le_of_fin_surjective f

lemma card_le_of_surjective [rank_condition R] {α β : Type*} [fintype α] [fintype β]
  (f : (α → R) →ₗ[R] (β → R)) (i : surjective f) : fintype.card β ≤ fintype.card α :=
begin
  let P := linear_equiv.fun_congr_left R R (fintype.equiv_fin α),
  let Q := linear_equiv.fun_congr_left R R (fintype.equiv_fin β),
  exact le_of_fin_surjective R ((Q.symm.to_linear_map.comp f).comp P.to_linear_map)
    (((linear_equiv.symm Q).surjective.comp i).comp (linear_equiv.surjective P)),
end

lemma card_le_of_surjective' [rank_condition R] {α β : Type*} [fintype α] [fintype β]
  (f : (α →₀ R) →ₗ[R] (β →₀ R)) (i : surjective f) : fintype.card β ≤ fintype.card α :=
begin
  let P := (finsupp.linear_equiv_fun_on_fintype R R β),
  let Q := (finsupp.linear_equiv_fun_on_fintype R R α).symm,
  exact card_le_of_surjective R ((P.to_linear_map.comp f).comp Q.to_linear_map)
    ((P.surjective.comp i).comp Q.surjective)
end

/--
By the universal property for free modules, any surjective map `(fin n → R) →ₗ[R] (fin m → R)`
has an injective splitting `(fin m → R) →ₗ[R] (fin n → R)`
from which the strong rank condition gives the necessary inequality for the rank condition.
-/
@[priority 100]
instance rank_condition_of_strong_rank_condition [strong_rank_condition R] : rank_condition R :=
{ le_of_fin_surjective := λ n m f s,
    le_of_fin_injective R _ (f.splitting_of_fun_on_fintype_surjective_injective s), }

/-- We say that `R` has the invariant basis number property if `(fin n → R) ≃ₗ[R] (fin m → R)`
    implies `n = m`. This gives rise to a well-defined notion of rank of a finitely generated free
    module. -/
class invariant_basis_number : Prop :=
(eq_of_fin_equiv : ∀ {n m : ℕ}, ((fin n → R) ≃ₗ[R] (fin m → R)) → n = m)

@[priority 100]
instance invariant_basis_number_of_rank_condition [rank_condition R] : invariant_basis_number R :=
{ eq_of_fin_equiv := λ n m e, le_antisymm
    (le_of_fin_surjective R e.symm.to_linear_map e.symm.surjective)
    (le_of_fin_surjective R e.to_linear_map e.surjective) }

end

section
variables (R : Type u) [ring R] [invariant_basis_number R]

lemma eq_of_fin_equiv {n m : ℕ} : ((fin n → R) ≃ₗ[R] (fin m → R)) → n = m :=
invariant_basis_number.eq_of_fin_equiv

lemma card_eq_of_lequiv {α β : Type*} [fintype α] [fintype β]
  (f : (α → R) ≃ₗ[R] (β → R)) : fintype.card α = fintype.card β :=
<<<<<<< HEAD
eq_of_fin_equiv R (((linear_equiv.fun_congr_left R R (fintype.equiv_fin α)).trans f) ≫ₗ
=======
eq_of_fin_equiv R (((linear_equiv.fun_congr_left R R (fintype.equiv_fin α)).trans f) ≪≫ₗ
>>>>>>> 463e7534
  ((linear_equiv.fun_congr_left R R (fintype.equiv_fin β)).symm))

lemma nontrivial_of_invariant_basis_number : nontrivial R :=
begin
  by_contra h,
  refine zero_ne_one (eq_of_fin_equiv R _),
  haveI := not_nontrivial_iff_subsingleton.1 h,
  haveI : subsingleton (fin 1 → R) := ⟨λ a b, funext $ λ x, subsingleton.elim _ _⟩,
  refine { .. }; { intros, exact 0 } <|> tidy
end

end

section
variables (R : Type u) [ring R] [nontrivial R] [is_noetherian_ring R]

/--
Any nontrivial noetherian ring satisfies the strong rank condition.

An injective map `((fin n ⊕ fin (1 + m)) → R) →ₗ[R] (fin n → R)` for some left-noetherian `R`
would force `fin (1 + m) → R ≃ₗ punit` (via `is_noetherian.equiv_punit_of_prod_injective`),
which is not the case!
-/
-- Note this includes fields,
-- and we use this below to show any commutative ring has invariant basis number.
@[priority 100]
instance noetherian_ring_strong_rank_condition : strong_rank_condition R :=
begin
  fsplit,
  intros m n f i,
  by_contradiction h,
  rw [not_le, ←nat.add_one_le_iff, le_iff_exists_add] at h,
  obtain ⟨m, rfl⟩ := h,
  let e : fin (n + 1 + m) ≃ fin n ⊕ fin (1 + m) :=
    (fin_congr (add_assoc _ _ _)).trans fin_sum_fin_equiv.symm,
  let f' := f.comp ((linear_equiv.sum_arrow_lequiv_prod_arrow _ _ R R).symm.trans
    (linear_equiv.fun_congr_left R R e)).to_linear_map,
  have i' : injective f' := i.comp (linear_equiv.injective _),
  apply @zero_ne_one (fin (1 + m) → R) _ _,
  apply (is_noetherian.equiv_punit_of_prod_injective f' i').injective,
  ext,
end

end

/-!
  We want to show that nontrivial commutative rings have invariant basis number. The idea is to
  take a maximal ideal `I` of `R` and use an isomorphism `R^n ≃ R^m` of `R` modules to produce an
  isomorphism `(R/I)^n ≃ (R/I)^m` of `R/I`-modules, which will imply `n = m` since `R/I` is a field
  and we know that fields have invariant basis number.

  We construct the isomorphism in two steps:
  1. We construct the ring `R^n/I^n`, show that it is an `R/I`-module and show that there is an
     isomorphism of `R/I`-modules `R^n/I^n ≃ (R/I)^n`. This isomorphism is called
    `ideal.pi_quot_equiv` and is located in the file `ring_theory/ideals.lean`.
  2. We construct an isomorphism of `R/I`-modules `R^n/I^n ≃ R^m/I^m` using the isomorphism
     `R^n ≃ R^m`.
-/

section
variables {R : Type u} [comm_ring R] (I : ideal R) {ι : Type v} [fintype ι] {ι' : Type w}

/-- An `R`-linear map `R^n → R^m` induces a function `R^n/I^n → R^m/I^m`. -/
private def induced_map (I : ideal R) (e : (ι → R) →ₗ[R] (ι' → R)) :
  (I.pi ι).quotient → (I.pi ι').quotient :=
λ x, quotient.lift_on' x (λ y, ideal.quotient.mk _ (e y))
begin
  refine λ a b hab, ideal.quotient.eq.2 (λ h, _),
  rw ←linear_map.map_sub,
  exact ideal.map_pi _ _ hab e h,
end

/-- An isomorphism of `R`-modules `R^n ≃ R^m` induces an isomorphism of `R/I`-modules
    `R^n/I^n ≃ R^m/I^m`. -/
private def induced_equiv [fintype ι'] (I : ideal R) (e : (ι → R) ≃ₗ[R] (ι' → R)) :
  (I.pi ι).quotient ≃ₗ[I.quotient] (I.pi ι').quotient :=
begin
  refine { to_fun := induced_map I e, inv_fun := induced_map I e.symm, .. },
  all_goals { rintro ⟨a⟩ ⟨b⟩ <|> rintro ⟨a⟩,
    change ideal.quotient.mk _ _ = ideal.quotient.mk _ _,
    congr, simp }
end

end

section
local attribute [instance] ideal.quotient.field

-- TODO: in fact, any nontrivial commutative ring satisfies the strong rank condition.
-- To see this, consider `f : (fin m → R) →ₗ[R] (fin n → R)`,
-- and consider the subring `A` of `R` generated by the matrix entries.
-- That subring is noetherian, and `f` induces a new linear map `f' : (fin m → A) →ₗ[R] (fin n → A)`
-- which is injective if `f` is.
-- Since we've already established the strong rank condition for noetherian rings,
-- this gives the result.

/-- Nontrivial commutative rings have the invariant basis number property. -/
@[priority 100]
instance invariant_basis_number_of_nontrivial_of_comm_ring {R : Type u} [comm_ring R]
  [nontrivial R] : invariant_basis_number R :=
⟨λ n m e, let ⟨I, hI⟩ := ideal.exists_maximal R in
  by exactI eq_of_fin_equiv I.quotient
<<<<<<< HEAD
    ((ideal.pi_quot_equiv _ _).symm ≫ₗ ((induced_equiv _ e) ≫ₗ (ideal.pi_quot_equiv _ _)))⟩
=======
    ((ideal.pi_quot_equiv _ _).symm ≪≫ₗ ((induced_equiv _ e) ≪≫ₗ (ideal.pi_quot_equiv _ _)))⟩
>>>>>>> 463e7534

end<|MERGE_RESOLUTION|>--- conflicted
+++ resolved
@@ -155,11 +155,7 @@
 
 lemma card_eq_of_lequiv {α β : Type*} [fintype α] [fintype β]
   (f : (α → R) ≃ₗ[R] (β → R)) : fintype.card α = fintype.card β :=
-<<<<<<< HEAD
-eq_of_fin_equiv R (((linear_equiv.fun_congr_left R R (fintype.equiv_fin α)).trans f) ≫ₗ
-=======
 eq_of_fin_equiv R (((linear_equiv.fun_congr_left R R (fintype.equiv_fin α)).trans f) ≪≫ₗ
->>>>>>> 463e7534
   ((linear_equiv.fun_congr_left R R (fintype.equiv_fin β)).symm))
 
 lemma nontrivial_of_invariant_basis_number : nontrivial R :=
@@ -262,10 +258,6 @@
   [nontrivial R] : invariant_basis_number R :=
 ⟨λ n m e, let ⟨I, hI⟩ := ideal.exists_maximal R in
   by exactI eq_of_fin_equiv I.quotient
-<<<<<<< HEAD
-    ((ideal.pi_quot_equiv _ _).symm ≫ₗ ((induced_equiv _ e) ≫ₗ (ideal.pi_quot_equiv _ _)))⟩
-=======
     ((ideal.pi_quot_equiv _ _).symm ≪≫ₗ ((induced_equiv _ e) ≪≫ₗ (ideal.pi_quot_equiv _ _)))⟩
->>>>>>> 463e7534
 
 end