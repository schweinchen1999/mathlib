--- conflicted
+++ resolved
@@ -436,18 +436,11 @@
   end,
   map_eq_zero_of_eq' := begin
     intros v i j h hij,
-<<<<<<< HEAD
-    rw [←function.update_eq_self i v, h, ←det_transpose, he.to_matrix_update, ←update_row_transpose],
-    have : (he.to_matrix v)ᵀ j = he.repr (v j) := funext (λ _, rfl),
-    rw ←this,
-=======
     rw [←function.update_eq_self i v, h, ←det_transpose, he.to_matrix_update,
         ←update_row_transpose, ←he.to_matrix_transpose_apply],
->>>>>>> 4f5046dd
     apply det_zero_of_row_eq hij,
     rw [update_row_ne hij.symm, update_row_self],
   end }
-
 
 lemma is_basis.det_apply (v : ι → M) : he.det v = det (he.to_matrix v) := rfl
 
