--- conflicted
+++ resolved
@@ -201,13 +201,8 @@
 end
 
 section distrib_mul_action
-<<<<<<< HEAD
-variables [monoid R₁] [distrib_mul_action R₁ R] [is_scalar_tower R₁ R R] [smul_comm_class R₁ R R]
-variables [monoid R₂] [distrib_mul_action R₂ R] [is_scalar_tower R₂ R R] [smul_comm_class R₂ R R]
-=======
 variables [monoid R₁] [distrib_mul_action R₁ R] [smul_comm_class R₁ R R]
 variables [monoid R₂] [distrib_mul_action R₂ R] [smul_comm_class R₂ R R]
->>>>>>> 8cd5f0ee
 
 -- Most of the time we want the instance below this one, which is easier for typeclass resolution
 -- to find.
@@ -254,12 +249,7 @@
 
 -- Most of the time we want the instance below this one, which is easier for typeclass resolution
 -- to find.
-<<<<<<< HEAD
-instance module' [semiring R₁] [module R₁ R] [is_scalar_tower R₁ R R]
-  [smul_comm_class R₁ R R] : module R₁ (⨂[R] i, s i) :=
-=======
 instance module' [semiring R₁] [module R₁ R] [smul_comm_class R₁ R R] : module R₁ (⨂[R] i, s i) :=
->>>>>>> 8cd5f0ee
 { smul := (•),
   add_smul := λ r r' x, pi_tensor_product.induction_on' x
     (λ r f, by simp [smul_tprod_coeff' _ _, add_smul, add_tprod_coeff'])
@@ -450,7 +440,6 @@
   refl,
 end
 
-<<<<<<< HEAD
 lemma heq_of_reindex_cast {ι ι₂ : Type*} [dι : decidable_eq ι] [dι₂ :  decidable_eq ι₂]
   (a : ⨂[R] i : ι, M) (b : ⨂[R] i : ι₂, M) {h : ι = ι₂} :
   reindex R M (equiv.cast h) a = b → a == b :=
@@ -473,16 +462,6 @@
   simpa using h,
 end
 
-/-- The tensor product over an empty set of indices is isomorphic to the base ring -/
-@[simps symm_apply]
-def pempty_equiv : ⨂[R] i : pempty, M ≃ₗ[R] R :=
-{ to_fun := lift ⟨λ (_ : pempty → M), (1 : R), λ v, pempty.elim, λ v, pempty.elim⟩,
-  inv_fun := λ r, r • tprod R (λ v, pempty.elim v),
-  left_inv := λ x, by {
-    apply x.induction_on,
-    { intros r f,
-      have := subsingleton.elim f (λ i, pempty.elim i),
-=======
 variables (ι)
 
 /-- The tensor product over an empty index type `ι` is isomorphic to the base ring. -/
@@ -494,7 +473,6 @@
     apply x.induction_on,
     { intros r f,
       have := subsingleton.elim f is_empty_elim,
->>>>>>> 8cd5f0ee
       simp [this], },
     { simp only,
       intros x y hx hy,
@@ -505,9 +483,6 @@
   map_smul' := linear_map.map_smul _, }
 
 @[simp]
-<<<<<<< HEAD
-lemma pempty_equiv_apply_tprod (f : pempty → M) : pempty_equiv (tprod R f) = 1 :=
-=======
 lemma is_empty_equiv_apply_tprod [is_empty ι] (f : ι → M) : is_empty_equiv ι (tprod R f) = 1 :=
 lift.tprod _
 
@@ -537,7 +512,6 @@
 @[simp]
 lemma subsingleton_equiv_apply_tprod [subsingleton ι] (i : ι) (f : ι → M) :
   subsingleton_equiv i (tprod R f) = f i :=
->>>>>>> 8cd5f0ee
 lift.tprod _
 
 section tmul
@@ -594,34 +568,6 @@
 
 end tmul
 
-#check 1
-
--- /-- The tensor product over an empty set of indices is isomorphic to the base ring -/
--- def unique_equiv [unique ι] : ⨂[R] i : ι, s i ≃ₗ[R] s (default ι) :=
--- { to_fun := lift ⟨
---     λ (v : Π i, s i), v (default ι),
---     λ v i x y, subsingleton.elim i (default ι) ▸ by simp,
---     λ v i c x, begin
---       have := subsingleton.elim (default ι) i,
---       subst this,
---       simp,
---       recover,
---       exact _inst_7 _,
---       apply_instance,
---     end⟩,
---   inv_fun := λ r, r • tprod R (λ v, pempty.elim v),
---   left_inv := λ x, by {
---     apply x.induction_on,
---     { intros r f,
---       have : f = (λ i, pempty.elim i) := funext (λ i, pempty.elim i),
---       simp [this], },
---     { simp only,
---       intros x y hx hy,
---       simp [add_smul, hx, hy] }},
---   right_inv := λ t, by simp only [mul_one, algebra.id.smul_eq_mul, multilinear_map.coe_mk,
---     linear_map.map_smul, pi_tensor_product.lift.tprod],
---   map_add' := linear_map.map_add _,
---   map_smul' := linear_map.map_smul _, }
 end multilinear
 
 end pi_tensor_product
