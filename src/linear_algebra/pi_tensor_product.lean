--- conflicted
+++ resolved
@@ -445,7 +445,58 @@
   map_add' := linear_map.map_add _,
   map_smul' := linear_map.map_smul _, }
 
-<<<<<<< HEAD
+section tmul
+
+/-- Collapse a `tensor_product` of `pi_tensor_product`s. -/
+private def tmul : (⨂[R] i : ι, M) ⊗[R] (⨂[R] i : ι₂, M) →ₗ[R] ⨂[R] i : ι ⊕ ι₂, M :=
+tensor_product.lift
+  { to_fun := λ a, pi_tensor_product.lift $ pi_tensor_product.lift
+      (multilinear_map.curry_sum_equiv R _ _ M _ (tprod R)) a,
+    map_add' := λ a b, by simp only [linear_equiv.map_add, linear_map.map_add],
+    map_smul' := λ r a, by simp only [linear_equiv.map_smul, linear_map.map_smul], }
+
+private lemma tmul_apply (a : ι → M) (b : ι₂ → M) :
+  tmul ((⨂ₜ[R] i, a i) ⊗ₜ[R] (⨂ₜ[R] i, b i)) = ⨂ₜ[R] i, sum.elim a b i :=
+begin
+  erw [tensor_product.lift.tmul, pi_tensor_product.lift.tprod, pi_tensor_product.lift.tprod],
+  refl
+end
+
+/-- Expand `pi_tensor_product` into a `tensor_product` of two factors. -/
+private def tmul_symm : ⨂[R] i : ι ⊕ ι₂, M →ₗ[R] (⨂[R] i : ι, M) ⊗[R] (⨂[R] i : ι₂, M) :=
+-- by using tactic mode, we avoid the need for a lot of `@`s and `_`s
+pi_tensor_product.lift $ by apply multilinear_map.dom_coprod; [exact tprod R, exact tprod R]
+
+private lemma tmul_symm_apply (a : ι ⊕ ι₂ → M) :
+  tmul_symm (⨂ₜ[R] i, a i) = (⨂ₜ[R] i, a (sum.inl i)) ⊗ₜ[R] (⨂ₜ[R] i, a (sum.inr i)) :=
+pi_tensor_product.lift.tprod _
+
+variables (R M)
+
+/-- Equivalence between a `tensor_product` of `pi_tensor_product`s and a single
+`pi_tensor_product` indexed by a `sum` type.
+
+For simplicity, this is defined only for homogeneously- (rather than dependently-) typed components.
+-/
+def tmul_equiv : (⨂[R] i : ι, M) ⊗[R] (⨂[R] i : ι₂, M) ≃ₗ[R] ⨂[R] i : ι ⊕ ι₂, M :=
+linear_equiv.of_linear tmul tmul_symm
+  (by { ext x,
+        show tmul (tmul_symm (tprod R x)) = tprod R x, -- Speed up the call to `simp`.
+        simp only [tmul_symm_apply, tmul_apply, sum.elim_comp_inl_inr], })
+  (by { ext x y,
+        show tmul_symm (tmul (tprod R x ⊗ₜ[R] tprod R y)) = tprod R x ⊗ₜ[R] tprod R y,
+        simp only [tmul_apply, tmul_symm_apply, sum.elim_inl, sum.elim_inr], })
+
+@[simp] lemma tmul_equiv_apply (a : ι → M) (b : ι₂ → M) :
+  tmul_equiv R M ((⨂ₜ[R] i, a i) ⊗ₜ[R] (⨂ₜ[R] i, b i)) = ⨂ₜ[R] i, sum.elim a b i :=
+tmul_apply a b
+
+@[simp] lemma tmul_equiv_symm_apply (a : ι ⊕ ι₂ → M) :
+  (tmul_equiv R M).symm (⨂ₜ[R] i, a i) = (⨂ₜ[R] i, a (sum.inl i)) ⊗ₜ[R] (⨂ₜ[R] i, a (sum.inr i)) :=
+tmul_symm_apply a
+
+end tmul
+
 #check 1
 
 -- /-- The tensor product over an empty set of indices is isomorphic to the base ring -/
@@ -539,59 +590,6 @@
   end
 
 end mul
-=======
-section tmul
-
-/-- Collapse a `tensor_product` of `pi_tensor_product`s. -/
-private def tmul : (⨂[R] i : ι, M) ⊗[R] (⨂[R] i : ι₂, M) →ₗ[R] ⨂[R] i : ι ⊕ ι₂, M :=
-tensor_product.lift
-  { to_fun := λ a, pi_tensor_product.lift $ pi_tensor_product.lift
-      (multilinear_map.curry_sum_equiv R _ _ M _ (tprod R)) a,
-    map_add' := λ a b, by simp only [linear_equiv.map_add, linear_map.map_add],
-    map_smul' := λ r a, by simp only [linear_equiv.map_smul, linear_map.map_smul], }
-
-private lemma tmul_apply (a : ι → M) (b : ι₂ → M) :
-  tmul ((⨂ₜ[R] i, a i) ⊗ₜ[R] (⨂ₜ[R] i, b i)) = ⨂ₜ[R] i, sum.elim a b i :=
-begin
-  erw [tensor_product.lift.tmul, pi_tensor_product.lift.tprod, pi_tensor_product.lift.tprod],
-  refl
-end
-
-/-- Expand `pi_tensor_product` into a `tensor_product` of two factors. -/
-private def tmul_symm : ⨂[R] i : ι ⊕ ι₂, M →ₗ[R] (⨂[R] i : ι, M) ⊗[R] (⨂[R] i : ι₂, M) :=
--- by using tactic mode, we avoid the need for a lot of `@`s and `_`s
-pi_tensor_product.lift $ by apply multilinear_map.dom_coprod; [exact tprod R, exact tprod R]
-
-private lemma tmul_symm_apply (a : ι ⊕ ι₂ → M) :
-  tmul_symm (⨂ₜ[R] i, a i) = (⨂ₜ[R] i, a (sum.inl i)) ⊗ₜ[R] (⨂ₜ[R] i, a (sum.inr i)) :=
-pi_tensor_product.lift.tprod _
-
-variables (R M)
-
-/-- Equivalence between a `tensor_product` of `pi_tensor_product`s and a single
-`pi_tensor_product` indexed by a `sum` type.
-
-For simplicity, this is defined only for homogeneously- (rather than dependently-) typed components.
--/
-def tmul_equiv : (⨂[R] i : ι, M) ⊗[R] (⨂[R] i : ι₂, M) ≃ₗ[R] ⨂[R] i : ι ⊕ ι₂, M :=
-linear_equiv.of_linear tmul tmul_symm
-  (by { ext x,
-        show tmul (tmul_symm (tprod R x)) = tprod R x, -- Speed up the call to `simp`.
-        simp only [tmul_symm_apply, tmul_apply, sum.elim_comp_inl_inr], })
-  (by { ext x y,
-        show tmul_symm (tmul (tprod R x ⊗ₜ[R] tprod R y)) = tprod R x ⊗ₜ[R] tprod R y,
-        simp only [tmul_apply, tmul_symm_apply, sum.elim_inl, sum.elim_inr], })
-
-@[simp] lemma tmul_equiv_apply (a : ι → M) (b : ι₂ → M) :
-  tmul_equiv R M ((⨂ₜ[R] i, a i) ⊗ₜ[R] (⨂ₜ[R] i, b i)) = ⨂ₜ[R] i, sum.elim a b i :=
-tmul_apply a b
-
-@[simp] lemma tmul_equiv_symm_apply (a : ι ⊕ ι₂ → M) :
-  (tmul_equiv R M).symm (⨂ₜ[R] i, a i) = (⨂ₜ[R] i, a (sum.inl i)) ⊗ₜ[R] (⨂ₜ[R] i, a (sum.inr i)) :=
-tmul_symm_apply a
-
-end tmul
->>>>>>> 9f0687c7
 
 end multilinear
 
