--- conflicted
+++ resolved
@@ -98,17 +98,12 @@
   α ≃ β :=
 equiv.of_bijective f ⟨f.injective, hf⟩
 
-<<<<<<< HEAD
-protected def of_is_empty {α β} [is_empty α] : α ↪ β :=
-⟨is_empty_elim, is_empty_elim⟩
-=======
 /-- There is always an embedding from an empty type. --/
 protected def of_is_empty {α β} [is_empty α] : α ↪ β :=
 ⟨is_empty_elim, is_empty_elim⟩
 
 protected def of_not_nonempty {α β} (hα : ¬ nonempty α) : α ↪ β :=
 ⟨λa, (hα ⟨a⟩).elim, assume a, (hα ⟨a⟩).elim⟩
->>>>>>> 15712902
 
 /-- Change the value of an embedding `f` at one point. If the prescribed image
 is already occupied by some `f a'`, then swap the values at these two points. -/
