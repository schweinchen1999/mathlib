--- conflicted
+++ resolved
@@ -333,26 +333,6 @@
   measurable_space (quotient_group.quotient S) :=
 quotient.measurable_space
 
-<<<<<<< HEAD
-lemma measurable_set_quotient [measurable_space α] {s : setoid α} {t : set (quotient s)} :
-  measurable_set t ↔ measurable_set (quotient.mk' ⁻¹' t) :=
-iff.rfl
-
-lemma measurable_from_quotient [measurable_space α] [measurable_space β] {s : setoid α}
-  {f : quotient s → β} :
-  measurable f ↔ measurable (f ∘ quotient.mk') :=
-iff.rfl
-
-@[measurability] lemma measurable_quotient_mk [measurable_space α] [s : setoid α] :
-  measurable (quotient.mk : α → quotient s) :=
-λ s, id
-
-@[measurability] lemma measurable_quotient_mk' [measurable_space α] {s : setoid α} :
-  measurable (quotient.mk' : α → quotient s) :=
-λ s, id
-
-@[measurability] lemma measurable_quot_mk [measurable_space α] {r : α → α → Prop} :
-=======
 lemma measurable_set_quotient {s : setoid α} {t : set (quotient s)} :
   measurable_set t ↔ measurable_set (quotient.mk' ⁻¹' t) :=
 iff.rfl
@@ -370,7 +350,6 @@
 λ s, id
 
 @[measurability] lemma measurable_quot_mk {r : α → α → Prop} :
->>>>>>> 842feb99
   measurable (quot.mk r) :=
 λ s, id
 
@@ -381,11 +360,7 @@
 attribute [measurability] quotient_group.measurable_coe quotient_add_group.measurable_coe
 
 @[to_additive] lemma quotient_group.measurable_from_quotient {G} [group G] [measurable_space G]
-<<<<<<< HEAD
-  [measurable_space α] {S : subgroup G} {f : quotient_group.quotient S → α} :
-=======
   {S : subgroup G} {f : quotient_group.quotient S → α} :
->>>>>>> 842feb99
   measurable f ↔ measurable (f ∘ (coe : G → quotient_group.quotient S)) :=
 measurable_from_quotient
 
