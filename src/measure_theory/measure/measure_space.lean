/-
Copyright (c) 2017 Johannes Hölzl. All rights reserved.
Released under Apache 2.0 license as described in the file LICENSE.
Authors: Johannes Hölzl, Mario Carneiro
-/
import measure_theory.measure.null_measurable
import measure_theory.measurable_space

/-!
# Measure spaces

The definition of a measure and a measure space are in `measure_theory.measure_space_def`, with
only a few basic properties. This file provides many more properties of these objects.
This separation allows the measurability tactic to import only the file `measure_space_def`, and to
be available in `measure_space` (through `measurable_space`).

Given a measurable space `α`, a measure on `α` is a function that sends measurable sets to the
extended nonnegative reals that satisfies the following conditions:
1. `μ ∅ = 0`;
2. `μ` is countably additive. This means that the measure of a countable union of pairwise disjoint
   sets is equal to the measure of the individual sets.

Every measure can be canonically extended to an outer measure, so that it assigns values to
all subsets, not just the measurable subsets. On the other hand, a measure that is countably
additive on measurable sets can be restricted to measurable sets to obtain a measure.
In this file a measure is defined to be an outer measure that is countably additive on
measurable sets, with the additional assumption that the outer measure is the canonical
extension of the restricted measure.

Measures on `α` form a complete lattice, and are closed under scalar multiplication with `ℝ≥0∞`.

We introduce the following typeclasses for measures:

* `is_probability_measure μ`: `μ univ = 1`;
* `is_finite_measure μ`: `μ univ < ∞`;
* `sigma_finite μ`: there exists a countable collection of sets that cover `univ`
  where `μ` is finite;
* `is_locally_finite_measure μ` : `∀ x, ∃ s ∈ 𝓝 x, μ s < ∞`;
* `has_no_atoms μ` : `∀ x, μ {x} = 0`; possibly should be redefined as
  `∀ s, 0 < μ s → ∃ t ⊆ s, 0 < μ t ∧ μ t < μ s`.

Given a measure, the null sets are the sets where `μ s = 0`, where `μ` denotes the corresponding
outer measure (so `s` might not be measurable). We can then define the completion of `μ` as the
measure on the least `σ`-algebra that also contains all null sets, by defining the measure to be `0`
on the null sets.

## Main statements

* `completion` is the completion of a measure to all null measurable sets.
* `measure.of_measurable` and `outer_measure.to_measure` are two important ways to define a measure.

## Implementation notes

Given `μ : measure α`, `μ s` is the value of the *outer measure* applied to `s`.
This conveniently allows us to apply the measure to sets without proving that they are measurable.
We get countable subadditivity for all sets, but only countable additivity for measurable sets.

You often don't want to define a measure via its constructor.
Two ways that are sometimes more convenient:
* `measure.of_measurable` is a way to define a measure by only giving its value on measurable sets
  and proving the properties (1) and (2) mentioned above.
* `outer_measure.to_measure` is a way of obtaining a measure from an outer measure by showing that
  all measurable sets in the measurable space are Carathéodory measurable.

To prove that two measures are equal, there are multiple options:
* `ext`: two measures are equal if they are equal on all measurable sets.
* `ext_of_generate_from_of_Union`: two measures are equal if they are equal on a π-system generating
  the measurable sets, if the π-system contains a spanning increasing sequence of sets where the
  measures take finite value (in particular the measures are σ-finite). This is a special case of
  the more general `ext_of_generate_from_of_cover`
* `ext_of_generate_finite`: two finite measures are equal if they are equal on a π-system
  generating the measurable sets. This is a special case of `ext_of_generate_from_of_Union` using
  `C ∪ {univ}`, but is easier to work with.

A `measure_space` is a class that is a measurable space with a canonical measure.
The measure is denoted `volume`.

## References

* <https://en.wikipedia.org/wiki/Measure_(mathematics)>
* <https://en.wikipedia.org/wiki/Complete_measure>
* <https://en.wikipedia.org/wiki/Almost_everywhere>

## Tags

measure, almost everywhere, measure space, completion, null set, null measurable set
-/

noncomputable theory

open classical set filter (hiding map) function measurable_space
  topological_space (second_countable_topology)
open_locale classical topological_space big_operators filter ennreal nnreal

variables {α β γ δ ι : Type*}

namespace measure_theory

section

variables {m : measurable_space α} {μ μ₁ μ₂ : measure α} {s s₁ s₂ t : set α}

instance ae_is_measurably_generated : is_measurably_generated μ.ae :=
⟨λ s hs, let ⟨t, hst, htm, htμ⟩ := exists_measurable_superset_of_null hs in
  ⟨tᶜ, compl_mem_ae_iff.2 htμ, htm.compl, compl_subset_comm.1 hst⟩⟩

lemma measure_union (hd : disjoint s₁ s₂) (h : measurable_set s₂) :
  μ (s₁ ∪ s₂) = μ s₁ + μ s₂ :=
measure_union₀ h.null_measurable_set hd.ae_disjoint

lemma measure_union' (hd : disjoint s₁ s₂) (h : measurable_set s₁) :
  μ (s₁ ∪ s₂) = μ s₁ + μ s₂ :=
measure_union₀' h.null_measurable_set hd.ae_disjoint

lemma measure_inter_add_diff (s : set α) (ht : measurable_set t) :
  μ (s ∩ t) + μ (s \ t) = μ s :=
measure_inter_add_diff₀ _ ht.null_measurable_set

lemma measure_diff_add_inter (s : set α) (ht : measurable_set t) :
  μ (s \ t) + μ (s ∩ t) = μ s :=
(add_comm _ _).trans (measure_inter_add_diff s ht)

lemma measure_union_add_inter (s : set α) (ht : measurable_set t) :
  μ (s ∪ t) + μ (s ∩ t) = μ s + μ t :=
by { rw [← measure_inter_add_diff (s ∪ t) ht, set.union_inter_cancel_right,
  union_diff_right, ← measure_inter_add_diff s ht], ac_refl }

lemma measure_union_add_inter' (hs : measurable_set s) (t : set α) :
  μ (s ∪ t) + μ (s ∩ t) = μ s + μ t :=
by rw [union_comm, inter_comm, measure_union_add_inter t hs, add_comm]

lemma measure_add_measure_compl (h : measurable_set s) :
  μ s + μ sᶜ = μ univ :=
by { rw [← measure_union' _ h, union_compl_self], exact disjoint_compl_right }

lemma measure_bUnion {s : set β} {f : β → set α} (hs : countable s)
  (hd : s.pairwise (disjoint on f)) (h : ∀ b ∈ s, measurable_set (f b)) :
  μ (⋃ b ∈ s, f b) = ∑' p : s, μ (f p) :=
begin
  haveI := hs.to_encodable,
  rw bUnion_eq_Union,
  exact measure_Union (hd.on_injective subtype.coe_injective $ λ x, x.2) (λ x, h x x.2)
end

lemma measure_sUnion {S : set (set α)} (hs : countable S)
  (hd : S.pairwise disjoint) (h : ∀ s ∈ S, measurable_set s) :
  μ (⋃₀ S) = ∑' s : S, μ s :=
by rw [sUnion_eq_bUnion, measure_bUnion hs hd h]

lemma measure_bUnion_finset {s : finset ι} {f : ι → set α} (hd : set.pairwise ↑s (disjoint on f))
  (hm : ∀ b ∈ s, measurable_set (f b)) :
  μ (⋃ b ∈ s, f b) = ∑ p in s, μ (f p) :=
begin
  rw [← finset.sum_attach, finset.attach_eq_univ, ← tsum_fintype],
  exact measure_bUnion s.countable_to_set hd hm
end

/-- If `s` is a countable set, then the measure of its preimage can be found as the sum of measures
of the fibers `f ⁻¹' {y}`. -/
lemma tsum_measure_preimage_singleton {s : set β} (hs : countable s) {f : α → β}
  (hf : ∀ y ∈ s, measurable_set (f ⁻¹' {y})) :
  ∑' b : s, μ (f ⁻¹' {↑b}) = μ (f ⁻¹' s) :=
by rw [← set.bUnion_preimage_singleton, measure_bUnion hs (pairwise_disjoint_fiber _ _) hf]

/-- If `s` is a `finset`, then the measure of its preimage can be found as the sum of measures
of the fibers `f ⁻¹' {y}`. -/
lemma sum_measure_preimage_singleton (s : finset β) {f : α → β}
  (hf : ∀ y ∈ s, measurable_set (f ⁻¹' {y})) :
  ∑ b in s, μ (f ⁻¹' {b}) = μ (f ⁻¹' ↑s) :=
by simp only [← measure_bUnion_finset (pairwise_disjoint_fiber _ _) hf,
  finset.set_bUnion_preimage_singleton]

lemma measure_diff_null' (h : μ (s₁ ∩ s₂) = 0) : μ (s₁ \ s₂) = μ s₁ :=
measure_congr $ diff_ae_eq_self.2 h

lemma measure_diff_null (h : μ s₂ = 0) : μ (s₁ \ s₂) = μ s₁ :=
measure_diff_null' $ measure_mono_null (inter_subset_right _ _) h

lemma measure_diff (h : s₂ ⊆ s₁) (h₂ : measurable_set s₂) (h_fin : μ s₂ ≠ ∞) :
  μ (s₁ \ s₂) = μ s₁ - μ s₂ :=
begin
  refine (ennreal.add_sub_self' h_fin).symm.trans _,
  rw [← measure_union' disjoint_diff h₂, union_diff_cancel h]
end

lemma le_measure_diff : μ s₁ - μ s₂ ≤ μ (s₁ \ s₂) :=
tsub_le_iff_left.2 $
calc μ s₁ ≤ μ (s₂ ∪ s₁)        : measure_mono (subset_union_right _ _)
      ... = μ (s₂ ∪ s₁ \ s₂)   : congr_arg μ union_diff_self.symm
      ... ≤ μ s₂ + μ (s₁ \ s₂) : measure_union_le _ _

lemma measure_diff_lt_of_lt_add (hs : measurable_set s) (hst : s ⊆ t)
  (hs' : μ s ≠ ∞) {ε : ℝ≥0∞} (h : μ t < μ s + ε) : μ (t \ s) < ε :=
begin
  rw [measure_diff hst hs hs'], rw add_comm at h,
  exact ennreal.sub_lt_of_lt_add (measure_mono hst) h
end

lemma measure_diff_le_iff_le_add (hs : measurable_set s) (hst : s ⊆ t)
  (hs' : μ s ≠ ∞) {ε : ℝ≥0∞} : μ (t \ s) ≤ ε ↔ μ t ≤ μ s + ε :=
by rwa [measure_diff hst hs hs', tsub_le_iff_left]

lemma measure_eq_measure_of_null_diff {s t : set α} (hst : s ⊆ t) (h_nulldiff : μ (t \ s) = 0) :
  μ s = μ t :=
measure_congr (hst.eventually_le.antisymm $ ae_le_set.mpr h_nulldiff)

lemma measure_eq_measure_of_between_null_diff {s₁ s₂ s₃ : set α}
  (h12 : s₁ ⊆ s₂) (h23 : s₂ ⊆ s₃) (h_nulldiff : μ (s₃ \ s₁) = 0) :
  (μ s₁ = μ s₂) ∧ (μ s₂ = μ s₃) :=
begin
  have le12 : μ s₁ ≤ μ s₂ := measure_mono h12,
  have le23 : μ s₂ ≤ μ s₃ := measure_mono h23,
  have key : μ s₃ ≤ μ s₁ := calc
    μ s₃ = μ ((s₃ \ s₁) ∪ s₁)  : by rw (diff_union_of_subset (h12.trans h23))
     ... ≤ μ (s₃ \ s₁) + μ s₁  : measure_union_le _ _
     ... = μ s₁                : by simp only [h_nulldiff, zero_add],
  exact ⟨le12.antisymm (le23.trans key), le23.antisymm (key.trans le12)⟩,
end

lemma measure_eq_measure_smaller_of_between_null_diff {s₁ s₂ s₃ : set α}
  (h12 : s₁ ⊆ s₂) (h23 : s₂ ⊆ s₃) (h_nulldiff : μ (s₃.diff s₁) = 0) : μ s₁ = μ s₂ :=
(measure_eq_measure_of_between_null_diff h12 h23 h_nulldiff).1

lemma measure_eq_measure_larger_of_between_null_diff {s₁ s₂ s₃ : set α}
  (h12 : s₁ ⊆ s₂) (h23 : s₂ ⊆ s₃) (h_nulldiff : μ (s₃.diff s₁) = 0) : μ s₂ = μ s₃ :=
(measure_eq_measure_of_between_null_diff h12 h23 h_nulldiff).2

lemma measure_compl (h₁ : measurable_set s) (h_fin : μ s ≠ ∞) : μ (sᶜ) = μ univ - μ s :=
by { rw compl_eq_univ_diff, exact measure_diff (subset_univ s) h₁ h_fin }

lemma sum_measure_le_measure_univ {s : finset ι} {t : ι → set α} (h : ∀ i ∈ s, measurable_set (t i))
  (H : set.pairwise ↑s (disjoint on t)) :
  ∑ i in s, μ (t i) ≤ μ (univ : set α) :=
by { rw ← measure_bUnion_finset H h, exact measure_mono (subset_univ _) }

lemma tsum_measure_le_measure_univ {s : ι → set α} (hs : ∀ i, measurable_set (s i))
  (H : pairwise (disjoint on s)) :
  ∑' i, μ (s i) ≤ μ (univ : set α) :=
begin
  rw [ennreal.tsum_eq_supr_sum],
  exact supr_le (λ s, sum_measure_le_measure_univ (λ i hi, hs i) (λ i hi j hj hij, H i j hij))
end

/-- Pigeonhole principle for measure spaces: if `∑' i, μ (s i) > μ univ`, then
one of the intersections `s i ∩ s j` is not empty. -/
lemma exists_nonempty_inter_of_measure_univ_lt_tsum_measure {m : measurable_space α} (μ : measure α)
  {s : ι → set α} (hs : ∀ i, measurable_set (s i)) (H : μ (univ : set α) < ∑' i, μ (s i)) :
  ∃ i j (h : i ≠ j), (s i ∩ s j).nonempty :=
begin
  contrapose! H,
  apply tsum_measure_le_measure_univ hs,
  exact λ i j hij x hx, H i j hij ⟨x, hx⟩
end

/-- Pigeonhole principle for measure spaces: if `s` is a `finset` and
`∑ i in s, μ (t i) > μ univ`, then one of the intersections `t i ∩ t j` is not empty. -/
lemma exists_nonempty_inter_of_measure_univ_lt_sum_measure {m : measurable_space α} (μ : measure α)
  {s : finset ι} {t : ι → set α} (h : ∀ i ∈ s, measurable_set (t i))
  (H : μ (univ : set α) < ∑ i in s, μ (t i)) :
  ∃ (i ∈ s) (j ∈ s) (h : i ≠ j), (t i ∩ t j).nonempty :=
begin
  contrapose! H,
  apply sum_measure_le_measure_univ h,
  exact λ i hi j hj hij x hx, H i hi j hj hij ⟨x, hx⟩
end

/-- If two sets `s` and `t` are included in a set `u`, and `μ s + μ t > μ u`,
<<<<<<< HEAD
then `s` intersects `t`. -/
lemma nonempty_inter_of_measure_lt_add
  {m : measurable_space α} (μ : measure α)
  {s t u : set α} (hs : measurable_set s) (ht : measurable_set t) (h's : s ⊆ u) (h't : t ⊆ u)
=======
then `s` intersects `t`. Version assuming that `t` is measurable. -/
lemma nonempty_inter_of_measure_lt_add
  {m : measurable_space α} (μ : measure α)
  {s t u : set α} (ht : measurable_set t) (h's : s ⊆ u) (h't : t ⊆ u)
>>>>>>> 1cfb97d5
  (h : μ u < μ s + μ t) :
  (s ∩ t).nonempty :=
begin
  contrapose! h,
  calc μ s + μ t = μ (s ∪ t) :
<<<<<<< HEAD
    by { rw measure_union _ hs ht, exact λ x hx, h ⟨x, hx⟩ }
  ... ≤ μ u : measure_mono (union_subset h's h't)
end

=======
    by { rw measure_union _ ht, exact λ x hx, h ⟨x, hx⟩ }
  ... ≤ μ u : measure_mono (union_subset h's h't)
end

/-- If two sets `s` and `t` are included in a set `u`, and `μ s + μ t > μ u`,
then `s` intersects `t`. Version assuming that `s` is measurable. -/
lemma nonempty_inter_of_measure_lt_add'
  {m : measurable_space α} (μ : measure α)
  {s t u : set α} (hs : measurable_set s) (h's : s ⊆ u) (h't : t ⊆ u)
  (h : μ u < μ s + μ t) :
  (s ∩ t).nonempty :=
begin
  rw add_comm at h,
  rw inter_comm,
  exact nonempty_inter_of_measure_lt_add μ hs h't h's h
end

>>>>>>> 1cfb97d5
/-- Continuity from below: the measure of the union of a directed sequence of measurable sets
is the supremum of the measures. -/
lemma measure_Union_eq_supr [encodable ι] {s : ι → set α} (h : ∀ i, measurable_set (s i))
  (hd : directed (⊆) s) : μ (⋃ i, s i) = ⨆ i, μ (s i) :=
begin
  casesI is_empty_or_nonempty ι,
  { simp only [supr_of_empty, Union], exact measure_empty },
  refine le_antisymm _ (supr_le $ λ i, measure_mono $ subset_Union _ _),
  have : ∀ n, measurable_set (disjointed (λ n, ⋃ b ∈ encodable.decode₂ ι n, s b) n) :=
    measurable_set.disjointed (measurable_set.bUnion_decode₂ h),
  have hn : pairwise (disjoint on
    λ (n : ℕ), disjointed (λ (n : ℕ), ⋃ (b : ι) (H : b ∈ encodable.decode₂ ι n), s b) n) :=
    disjoint_disjointed _,
  rw [← encodable.Union_decode₂, ← Union_disjointed, measure_Union hn this,
    ennreal.tsum_eq_supr_nat],
  simp only [← measure_bUnion_finset (hn.set_pairwise _) (λ n _, this n)],
  refine supr_le (λ n, _),
  refine le_trans (_ : _ ≤ μ (⋃ (k ∈ finset.range n) (i ∈ encodable.decode₂ ι k), s i)) _,
  exact measure_mono (bUnion_mono (λ k hk, disjointed_subset _ _)),
  simp only [← finset.set_bUnion_option_to_finset, ← finset.set_bUnion_bUnion],
  generalize : (finset.range n).bUnion (λ k, (encodable.decode₂ ι k).to_finset) = t,
  rcases hd.finset_le t with ⟨i, hi⟩,
  exact le_supr_of_le i (measure_mono $ bUnion_subset hi)
end

lemma measure_bUnion_eq_supr {s : ι → set α} {t : set ι} (ht : countable t)
  (h : ∀ i ∈ t, measurable_set (s i)) (hd : directed_on ((⊆) on s) t) :
  μ (⋃ i ∈ t, s i) = ⨆ i ∈ t, μ (s i) :=
begin
  haveI := ht.to_encodable,
  rw [bUnion_eq_Union, measure_Union_eq_supr (set_coe.forall'.1 h) hd.directed_coe,
    supr_subtype'],
  refl
end

/-- Continuity from above: the measure of the intersection of a decreasing sequence of measurable
sets is the infimum of the measures. -/
lemma measure_Inter_eq_infi [encodable ι] {s : ι → set α}
  (h : ∀ i, measurable_set (s i)) (hd : directed (⊇) s) (hfin : ∃ i, μ (s i) ≠ ∞) :
  μ (⋂ i, s i) = (⨅ i, μ (s i)) :=
begin
  rcases hfin with ⟨k, hk⟩,
  have : ∀ t ⊆ s k, μ t ≠ ∞, from λ t ht, ne_top_of_le_ne_top hk (measure_mono ht),
  rw [← ennreal.sub_sub_cancel (by exact hk) (infi_le _ k), ennreal.sub_infi,
    ← ennreal.sub_sub_cancel (by exact hk) (measure_mono (Inter_subset _ k)),
    ← measure_diff (Inter_subset _ k) (measurable_set.Inter h) (this _ (Inter_subset _ k)),
    diff_Inter, measure_Union_eq_supr],
  { congr' 1,
    refine le_antisymm (supr_le_supr2 $ λ i, _) (supr_le_supr $ λ i, _),
    { rcases hd i k with ⟨j, hji, hjk⟩,
      use j,
      rw [← measure_diff hjk (h _) (this _ hjk)],
      exact measure_mono (diff_subset_diff_right hji) },
    { rw [tsub_le_iff_right, ← measure_union disjoint_diff.symm (h i), set.union_comm],
      exact measure_mono (diff_subset_iff.1 $ subset.refl _) } },
  { exact λ i, (h k).diff (h i) },
  { exact hd.mono_comp _ (λ _ _, diff_subset_diff_right) }
end

/-- Continuity from below: the measure of the union of an increasing sequence of measurable sets
is the limit of the measures. -/
lemma tendsto_measure_Union [semilattice_sup ι] [encodable ι] {s : ι → set α}
  (hs : ∀ n, measurable_set (s n)) (hm : monotone s) :
  tendsto (μ ∘ s) at_top (𝓝 (μ (⋃ n, s n))) :=
begin
  rw measure_Union_eq_supr hs (directed_of_sup hm),
  exact tendsto_at_top_supr (assume n m hnm, measure_mono $ hm hnm)
end

/-- Continuity from above: the measure of the intersection of a decreasing sequence of measurable
sets is the limit of the measures. -/
lemma tendsto_measure_Inter [encodable ι] [semilattice_sup ι] {s : ι → set α}
  (hs : ∀ n, measurable_set (s n)) (hm : antitone s) (hf : ∃ i, μ (s i) ≠ ∞) :
  tendsto (μ ∘ s) at_top (𝓝 (μ (⋂ n, s n))) :=
begin
  rw measure_Inter_eq_infi hs (directed_of_sup hm) hf,
  exact tendsto_at_top_infi (assume n m hnm, measure_mono $ hm hnm),
end

/-- The measure of the intersection of a decreasing sequence of measurable
sets indexed by a linear order with first countable topology is the limit of the measures. -/
lemma tendsto_measure_bInter_gt {ι : Type*} [linear_order ι] [topological_space ι]
  [order_topology ι] [densely_ordered ι] [topological_space.first_countable_topology ι]
  {s : ι → set α} {a : ι}
  (hs : ∀ r > a, measurable_set (s r)) (hm : ∀ i j, a < i → i ≤ j → s i ⊆ s j)
  (hf : ∃ r > a, μ (s r) ≠ ∞) :
  tendsto (μ ∘ s) (𝓝[Ioi a] a) (𝓝 (μ (⋂ r > a, s r))) :=
begin
  refine tendsto_order.2 ⟨λ l hl, _, λ L hL, _⟩,
  { filter_upwards [self_mem_nhds_within],
    assume r hr,
    exact hl.trans_le (measure_mono (bInter_subset_of_mem hr)) },
  obtain ⟨u, u_anti, u_pos, u_lim⟩ : ∃ (u : ℕ → ι), strict_anti u ∧ (∀ (n : ℕ), a < u n)
    ∧ tendsto u at_top (𝓝 a),
  { rcases hf with ⟨r, ar, hr⟩,
    rcases exists_seq_strict_anti_tendsto' ar with ⟨w, w_anti, w_mem, w_lim⟩,
    exact ⟨w, w_anti, λ n, (w_mem n).1, w_lim⟩ },
  have A : tendsto (μ ∘ (s ∘ u)) at_top (𝓝(μ (⋂ n, s (u n)))),
  { refine tendsto_measure_Inter (λ n, hs _ (u_pos n)) _ _,
    { assume m n hmn,
      exact hm _ _ (u_pos n) (u_anti.antitone hmn) },
    { rcases hf with ⟨r, rpos, hr⟩,
      obtain ⟨n, hn⟩ : ∃ (n : ℕ), u n < r := ((tendsto_order.1 u_lim).2 r rpos).exists,
      refine ⟨n, ne_of_lt (lt_of_le_of_lt _ hr.lt_top)⟩,
      exact measure_mono (hm _ _ (u_pos n) hn.le) } },
  have B : (⋂ n, s (u n)) = (⋂ r > a, s r),
  { apply subset.antisymm,
    { simp only [subset_Inter_iff, gt_iff_lt],
      assume r rpos,
      obtain ⟨n, hn⟩ : ∃ n, u n < r := ((tendsto_order.1 u_lim).2 _ rpos).exists,
      exact subset.trans (Inter_subset _ n) (hm (u n) r (u_pos n) hn.le) },
    { simp only [subset_Inter_iff, gt_iff_lt],
      assume n,
      apply bInter_subset_of_mem,
      exact u_pos n } },
  rw B at A,
  obtain ⟨n, hn⟩ : ∃ n, μ (s (u n)) < L := ((tendsto_order.1 A).2 _ hL).exists,
  have : Ioc a (u n) ∈ 𝓝[>] a := Ioc_mem_nhds_within_Ioi ⟨le_rfl, u_pos n⟩,
  filter_upwards [this],
  assume r hr,
  exact lt_of_le_of_lt (measure_mono (hm _ _ hr.1 hr.2)) hn,
end

/-- One direction of the **Borel-Cantelli lemma**: if (sᵢ) is a sequence of sets such
that `∑ μ sᵢ` is finite, then the limit superior of the `sᵢ` is a null set. -/
lemma measure_limsup_eq_zero {s : ℕ → set α} (hs : ∑' i, μ (s i) ≠ ∞) : μ (limsup at_top s) = 0 :=
begin
  -- First we replace the sequence `sₙ` with a sequence of measurable sets `tₙ ⊇ sₙ` of the same
  -- measure.
  set t : ℕ → set α := λ n, to_measurable μ (s n),
  have ht : ∑' i, μ (t i) ≠ ∞, by simpa only [t, measure_to_measurable] using hs,
  suffices : μ (limsup at_top t) = 0,
  { have A : s ≤ t := λ n, subset_to_measurable μ (s n),
    -- TODO default args fail
    exact measure_mono_null (limsup_le_limsup (eventually_of_forall (pi.le_def.mp A))
      is_cobounded_le_of_bot is_bounded_le_of_top) this },
  -- Next we unfold `limsup` for sets and replace equality with an inequality
  simp only [limsup_eq_infi_supr_of_nat', set.infi_eq_Inter, set.supr_eq_Union,
    ← nonpos_iff_eq_zero],
  -- Finally, we estimate `μ (⋃ i, t (i + n))` by `∑ i', μ (t (i + n))`
  refine le_of_tendsto_of_tendsto'
    (tendsto_measure_Inter (λ i, measurable_set.Union (λ b, measurable_set_to_measurable _ _)) _
      ⟨0, ne_top_of_le_ne_top ht (measure_Union_le t)⟩)
    (ennreal.tendsto_sum_nat_add (μ ∘ t) ht) (λ n, measure_Union_le _),
  intros n m hnm x,
  simp only [set.mem_Union],
  exact λ ⟨i, hi⟩, ⟨i + (m - n), by simpa only [add_assoc, tsub_add_cancel_of_le hnm] using hi⟩
end

lemma measure_if {x : β} {t : set β} {s : set α} :
  μ (if x ∈ t then s else ∅) = indicator t (λ _, μ s) x :=
by { split_ifs; simp [h] }

end

section outer_measure

variables [ms : measurable_space α] {s t : set α}
include ms

/-- Obtain a measure by giving an outer measure where all sets in the σ-algebra are
  Carathéodory measurable. -/
def outer_measure.to_measure (m : outer_measure α) (h : ms ≤ m.caratheodory) : measure α :=
measure.of_measurable (λ s _, m s) m.empty
  (λ f hf hd, m.Union_eq_of_caratheodory (λ i, h _ (hf i)) hd)

lemma le_to_outer_measure_caratheodory (μ : measure α) : ms ≤ μ.to_outer_measure.caratheodory :=
λ s hs t, (measure_inter_add_diff _ hs).symm

@[simp] lemma to_measure_to_outer_measure (m : outer_measure α) (h : ms ≤ m.caratheodory) :
  (m.to_measure h).to_outer_measure = m.trim := rfl

@[simp] lemma to_measure_apply (m : outer_measure α) (h : ms ≤ m.caratheodory)
  {s : set α} (hs : measurable_set s) : m.to_measure h s = m s :=
m.trim_eq hs

lemma le_to_measure_apply (m : outer_measure α) (h : ms ≤ m.caratheodory) (s : set α) :
  m s ≤ m.to_measure h s :=
m.le_trim s

lemma to_measure_apply₀ (m : outer_measure α) (h : ms ≤ m.caratheodory)
  {s : set α} (hs : null_measurable_set s (m.to_measure h)) : m.to_measure h s = m s :=
begin
  refine le_antisymm _ (le_to_measure_apply _ _ _),
  rcases hs.exists_measurable_subset_ae_eq with ⟨t, hts, htm, heq⟩,
  calc m.to_measure h s = m.to_measure h t : measure_congr heq.symm
                    ... = m t              : to_measure_apply m h htm
                    ... ≤ m s              : m.mono hts
end

@[simp] lemma to_outer_measure_to_measure {μ : measure α} :
  μ.to_outer_measure.to_measure (le_to_outer_measure_caratheodory _) = μ :=
measure.ext $ λ s, μ.to_outer_measure.trim_eq

@[simp] lemma bounded_by_measure (μ : measure α) :
  outer_measure.bounded_by μ = μ.to_outer_measure :=
μ.to_outer_measure.bounded_by_eq_self

end outer_measure

variables {m0 : measurable_space α} [measurable_space β] [measurable_space γ]
variables {μ μ₁ μ₂ μ₃ ν ν' ν₁ ν₂ : measure α} {s s' t : set α}

namespace measure

/-- If `u` is a superset of `t` with the same (finite) measure (both sets possibly non-measurable),
then for any measurable set `s` one also has `μ (t ∩ s) = μ (u ∩ s)`. -/
lemma measure_inter_eq_of_measure_eq {s t u : set α} (hs : measurable_set s)
  (h : μ t = μ u) (htu : t ⊆ u) (ht_ne_top : μ t ≠ ∞) :
  μ (t ∩ s) = μ (u ∩ s) :=
begin
  rw h at ht_ne_top,
  refine le_antisymm (measure_mono (inter_subset_inter_left _ htu)) _,
  have A : μ (u ∩ s) + μ (u \ s) ≤ μ (t ∩ s) + μ (u \ s) := calc
    μ (u ∩ s) + μ (u \ s) = μ u : measure_inter_add_diff _ hs
    ... = μ t : h.symm
    ... = μ (t ∩ s) + μ (t \ s) : (measure_inter_add_diff _ hs).symm
    ... ≤ μ (t ∩ s) + μ (u \ s) :
      add_le_add le_rfl (measure_mono (diff_subset_diff htu subset.rfl)),
  have B : μ (u \ s) ≠ ∞ := (lt_of_le_of_lt (measure_mono (diff_subset _ _)) ht_ne_top.lt_top).ne,
  exact ennreal.le_of_add_le_add_right B A
end

/-- The measurable superset `to_measurable μ t` of `t` (which has the same measure as `t`)
satisfies, for any measurable set `s`, the equality `μ (to_measurable μ t ∩ s) = μ (u ∩ s)`.
Here, we require that the measure of `t` is finite. The conclusion holds without this assumption
when the measure is sigma_finite, see `measure_to_measurable_inter_of_sigma_finite`. -/
lemma measure_to_measurable_inter {s t : set α} (hs : measurable_set s) (ht : μ t ≠ ∞) :
  μ (to_measurable μ t ∩ s) = μ (t ∩ s) :=
(measure_inter_eq_of_measure_eq hs (measure_to_measurable t).symm
  (subset_to_measurable μ t) ht).symm

/-! ### The `ℝ≥0∞`-module of measures -/

instance [measurable_space α] : has_zero (measure α) :=
⟨{ to_outer_measure := 0,
   m_Union := λ f hf hd, tsum_zero.symm,
   trimmed := outer_measure.trim_zero }⟩

@[simp] theorem zero_to_outer_measure {m : measurable_space α} :
  (0 : measure α).to_outer_measure = 0 := rfl

@[simp, norm_cast] theorem coe_zero {m : measurable_space α} : ⇑(0 : measure α) = 0 := rfl

lemma eq_zero_of_is_empty [is_empty α] {m : measurable_space α} (μ : measure α) : μ = 0 :=
ext $ λ s hs, by simp only [eq_empty_of_is_empty s, measure_empty]

instance [measurable_space α] : inhabited (measure α) := ⟨0⟩

instance [measurable_space α] : has_add (measure α) :=
⟨λ μ₁ μ₂,
{ to_outer_measure := μ₁.to_outer_measure + μ₂.to_outer_measure,
  m_Union := λ s hs hd,
    show μ₁ (⋃ i, s i) + μ₂ (⋃ i, s i) = ∑' i, (μ₁ (s i) + μ₂ (s i)),
    by rw [ennreal.tsum_add, measure_Union hd hs, measure_Union hd hs],
  trimmed := by rw [outer_measure.trim_add, μ₁.trimmed, μ₂.trimmed] }⟩

@[simp] theorem add_to_outer_measure {m : measurable_space α} (μ₁ μ₂ : measure α) :
  (μ₁ + μ₂).to_outer_measure = μ₁.to_outer_measure + μ₂.to_outer_measure := rfl

@[simp, norm_cast] theorem coe_add {m : measurable_space α} (μ₁ μ₂ : measure α) :
  ⇑(μ₁ + μ₂) = μ₁ + μ₂ := rfl

theorem add_apply {m : measurable_space α} (μ₁ μ₂ : measure α) (s : set α) :
  (μ₁ + μ₂) s = μ₁ s + μ₂ s := rfl

instance add_comm_monoid [measurable_space α] : add_comm_monoid (measure α) :=
to_outer_measure_injective.add_comm_monoid to_outer_measure zero_to_outer_measure
  add_to_outer_measure

instance [measurable_space α] : has_scalar ℝ≥0∞ (measure α) :=
⟨λ c μ,
  { to_outer_measure := c • μ.to_outer_measure,
    m_Union := λ s hs hd, by simp [measure_Union, *, ennreal.tsum_mul_left],
    trimmed := by rw [outer_measure.trim_smul, μ.trimmed] }⟩

@[simp] theorem smul_to_outer_measure {m : measurable_space α} (c : ℝ≥0∞) (μ : measure α) :
  (c • μ).to_outer_measure = c • μ.to_outer_measure :=
rfl

@[simp, norm_cast] theorem coe_smul {m : measurable_space α} (c : ℝ≥0∞) (μ : measure α) :
  ⇑(c • μ) = c • μ :=
rfl

@[simp] theorem smul_apply {m : measurable_space α} (c : ℝ≥0∞) (μ : measure α) (s : set α) :
  (c • μ) s = c * μ s :=
rfl

instance [measurable_space α] : module ℝ≥0∞ (measure α) :=
injective.module ℝ≥0∞ ⟨to_outer_measure, zero_to_outer_measure, add_to_outer_measure⟩
  to_outer_measure_injective smul_to_outer_measure

@[simp, norm_cast] theorem coe_nnreal_smul {m : measurable_space α} (c : ℝ≥0) (μ : measure α) :
  ⇑(c • μ) = c • μ :=
rfl

@[simp] theorem coe_nnreal_smul_apply {m : measurable_space α} (c : ℝ≥0) (μ : measure α)
  (s : set α) :
  (c • μ) s = c * μ s :=
rfl

lemma measure_eq_left_of_subset_of_measure_add_eq {s t : set α}
  (h : (μ + ν) t ≠ ∞) (h' : s ⊆ t) (h'' : (μ + ν) s = (μ + ν) t) :
  μ s = μ t :=
begin
  refine le_antisymm (measure_mono h') _,
  have : μ t + ν t ≤ μ s + ν t := calc
    μ t + ν t = μ s + ν s : h''.symm
    ... ≤ μ s + ν t : add_le_add le_rfl (measure_mono h'),
  apply ennreal.le_of_add_le_add_right _ this,
  simp only [not_or_distrib, ennreal.add_eq_top, pi.add_apply, ne.def, coe_add] at h,
  exact h.2
end

lemma measure_eq_right_of_subset_of_measure_add_eq {s t : set α}
  (h : (μ + ν) t ≠ ∞) (h' : s ⊆ t) (h'' : (μ + ν) s = (μ + ν) t) :
  ν s = ν t :=
begin
  rw add_comm at h'' h,
  exact measure_eq_left_of_subset_of_measure_add_eq h h' h''
end

lemma measure_to_measurable_add_inter_left {s t : set α}
  (hs : measurable_set s) (ht : (μ + ν) t ≠ ∞) :
  μ (to_measurable (μ + ν) t ∩ s) = μ (t ∩ s) :=
begin
  refine (measure_inter_eq_of_measure_eq hs _ (subset_to_measurable _ _) _).symm,
  { refine measure_eq_left_of_subset_of_measure_add_eq _ (subset_to_measurable _ _)
      (measure_to_measurable t).symm,
    rwa measure_to_measurable t, },
  { simp only [not_or_distrib, ennreal.add_eq_top, pi.add_apply, ne.def, coe_add] at ht,
    exact ht.1 }
end

lemma measure_to_measurable_add_inter_right {s t : set α}
  (hs : measurable_set s) (ht : (μ + ν) t ≠ ∞) :
  ν (to_measurable (μ + ν) t ∩ s) = ν (t ∩ s) :=
begin
  rw add_comm at ht ⊢,
  exact measure_to_measurable_add_inter_left hs ht
end

/-! ### The complete lattice of measures -/

/-- Measures are partially ordered.

The definition of less equal here is equivalent to the definition without the
measurable set condition, and this is shown by `measure.le_iff'`. It is defined
this way since, to prove `μ ≤ ν`, we may simply `intros s hs` instead of rewriting followed
by `intros s hs`. -/
instance [measurable_space α] : partial_order (measure α) :=
{ le          := λ m₁ m₂, ∀ s, measurable_set s → m₁ s ≤ m₂ s,
  le_refl     := assume m s hs, le_refl _,
  le_trans    := assume m₁ m₂ m₃ h₁ h₂ s hs, le_trans (h₁ s hs) (h₂ s hs),
  le_antisymm := assume m₁ m₂ h₁ h₂, ext $
    assume s hs, le_antisymm (h₁ s hs) (h₂ s hs) }

theorem le_iff : μ₁ ≤ μ₂ ↔ ∀ s, measurable_set s → μ₁ s ≤ μ₂ s := iff.rfl

theorem to_outer_measure_le : μ₁.to_outer_measure ≤ μ₂.to_outer_measure ↔ μ₁ ≤ μ₂ :=
by rw [← μ₂.trimmed, outer_measure.le_trim_iff]; refl

theorem le_iff' : μ₁ ≤ μ₂ ↔ ∀ s, μ₁ s ≤ μ₂ s :=
to_outer_measure_le.symm

theorem lt_iff : μ < ν ↔ μ ≤ ν ∧ ∃ s, measurable_set s ∧ μ s < ν s :=
lt_iff_le_not_le.trans $ and_congr iff.rfl $ by simp only [le_iff, not_forall, not_le, exists_prop]

theorem lt_iff' : μ < ν ↔ μ ≤ ν ∧ ∃ s, μ s < ν s :=
lt_iff_le_not_le.trans $ and_congr iff.rfl $ by simp only [le_iff', not_forall, not_le]

instance covariant_add_le [measurable_space α] : covariant_class (measure α) (measure α) (+) (≤) :=
⟨λ ν μ₁ μ₂ hμ s hs, add_le_add_left (hμ s hs) _⟩

protected lemma le_add_left (h : μ ≤ ν) : μ ≤ ν' + ν :=
λ s hs, le_add_left (h s hs)

protected lemma le_add_right (h : μ ≤ ν) : μ ≤ ν + ν' :=
λ s hs, le_add_right (h s hs)

section Inf
variables {m : set (measure α)}

lemma Inf_caratheodory (s : set α) (hs : measurable_set s) :
  (Inf (to_outer_measure '' m)).caratheodory.measurable_set' s :=
begin
  rw [outer_measure.Inf_eq_bounded_by_Inf_gen],
  refine outer_measure.bounded_by_caratheodory (λ t, _),
  simp only [outer_measure.Inf_gen, le_infi_iff, ball_image_iff, coe_to_outer_measure,
    measure_eq_infi t],
  intros μ hμ u htu hu,
  have hm : ∀ {s t}, s ⊆ t → outer_measure.Inf_gen (to_outer_measure '' m) s ≤ μ t,
  { intros s t hst,
    rw [outer_measure.Inf_gen_def],
    refine infi_le_of_le (μ.to_outer_measure) (infi_le_of_le (mem_image_of_mem _ hμ) _),
    rw [to_outer_measure_apply],
    refine measure_mono hst },
  rw [← measure_inter_add_diff u hs],
  refine add_le_add (hm $ inter_subset_inter_left _ htu) (hm $ diff_subset_diff_left htu)
end

instance [measurable_space α] : has_Inf (measure α) :=
⟨λ m, (Inf (to_outer_measure '' m)).to_measure $ Inf_caratheodory⟩

lemma Inf_apply (hs : measurable_set s) : Inf m s = Inf (to_outer_measure '' m) s :=
to_measure_apply _ _ hs

private lemma measure_Inf_le (h : μ ∈ m) : Inf m ≤ μ :=
have Inf (to_outer_measure '' m) ≤ μ.to_outer_measure := Inf_le (mem_image_of_mem _ h),
assume s hs, by rw [Inf_apply hs, ← to_outer_measure_apply]; exact this s

private lemma measure_le_Inf (h : ∀ μ' ∈ m, μ ≤ μ') : μ ≤ Inf m :=
have μ.to_outer_measure ≤ Inf (to_outer_measure '' m) :=
  le_Inf $ ball_image_of_ball $ assume μ hμ, to_outer_measure_le.2 $ h _ hμ,
assume s hs, by rw [Inf_apply hs, ← to_outer_measure_apply]; exact this s

instance [measurable_space α] : complete_semilattice_Inf (measure α) :=
{ Inf_le := λ s a, measure_Inf_le,
  le_Inf := λ s a, measure_le_Inf,
  ..(by apply_instance : partial_order (measure α)),
  ..(by apply_instance : has_Inf (measure α)), }

instance [measurable_space α] : complete_lattice (measure α) :=
{ bot := 0,
  bot_le := assume a s hs, by exact bot_le,
/- Adding an explicit `top` makes `leanchecker` fail, see lean#364, disable for now

  top := (⊤ : outer_measure α).to_measure (by rw [outer_measure.top_caratheodory]; exact le_top),
  le_top := assume a s hs,
    by cases s.eq_empty_or_nonempty with h  h;
      simp [h, to_measure_apply ⊤ _ hs, outer_measure.top_apply],
-/
  .. complete_lattice_of_complete_semilattice_Inf (measure α) }

end Inf

protected lemma zero_le {m0 : measurable_space α} (μ : measure α) : 0 ≤ μ := bot_le

lemma nonpos_iff_eq_zero' : μ ≤ 0 ↔ μ = 0 :=
μ.zero_le.le_iff_eq

@[simp] lemma measure_univ_eq_zero : μ univ = 0 ↔ μ = 0 :=
⟨λ h, bot_unique $ λ s hs, trans_rel_left (≤) (measure_mono (subset_univ s)) h, λ h, h.symm ▸ rfl⟩

/-! ### Pushforward and pullback -/

/-- Lift a linear map between `outer_measure` spaces such that for each measure `μ` every measurable
set is caratheodory-measurable w.r.t. `f μ` to a linear map between `measure` spaces. -/
def lift_linear {m0 : measurable_space α} (f : outer_measure α →ₗ[ℝ≥0∞] outer_measure β)
  (hf : ∀ μ : measure α, ‹_› ≤ (f μ.to_outer_measure).caratheodory) :
  measure α →ₗ[ℝ≥0∞] measure β :=
{ to_fun := λ μ, (f μ.to_outer_measure).to_measure (hf μ),
  map_add' := λ μ₁ μ₂, ext $ λ s hs, by simp [hs],
  map_smul' := λ c μ, ext $ λ s hs, by simp [hs] }

@[simp] lemma lift_linear_apply {f : outer_measure α →ₗ[ℝ≥0∞] outer_measure β} (hf)
  {s : set β} (hs : measurable_set s) : lift_linear f hf μ s = f μ.to_outer_measure s :=
to_measure_apply _ _ hs

lemma le_lift_linear_apply {f : outer_measure α →ₗ[ℝ≥0∞] outer_measure β} (hf) (s : set β) :
  f μ.to_outer_measure s ≤ lift_linear f hf μ s :=
le_to_measure_apply _ _ s

/-- The pushforward of a measure. It is defined to be `0` if `f` is not a measurable function. -/
def map [measurable_space α] (f : α → β) : measure α →ₗ[ℝ≥0∞] measure β :=
if hf : measurable f then
  lift_linear (outer_measure.map f) $ λ μ s hs t,
    le_to_outer_measure_caratheodory μ _ (hf hs) (f ⁻¹' t)
else 0

/-- We can evaluate the pushforward on measurable sets. For non-measurable sets, see
  `measure_theory.measure.le_map_apply` and `measurable_equiv.map_apply`. -/
@[simp] theorem map_apply {f : α → β} (hf : measurable f) {s : set β} (hs : measurable_set s) :
  map f μ s = μ (f ⁻¹' s) :=
by simp [map, dif_pos hf, hs]

lemma map_to_outer_measure {f : α → β} (hf : measurable f) :
  (map f μ).to_outer_measure = (outer_measure.map f μ.to_outer_measure).trim :=
begin
  rw [← trimmed, outer_measure.trim_eq_trim_iff],
  intros s hs,
  rw [coe_to_outer_measure, map_apply hf hs, outer_measure.map_apply, coe_to_outer_measure]
end

theorem map_of_not_measurable {f : α → β} (hf : ¬measurable f) :
  map f μ = 0 :=
by rw [map, dif_neg hf, linear_map.zero_apply]

@[simp] lemma map_id : map id μ = μ :=
ext $ λ s, map_apply measurable_id

lemma map_map {g : β → γ} {f : α → β} (hg : measurable g) (hf : measurable f) :
  map g (map f μ) = map (g ∘ f) μ :=
ext $ λ s hs,
by simp [hf, hg, hs, hg hs, hg.comp hf, ← preimage_comp]

@[mono] lemma map_mono (f : α → β) (h : μ ≤ ν) : map f μ ≤ map f ν :=
if hf : measurable f then λ s hs, by simp only [map_apply hf hs, h _ (hf hs)]
else by simp only [map_of_not_measurable hf, le_rfl]

/-- Even if `s` is not measurable, we can bound `map f μ s` from below.
  See also `measurable_equiv.map_apply`. -/
theorem le_map_apply {f : α → β} (hf : measurable f) (s : set β) : μ (f ⁻¹' s) ≤ map f μ s :=
calc μ (f ⁻¹' s) ≤ μ (f ⁻¹' (to_measurable (map f μ) s)) :
  measure_mono $ preimage_mono $ subset_to_measurable _ _
... = map f μ (to_measurable (map f μ) s) : (map_apply hf $ measurable_set_to_measurable _ _).symm
... = map f μ s : measure_to_measurable _

/-- Even if `s` is not measurable, `map f μ s = 0` implies that `μ (f ⁻¹' s) = 0`. -/
lemma preimage_null_of_map_null {f : α → β} (hf : measurable f) {s : set β}
  (hs : map f μ s = 0) : μ (f ⁻¹' s) = 0 :=
nonpos_iff_eq_zero.mp $ (le_map_apply hf s).trans_eq hs

lemma tendsto_ae_map {f : α → β} (hf : measurable f) : tendsto f μ.ae (map f μ).ae :=
λ s hs, preimage_null_of_map_null hf hs

/-- Pullback of a `measure`. If `f` sends each `measurable` set to a `measurable` set, then for each
measurable set `s` we have `comap f μ s = μ (f '' s)`. -/
def comap [measurable_space α] (f : α → β) : measure β →ₗ[ℝ≥0∞] measure α :=
if hf : injective f ∧ ∀ s, measurable_set s → measurable_set (f '' s) then
  lift_linear (outer_measure.comap f) $ λ μ s hs t,
  begin
    simp only [coe_to_outer_measure, outer_measure.comap_apply, ← image_inter hf.1,
      image_diff hf.1],
    apply le_to_outer_measure_caratheodory,
    exact hf.2 s hs
  end
else 0

lemma comap_apply {β} [measurable_space α] {mβ : measurable_space β} (f : α → β) (hfi : injective f)
  (hf : ∀ s, measurable_set s → measurable_set (f '' s)) (μ : measure β) (hs : measurable_set s) :
  comap f μ s = μ (f '' s) :=
begin
  rw [comap, dif_pos, lift_linear_apply _ hs, outer_measure.comap_apply, coe_to_outer_measure],
  exact ⟨hfi, hf⟩
end

/-! ### Restricting a measure -/

/-- Restrict a measure `μ` to a set `s` as an `ℝ≥0∞`-linear map. -/
def restrictₗ {m0 : measurable_space α} (s : set α) : measure α →ₗ[ℝ≥0∞] measure α :=
lift_linear (outer_measure.restrict s) $ λ μ s' hs' t,
begin
  suffices : μ (s ∩ t) = μ (s ∩ t ∩ s') + μ (s ∩ t \ s'),
  { simpa [← set.inter_assoc, set.inter_comm _ s, ← inter_diff_assoc] },
  exact le_to_outer_measure_caratheodory _ _ hs' _,
end

/-- Restrict a measure `μ` to a set `s`. -/
def restrict {m0 : measurable_space α} (μ : measure α) (s : set α) : measure α := restrictₗ s μ

@[simp] lemma restrictₗ_apply {m0 : measurable_space α} (s : set α) (μ : measure α) :
  restrictₗ s μ = μ.restrict s :=
rfl

/-- This lemma shows that `restrict` and `to_outer_measure` commute. Note that the LHS has a
restrict on measures and the RHS has a restrict on outer measures. -/
lemma restrict_to_outer_measure_eq_to_outer_measure_restrict (h : measurable_set s) :
    (μ.restrict s).to_outer_measure = outer_measure.restrict s μ.to_outer_measure :=
by simp_rw [restrict, restrictₗ, lift_linear, linear_map.coe_mk, to_measure_to_outer_measure,
  outer_measure.restrict_trim h, μ.trimmed]

lemma restrict_apply₀ (ht : null_measurable_set t (μ.restrict s)) :
  μ.restrict s t = μ (t ∩ s) :=
(to_measure_apply₀ _ _ ht).trans $ by simp only [coe_to_outer_measure, outer_measure.restrict_apply]

/-- If `t` is a measurable set, then the measure of `t` with respect to the restriction of
  the measure to `s` equals the outer measure of `t ∩ s`. An alternate version requiring that `s`
  be measurable instead of `t` exists as `measure.restrict_apply'`. -/
@[simp] lemma restrict_apply (ht : measurable_set t) : μ.restrict s t = μ (t ∩ s) :=
restrict_apply₀ ht.null_measurable_set

/-- If `s` is a measurable set, then the outer measure of `t` with respect to the restriction of
the measure to `s` equals the outer measure of `t ∩ s`. This is an alternate version of
`measure.restrict_apply`, requiring that `s` is measurable instead of `t`. -/
@[simp] lemma restrict_apply' (hs : measurable_set s) : μ.restrict s t = μ (t ∩ s) :=
by rw [← coe_to_outer_measure, measure.restrict_to_outer_measure_eq_to_outer_measure_restrict hs,
      outer_measure.restrict_apply s t _, coe_to_outer_measure]

lemma restrict_le_self : μ.restrict s ≤ μ :=
assume t ht,
calc μ.restrict s t = μ (t ∩ s) : restrict_apply ht
... ≤ μ t : measure_mono $ inter_subset_left t s

variable (μ)

lemma restrict_eq_self (h : s ⊆ t) : μ.restrict t s = μ s :=
(le_iff'.1 restrict_le_self s).antisymm $
calc μ s ≤ μ (to_measurable (μ.restrict t) s ∩ t) :
  measure_mono (subset_inter (subset_to_measurable _ _) h)
... =  μ.restrict t s :
  by rw [← restrict_apply (measurable_set_to_measurable _ _), measure_to_measurable]

@[simp] lemma restrict_apply_self (s : set α):
  (μ.restrict s) s = μ s :=
restrict_eq_self μ subset.rfl

variable {μ}

lemma restrict_apply_univ (s : set α) : μ.restrict s univ = μ s :=
by rw [restrict_apply measurable_set.univ, set.univ_inter]

lemma le_restrict_apply (s t : set α) :
  μ (t ∩ s) ≤ μ.restrict s t :=
calc μ (t ∩ s) = μ.restrict s (t ∩ s) : (restrict_eq_self μ (inter_subset_right _ _)).symm
... ≤ μ.restrict s t : measure_mono (inter_subset_left _ _)

lemma restrict_apply_superset (h : s ⊆ t) : μ.restrict s t = μ s :=
((measure_mono (subset_univ _)).trans_eq $ restrict_apply_univ _).antisymm
  ((restrict_apply_self μ s).symm.trans_le $ measure_mono h)

@[simp] lemma restrict_add {m0 : measurable_space α} (μ ν : measure α) (s : set α) :
  (μ + ν).restrict s = μ.restrict s + ν.restrict s :=
(restrictₗ s).map_add μ ν

@[simp] lemma restrict_zero {m0 : measurable_space α} (s : set α) :
  (0 : measure α).restrict s = 0 :=
(restrictₗ s).map_zero

@[simp] lemma restrict_smul {m0 : measurable_space α} (c : ℝ≥0∞) (μ : measure α) (s : set α) :
  (c • μ).restrict s = c • μ.restrict s :=
(restrictₗ s).map_smul c μ

@[simp] lemma restrict_restrict (hs : measurable_set s) :
  (μ.restrict t).restrict s = μ.restrict (s ∩ t) :=
ext $ λ u hu, by simp [*, set.inter_assoc]

lemma restrict_restrict_of_subset (h : s ⊆ t) :
  (μ.restrict t).restrict s = μ.restrict s :=
begin
  ext1 u hu,
  rw [restrict_apply hu, restrict_apply hu, restrict_eq_self],
  exact (inter_subset_right _ _).trans h
end

lemma restrict_restrict' (ht : measurable_set t) :
  (μ.restrict t).restrict s = μ.restrict (s ∩ t) :=
ext $ λ u hu, by simp [*, set.inter_assoc]

lemma restrict_comm (hs : measurable_set s) :
  (μ.restrict t).restrict s = (μ.restrict s).restrict t :=
by rw [restrict_restrict hs, restrict_restrict' hs, inter_comm]

lemma restrict_apply_eq_zero (ht : measurable_set t) : μ.restrict s t = 0 ↔ μ (t ∩ s) = 0 :=
by rw [restrict_apply ht]

lemma measure_inter_eq_zero_of_restrict (h : μ.restrict s t = 0) : μ (t ∩ s) = 0 :=
nonpos_iff_eq_zero.1 (h ▸ le_restrict_apply _ _)

lemma restrict_apply_eq_zero' (hs : measurable_set s) : μ.restrict s t = 0 ↔ μ (t ∩ s) = 0 :=
by rw [restrict_apply' hs]

@[simp] lemma restrict_eq_zero : μ.restrict s = 0 ↔ μ s = 0 :=
by rw [← measure_univ_eq_zero, restrict_apply_univ]

lemma restrict_zero_set {s : set α} (h : μ s = 0) :
  μ.restrict s = 0 :=
by rw [measure.restrict_eq_zero, h]

@[simp] lemma restrict_empty : μ.restrict ∅ = 0 := restrict_zero_set measure_empty

@[simp] lemma restrict_univ : μ.restrict univ = μ := ext $ λ s hs, by simp [hs]

lemma restrict_union_add_inter₀ (s : set α) (ht : null_measurable_set t μ) :
  μ.restrict (s ∪ t) + μ.restrict (s ∩ t) = μ.restrict s + μ.restrict t :=
begin
  ext1 u hu,
  simp only [add_apply, restrict_apply hu, inter_union_distrib_left],
  convert measure_union_add_inter₀ (u ∩ s) (hu.null_measurable_set.inter ht) using 3,
  rw [set.inter_left_comm (u ∩ s), set.inter_assoc, ← set.inter_assoc u u, set.inter_self]
end

lemma restrict_union_add_inter (s : set α) (ht : measurable_set t) :
  μ.restrict (s ∪ t) + μ.restrict (s ∩ t) = μ.restrict s + μ.restrict t :=
restrict_union_add_inter₀ s ht.null_measurable_set

lemma restrict_union_add_inter' (hs : measurable_set s) (t : set α) :
  μ.restrict (s ∪ t) + μ.restrict (s ∩ t) = μ.restrict s + μ.restrict t :=
by simpa only [union_comm, inter_comm, add_comm] using restrict_union_add_inter t hs

lemma restrict_union₀ (h : ae_disjoint μ s t) (ht : null_measurable_set t μ) :
  μ.restrict (s ∪ t) = μ.restrict s + μ.restrict t :=
by simp [← restrict_union_add_inter₀ s ht, restrict_zero_set h]

lemma restrict_union (h : disjoint s t) (ht : measurable_set t) :
  μ.restrict (s ∪ t) = μ.restrict s + μ.restrict t :=
restrict_union₀ h.ae_disjoint ht.null_measurable_set

lemma restrict_union' (h : disjoint s t) (hs : measurable_set s) :
  μ.restrict (s ∪ t) = μ.restrict s + μ.restrict t :=
by rw [union_comm, restrict_union h.symm hs, add_comm]

@[simp] lemma restrict_add_restrict_compl (hs : measurable_set s) :
  μ.restrict s + μ.restrict sᶜ = μ :=
by rw [← restrict_union (@disjoint_compl_right (set α) _ _) hs.compl,
    union_compl_self, restrict_univ]

@[simp] lemma restrict_compl_add_restrict (hs : measurable_set s) :
  μ.restrict sᶜ + μ.restrict s = μ :=
by rw [add_comm, restrict_add_restrict_compl hs]

lemma restrict_union_le (s s' : set α) : μ.restrict (s ∪ s') ≤ μ.restrict s + μ.restrict s' :=
begin
  intros t ht,
  suffices : μ (t ∩ s ∪ t ∩ s') ≤ μ (t ∩ s) + μ (t ∩ s'),
    by simpa [ht, inter_union_distrib_left],
  apply measure_union_le
end

lemma restrict_Union_apply_ae [encodable ι] {s : ι → set α}
  (hd : pairwise (ae_disjoint μ on s))
  (hm : ∀ i, measurable_set (s i)) {t : set α} (ht : measurable_set t) :
  μ.restrict (⋃ i, s i) t = ∑' i, μ.restrict (s i) t :=
begin
  simp only [restrict_apply, ht, inter_Union],
  exact measure_Union₀ (hd.mono $ λ i j h, h.mono (inter_subset_right _ _) (inter_subset_right _ _))
    (λ i, (ht.inter (hm i)).null_measurable_set)
end

lemma restrict_Union_apply [encodable ι] {s : ι → set α} (hd : pairwise (disjoint on s))
  (hm : ∀ i, measurable_set (s i)) {t : set α} (ht : measurable_set t) :
  μ.restrict (⋃ i, s i) t = ∑' i, μ.restrict (s i) t :=
restrict_Union_apply_ae (hd.mono $ λ i j h, h.ae_disjoint) hm ht

lemma restrict_Union_apply_eq_supr [encodable ι] {s : ι → set α}
  (hm : ∀ i, measurable_set (s i)) (hd : directed (⊆) s) {t : set α} (ht : measurable_set t) :
  μ.restrict (⋃ i, s i) t = ⨆ i, μ.restrict (s i) t :=
begin
  simp only [restrict_apply ht, inter_Union],
  rw [measure_Union_eq_supr],
  exacts [λ i, ht.inter (hm i), hd.mono_comp _ (λ s₁ s₂, inter_subset_inter_right _)]
end

lemma restrict_map {f : α → β} (hf : measurable f) {s : set β} (hs : measurable_set s) :
  (map f μ).restrict s = map f (μ.restrict $ f ⁻¹' s) :=
ext $ λ t ht, by simp [*, hf ht]

/-- Restriction of a measure to a subset is monotone both in set and in measure. -/
lemma restrict_mono' {m0 : measurable_space α} ⦃s s' : set α⦄ ⦃μ ν : measure α⦄
  (hs : s ≤ᵐ[μ] s') (hμν : μ ≤ ν) :
  μ.restrict s ≤ ν.restrict s' :=
assume t ht,
calc μ.restrict s t = μ (t ∩ s) : restrict_apply ht
... ≤ μ (t ∩ s') : measure_mono_ae $ hs.mono $ λ x hx ⟨hxt, hxs⟩, ⟨hxt, hx hxs⟩
... ≤ ν (t ∩ s') : le_iff'.1 hμν (t ∩ s')
... = ν.restrict s' t : (restrict_apply ht).symm

/-- Restriction of a measure to a subset is monotone both in set and in measure. -/
@[mono] lemma restrict_mono {m0 : measurable_space α} ⦃s s' : set α⦄ (hs : s ⊆ s') ⦃μ ν : measure α⦄
  (hμν : μ ≤ ν) :
  μ.restrict s ≤ ν.restrict s' :=
restrict_mono' (ae_of_all _ hs) hμν

lemma restrict_mono_ae (h : s ≤ᵐ[μ] t) : μ.restrict s ≤ μ.restrict t :=
restrict_mono' h (le_refl μ)

lemma restrict_congr_set (h : s =ᵐ[μ] t) : μ.restrict s = μ.restrict t :=
le_antisymm (restrict_mono_ae h.le) (restrict_mono_ae h.symm.le)

lemma restrict_eq_self_of_ae_mem {m0 : measurable_space α} ⦃s : set α⦄ ⦃μ : measure α⦄
  (hs : ∀ᵐ x ∂μ, x ∈ s) :
  μ.restrict s = μ :=
calc μ.restrict s = μ.restrict univ : restrict_congr_set (eventually_eq_univ.mpr hs)
... = μ : restrict_univ

lemma restrict_congr_meas (hs : measurable_set s) :
  μ.restrict s = ν.restrict s ↔ ∀ t ⊆ s, measurable_set t → μ t = ν t :=
⟨λ H t hts ht,
   by rw [← inter_eq_self_of_subset_left hts, ← restrict_apply ht, H, restrict_apply ht],
 λ H, ext $ λ t ht,
   by rw [restrict_apply ht, restrict_apply ht, H _ (inter_subset_right _ _) (ht.inter hs)]⟩

lemma restrict_congr_mono (hs : s ⊆ t) (h : μ.restrict t = ν.restrict t) :
  μ.restrict s = ν.restrict s :=
by rw [← restrict_restrict_of_subset hs, h, restrict_restrict_of_subset hs]

/-- If two measures agree on all measurable subsets of `s` and `t`, then they agree on all
measurable subsets of `s ∪ t`. -/
lemma restrict_union_congr (hsm : measurable_set s) (htm : measurable_set t) :
  μ.restrict (s ∪ t) = ν.restrict (s ∪ t) ↔
    μ.restrict s = ν.restrict s ∧ μ.restrict t = ν.restrict t :=
begin
  refine ⟨λ h, ⟨restrict_congr_mono (subset_union_left _ _) h,
    restrict_congr_mono (subset_union_right _ _) h⟩, _⟩,
  simp only [restrict_congr_meas, hsm, htm, hsm.union htm],
  rintros ⟨hs, ht⟩ u hu hum,
  rw [← measure_inter_add_diff u hsm, ← measure_inter_add_diff u hsm,
    hs _ (inter_subset_right _ _) (hum.inter hsm),
    ht _ (diff_subset_iff.2 hu) (hum.diff hsm)]
end

lemma restrict_finset_bUnion_congr {s : finset ι} {t : ι → set α}
  (htm : ∀ i ∈ s, measurable_set (t i)) :
  μ.restrict (⋃ i ∈ s, t i) = ν.restrict (⋃ i ∈ s, t i) ↔
    ∀ i ∈ s, μ.restrict (t i) = ν.restrict (t i) :=
begin
  induction s using finset.induction_on with i s hi hs, { simp },
  simp only [forall_eq_or_imp, Union_Union_eq_or_left, finset.mem_insert],
  rw restrict_union_congr (htm _ (finset.mem_insert_self i s)),
  rw ← hs (λ i hi, htm _ (finset.mem_insert_of_mem hi)),
  exact s.measurable_set_bUnion (λ i hi, htm _ (finset.mem_insert_of_mem hi))
end

lemma restrict_Union_congr [encodable ι] {s : ι → set α} (hm : ∀ i, measurable_set (s i)) :
  μ.restrict (⋃ i, s i) = ν.restrict (⋃ i, s i) ↔
    ∀ i, μ.restrict (s i) = ν.restrict (s i) :=
begin
  refine ⟨λ h i, restrict_congr_mono (subset_Union _ _) h, λ h, _⟩,
  ext1 t ht,
  have M : ∀ t : finset ι, measurable_set (⋃ i ∈ t, s i) :=
    λ t, t.measurable_set_bUnion (λ i _, hm i),
  have D : directed (⊆) (λ t : finset ι, ⋃ i ∈ t, s i) :=
    directed_of_sup (λ t₁ t₂ ht, bUnion_subset_bUnion_left ht),
  rw [Union_eq_Union_finset],
  simp only [restrict_Union_apply_eq_supr M D ht,
    (restrict_finset_bUnion_congr (λ i hi, hm i)).2 (λ i hi, h i)],
end

lemma restrict_bUnion_congr {s : set ι} {t : ι → set α} (hc : countable s)
  (htm : ∀ i ∈ s, measurable_set (t i)) :
  μ.restrict (⋃ i ∈ s, t i) = ν.restrict (⋃ i ∈ s, t i) ↔
    ∀ i ∈ s, μ.restrict (t i) = ν.restrict (t i) :=
begin
  simp only [bUnion_eq_Union, set_coe.forall'] at htm ⊢,
  haveI := hc.to_encodable,
  exact restrict_Union_congr htm
end

lemma restrict_sUnion_congr {S : set (set α)} (hc : countable S) (hm : ∀ s ∈ S, measurable_set s) :
  μ.restrict (⋃₀ S) = ν.restrict (⋃₀ S) ↔ ∀ s ∈ S, μ.restrict s = ν.restrict s :=
by rw [sUnion_eq_bUnion, restrict_bUnion_congr hc hm]

/-- This lemma shows that `Inf` and `restrict` commute for measures. -/
lemma restrict_Inf_eq_Inf_restrict {m0 : measurable_space α} {m : set (measure α)}
  (hm : m.nonempty) (ht : measurable_set t) :
  (Inf m).restrict t = Inf ((λ μ : measure α, μ.restrict t) '' m) :=
begin
  ext1 s hs,
  simp_rw [Inf_apply hs, restrict_apply hs, Inf_apply (measurable_set.inter hs ht), set.image_image,
    restrict_to_outer_measure_eq_to_outer_measure_restrict ht, ← set.image_image _ to_outer_measure,
    ← outer_measure.restrict_Inf_eq_Inf_restrict _ (hm.image _),
    outer_measure.restrict_apply]
end

/-! ### Extensionality results -/

/-- Two measures are equal if they have equal restrictions on a spanning collection of sets
  (formulated using `Union`). -/
lemma ext_iff_of_Union_eq_univ [encodable ι] {s : ι → set α}
  (hm : ∀ i, measurable_set (s i)) (hs : (⋃ i, s i) = univ) :
  μ = ν ↔ ∀ i, μ.restrict (s i) = ν.restrict (s i) :=
by rw [← restrict_Union_congr hm, hs, restrict_univ, restrict_univ]

alias ext_iff_of_Union_eq_univ ↔ _ measure_theory.measure.ext_of_Union_eq_univ

/-- Two measures are equal if they have equal restrictions on a spanning collection of sets
  (formulated using `bUnion`). -/
lemma ext_iff_of_bUnion_eq_univ {S : set ι} {s : ι → set α} (hc : countable S)
  (hm : ∀ i ∈ S, measurable_set (s i)) (hs : (⋃ i ∈ S, s i) = univ) :
  μ = ν ↔ ∀ i ∈ S, μ.restrict (s i) = ν.restrict (s i) :=
by rw [← restrict_bUnion_congr hc hm, hs, restrict_univ, restrict_univ]

alias ext_iff_of_bUnion_eq_univ ↔ _ measure_theory.measure.ext_of_bUnion_eq_univ

/-- Two measures are equal if they have equal restrictions on a spanning collection of sets
  (formulated using `sUnion`). -/
lemma ext_iff_of_sUnion_eq_univ {S : set (set α)} (hc : countable S)
  (hm : ∀ s ∈ S, measurable_set s) (hs : (⋃₀ S) = univ) :
  μ = ν ↔ ∀ s ∈ S, μ.restrict s = ν.restrict s :=
ext_iff_of_bUnion_eq_univ hc hm $ by rwa ← sUnion_eq_bUnion

alias ext_iff_of_sUnion_eq_univ ↔ _ measure_theory.measure.ext_of_sUnion_eq_univ

lemma ext_of_generate_from_of_cover {S T : set (set α)}
  (h_gen : ‹_› = generate_from S) (hc : countable T)
  (h_inter : is_pi_system S)
  (hm : ∀ t ∈ T, measurable_set t) (hU : ⋃₀ T = univ) (htop : ∀ t ∈ T, μ t ≠ ∞)
  (ST_eq : ∀ (t ∈ T) (s ∈ S), μ (s ∩ t) = ν (s ∩ t)) (T_eq : ∀ t ∈ T, μ t = ν t) :
  μ = ν :=
begin
  refine ext_of_sUnion_eq_univ hc hm hU (λ t ht, _),
  ext1 u hu,
  simp only [restrict_apply hu],
  refine induction_on_inter h_gen h_inter _ (ST_eq t ht) _ _ hu,
  { simp only [set.empty_inter, measure_empty] },
  { intros v hv hvt,
    have := T_eq t ht,
    rw [set.inter_comm] at hvt ⊢,
    rwa [← measure_inter_add_diff t hv, ← measure_inter_add_diff t hv, ← hvt,
      ennreal.add_right_inj] at this,
    exact ne_top_of_le_ne_top (htop t ht) (measure_mono $ set.inter_subset_left _ _) },
  { intros f hfd hfm h_eq,
    have : pairwise (disjoint on λ n, f n ∩ t) :=
      λ m n hmn, (hfd m n hmn).mono (inter_subset_left _ _) (inter_subset_left _ _),
    simp only [Union_inter, measure_Union this (λ n, (hfm n).inter (hm t ht)), h_eq] }
end

/-- Two measures are equal if they are equal on the π-system generating the σ-algebra,
  and they are both finite on a increasing spanning sequence of sets in the π-system.
  This lemma is formulated using `sUnion`. -/
lemma ext_of_generate_from_of_cover_subset {S T : set (set α)}
  (h_gen : ‹_› = generate_from S)
  (h_inter : is_pi_system S)
  (h_sub : T ⊆ S) (hc : countable T) (hU : ⋃₀ T = univ) (htop : ∀ s ∈ T, μ s ≠ ∞)
  (h_eq : ∀ s ∈ S, μ s = ν s) :
  μ = ν :=
begin
  refine ext_of_generate_from_of_cover h_gen hc h_inter _ hU htop _ (λ t ht, h_eq t (h_sub ht)),
  { intros t ht, rw [h_gen], exact generate_measurable.basic _ (h_sub ht) },
  { intros t ht s hs, cases (s ∩ t).eq_empty_or_nonempty with H H,
    { simp only [H, measure_empty] },
    { exact h_eq _ (h_inter _ hs _ (h_sub ht) H) } }
end

/-- Two measures are equal if they are equal on the π-system generating the σ-algebra,
  and they are both finite on a increasing spanning sequence of sets in the π-system.
  This lemma is formulated using `Union`.
  `finite_spanning_sets_in.ext` is a reformulation of this lemma. -/
lemma ext_of_generate_from_of_Union (C : set (set α)) (B : ℕ → set α)
  (hA : ‹_› = generate_from C) (hC : is_pi_system C) (h1B : (⋃ i, B i) = univ)
  (h2B : ∀ i, B i ∈ C) (hμB : ∀ i, μ (B i) ≠ ∞) (h_eq : ∀ s ∈ C, μ s = ν s) : μ = ν :=
begin
  refine ext_of_generate_from_of_cover_subset hA hC _ (countable_range B) h1B _ h_eq,
  { rintro _ ⟨i, rfl⟩, apply h2B },
  { rintro _ ⟨i, rfl⟩, apply hμB }
end

section dirac
variable [measurable_space α]

/-- The dirac measure. -/
def dirac (a : α) : measure α :=
(outer_measure.dirac a).to_measure (by simp)

instance : measure_space punit := ⟨dirac punit.star⟩

lemma le_dirac_apply {a} : s.indicator 1 a ≤ dirac a s :=
outer_measure.dirac_apply a s ▸ le_to_measure_apply _ _ _

@[simp] lemma dirac_apply' (a : α) (hs : measurable_set s) :
  dirac a s = s.indicator 1 a :=
to_measure_apply _ _ hs

@[simp] lemma dirac_apply_of_mem {a : α} (h : a ∈ s) :
  dirac a s = 1 :=
begin
  have : ∀ t : set α, a ∈ t → t.indicator (1 : α → ℝ≥0∞) a = 1,
    from λ t ht, indicator_of_mem ht 1,
  refine le_antisymm (this univ trivial ▸ _) (this s h ▸ le_dirac_apply),
  rw [← dirac_apply' a measurable_set.univ],
  exact measure_mono (subset_univ s)
end

@[simp] lemma dirac_apply [measurable_singleton_class α] (a : α) (s : set α) :
  dirac a s = s.indicator 1 a :=
begin
  by_cases h : a ∈ s, by rw [dirac_apply_of_mem h, indicator_of_mem h, pi.one_apply],
  rw [indicator_of_not_mem h, ← nonpos_iff_eq_zero],
  calc dirac a s ≤ dirac a {a}ᶜ : measure_mono (subset_compl_comm.1 $ singleton_subset_iff.2 h)
             ... = 0            : by simp [dirac_apply' _ (measurable_set_singleton _).compl]
end

lemma map_dirac {f : α → β} (hf : measurable f) (a : α) :
  map f (dirac a) = dirac (f a) :=
ext $ assume s hs, by simp [hs, map_apply hf hs, hf hs, indicator_apply]

@[simp] lemma restrict_singleton (μ : measure α) (a : α) : μ.restrict {a} = μ {a} • dirac a :=
begin
  ext1 s hs,
  by_cases ha : a ∈ s,
  { have : s ∩ {a} = {a}, by simpa,
    simp * },
  { have : s ∩ {a} = ∅, from inter_singleton_eq_empty.2 ha,
    simp * }
end

end dirac

section sum
include m0

/-- Sum of an indexed family of measures. -/
def sum (f : ι → measure α) : measure α :=
(outer_measure.sum (λ i, (f i).to_outer_measure)).to_measure $
le_trans
  (by exact le_infi (λ i, le_to_outer_measure_caratheodory _))
  (outer_measure.le_sum_caratheodory _)

lemma le_sum_apply (f : ι → measure α) (s : set α) : (∑' i, f i s) ≤ sum f s :=
le_to_measure_apply _ _ _

@[simp] lemma sum_apply (f : ι → measure α) {s : set α} (hs : measurable_set s) :
  sum f s = ∑' i, f i s :=
to_measure_apply _ _ hs

lemma le_sum (μ : ι → measure α) (i : ι) : μ i ≤ sum μ :=
λ s hs, by simp only [sum_apply μ hs, ennreal.le_tsum i]

@[simp] lemma sum_apply_eq_zero [encodable ι] {μ : ι → measure α} {s : set α} :
  sum μ s = 0 ↔ ∀ i, μ i s = 0 :=
begin
  refine ⟨λ h i, nonpos_iff_eq_zero.1 $ h ▸ le_iff'.1 (le_sum μ i) _, λ h, nonpos_iff_eq_zero.1 _⟩,
  rcases exists_measurable_superset_forall_eq μ s with ⟨t, hst, htm, ht⟩,
  calc sum μ s ≤ sum μ t : measure_mono hst
           ... = 0       : by simp *
end

lemma sum_apply_eq_zero' {μ : ι → measure α} {s : set α} (hs : measurable_set s) :
  sum μ s = 0 ↔ ∀ i, μ i s = 0 :=
by simp [hs]

lemma ae_sum_iff [encodable ι] {μ : ι → measure α} {p : α → Prop} :
  (∀ᵐ x ∂(sum μ), p x) ↔ ∀ i, ∀ᵐ x ∂(μ i), p x :=
sum_apply_eq_zero

lemma ae_sum_iff' {μ : ι → measure α} {p : α → Prop} (h : measurable_set {x | p x}) :
  (∀ᵐ x ∂(sum μ), p x) ↔ ∀ i, ∀ᵐ x ∂(μ i), p x :=
sum_apply_eq_zero' h.compl

@[simp] lemma ae_sum_eq [encodable ι] (μ : ι → measure α) : (sum μ).ae = ⨆ i, (μ i).ae :=
filter.ext $ λ s, ae_sum_iff.trans mem_supr.symm

@[simp] lemma sum_bool (f : bool → measure α) : sum f = f tt + f ff :=
ext $ λ s hs, by simp [hs, tsum_fintype]

@[simp] lemma sum_cond (μ ν : measure α) : sum (λ b, cond b μ ν) = μ + ν := sum_bool _

@[simp] lemma restrict_sum (μ : ι → measure α) {s : set α} (hs : measurable_set s) :
  (sum μ).restrict s = sum (λ i, (μ i).restrict s) :=
ext $ λ t ht, by simp only [sum_apply, restrict_apply, ht, ht.inter hs]

@[simp] lemma sum_of_empty [is_empty ι] (μ : ι → measure α) : sum μ = 0 :=
by rw [← measure_univ_eq_zero, sum_apply _ measurable_set.univ, tsum_empty]

lemma sum_congr {μ ν : ℕ → measure α} (h : ∀ n, μ n = ν n) : sum μ = sum ν :=
by { congr, ext1 n, exact h n }

lemma sum_add_sum (μ ν : ℕ → measure α) : sum μ + sum ν = sum (λ n, μ n + ν n) :=
begin
  ext1 s hs,
  simp only [add_apply, sum_apply _ hs, pi.add_apply, coe_add,
             tsum_add ennreal.summable ennreal.summable],
end

/-- If `f` is a map with encodable codomain, then `map f μ` is the sum of Dirac measures -/
lemma map_eq_sum [encodable β] [measurable_singleton_class β]
  (μ : measure α) (f : α → β) (hf : measurable f) :
  map f μ = sum (λ b : β, μ (f ⁻¹' {b}) • dirac b) :=
begin
  ext1 s hs,
  have : ∀ y ∈ s, measurable_set (f ⁻¹' {y}), from λ y _, hf (measurable_set_singleton _),
  simp [← tsum_measure_preimage_singleton (countable_encodable s) this, *,
    tsum_subtype s (λ b, μ (f ⁻¹' {b})), ← indicator_mul_right s (λ b, μ (f ⁻¹' {b}))]
end

/-- A measure on an encodable type is a sum of dirac measures. -/
@[simp] lemma sum_smul_dirac [encodable α] [measurable_singleton_class α] (μ : measure α) :
  sum (λ a, μ {a} • dirac a) = μ :=
by simpa using (map_eq_sum μ id measurable_id).symm

omit m0
end sum

lemma restrict_Union_ae [encodable ι] {s : ι → set α} (hd : pairwise (λ i j, μ (s i ∩ s j) = 0))
  (hm : ∀ i, measurable_set (s i)) :
  μ.restrict (⋃ i, s i) = sum (λ i, μ.restrict (s i)) :=
ext $ λ t ht, by simp only [sum_apply _ ht, restrict_Union_apply_ae hd hm ht]

lemma restrict_Union [encodable ι] {s : ι → set α} (hd : pairwise (disjoint on s))
  (hm : ∀ i, measurable_set (s i)) :
  μ.restrict (⋃ i, s i) = sum (λ i, μ.restrict (s i)) :=
ext $ λ t ht, by simp only [sum_apply _ ht, restrict_Union_apply hd hm ht]

lemma restrict_Union_le [encodable ι] {s : ι → set α} :
  μ.restrict (⋃ i, s i) ≤ sum (λ i, μ.restrict (s i)) :=
begin
  intros t ht,
  suffices : μ (⋃ i, t ∩ s i) ≤ ∑' i, μ (t ∩ s i), by simpa [ht, inter_Union],
  apply measure_Union_le
end

section count

variable [measurable_space α]

/-- Counting measure on any measurable space. -/
def count : measure α := sum dirac

lemma le_count_apply : (∑' i : s, 1 : ℝ≥0∞) ≤ count s :=
calc (∑' i : s, 1 : ℝ≥0∞) = ∑' i, indicator s 1 i : tsum_subtype s 1
... ≤ ∑' i, dirac i s : ennreal.tsum_le_tsum $ λ x, le_dirac_apply
... ≤ count s : le_sum_apply _ _

lemma count_apply (hs : measurable_set s) : count s = ∑' i : s, 1 :=
by simp only [count, sum_apply, hs, dirac_apply', ← tsum_subtype s 1, pi.one_apply]

@[simp] lemma count_apply_finset [measurable_singleton_class α] (s : finset α) :
  count (↑s : set α) = s.card :=
calc count (↑s : set α) = ∑' i : (↑s : set α), 1 : count_apply s.measurable_set
                    ... = ∑ i in s, 1 : s.tsum_subtype 1
                    ... = s.card : by simp

lemma count_apply_finite [measurable_singleton_class α] (s : set α) (hs : finite s) :
  count s = hs.to_finset.card :=
by rw [← count_apply_finset, finite.coe_to_finset]

/-- `count` measure evaluates to infinity at infinite sets. -/
lemma count_apply_infinite (hs : s.infinite) : count s = ∞ :=
begin
  refine top_unique (le_of_tendsto' ennreal.tendsto_nat_nhds_top $ λ n, _),
  rcases hs.exists_subset_card_eq n with ⟨t, ht, rfl⟩,
  calc (t.card : ℝ≥0∞) = ∑ i in t, 1 : by simp
  ... = ∑' i : (t : set α), 1 : (t.tsum_subtype 1).symm
  ... ≤ count (t : set α) : le_count_apply
  ... ≤ count s : measure_mono ht
end

@[simp] lemma count_apply_eq_top [measurable_singleton_class α] : count s = ∞ ↔ s.infinite :=
begin
  by_cases hs : s.finite,
  { simp [set.infinite, hs, count_apply_finite] },
  { change s.infinite at hs,
    simp [hs, count_apply_infinite] }
end

@[simp] lemma count_apply_lt_top [measurable_singleton_class α] : count s < ∞ ↔ s.finite :=
calc count s < ∞ ↔ count s ≠ ∞ : lt_top_iff_ne_top
             ... ↔ ¬s.infinite : not_congr count_apply_eq_top
             ... ↔ s.finite    : not_not

end count

/-! ### Absolute continuity -/

/-- We say that `μ` is absolutely continuous with respect to `ν`, or that `μ` is dominated by `ν`,
  if `ν(A) = 0` implies that `μ(A) = 0`. -/
def absolutely_continuous {m0 : measurable_space α} (μ ν : measure α) : Prop :=
∀ ⦃s : set α⦄, ν s = 0 → μ s = 0

localized "infix ` ≪ `:50 := measure_theory.measure.absolutely_continuous" in measure_theory

lemma absolutely_continuous_of_le (h : μ ≤ ν) : μ ≪ ν :=
λ s hs, nonpos_iff_eq_zero.1 $ hs ▸ le_iff'.1 h s

alias absolutely_continuous_of_le ← has_le.le.absolutely_continuous

lemma absolutely_continuous_of_eq (h : μ = ν) : μ ≪ ν :=
h.le.absolutely_continuous

alias absolutely_continuous_of_eq ← eq.absolutely_continuous

namespace absolutely_continuous

lemma mk (h : ∀ ⦃s : set α⦄, measurable_set s → ν s = 0 → μ s = 0) : μ ≪ ν :=
begin
  intros s hs,
  rcases exists_measurable_superset_of_null hs with ⟨t, h1t, h2t, h3t⟩,
  exact measure_mono_null h1t (h h2t h3t),
end

@[refl] protected lemma refl {m0 : measurable_space α} (μ : measure α) : μ ≪ μ :=
rfl.absolutely_continuous

protected lemma rfl : μ ≪ μ := λ s hs, hs

instance [measurable_space α] : is_refl (measure α) (≪) := ⟨λ μ, absolutely_continuous.rfl⟩

@[trans] protected lemma trans (h1 : μ₁ ≪ μ₂) (h2 : μ₂ ≪ μ₃) : μ₁ ≪ μ₃ :=
λ s hs, h1 $ h2 hs

@[mono] protected lemma map (h : μ ≪ ν) (f : α → β) : map f μ ≪ map f ν :=
if hf : measurable f then absolutely_continuous.mk $ λ s hs, by simpa [hf, hs] using @h _
else by simp only [map_of_not_measurable hf]

protected lemma smul (h : μ ≪ ν) (c : ℝ≥0∞) : c • μ ≪ ν :=
mk (λ s hs hνs, by simp only [h hνs, algebra.id.smul_eq_mul, coe_smul, pi.smul_apply, mul_zero])

protected lemma coe_nnreal_smul (h : μ ≪ ν) (c : ℝ≥0) : c • μ ≪ ν :=
h.smul c

end absolutely_continuous

lemma absolutely_continuous_of_le_smul {μ' : measure α} {c : ℝ≥0∞} (hμ'_le : μ' ≤ c • μ) :
  μ' ≪ μ :=
(measure.absolutely_continuous_of_le hμ'_le).trans (measure.absolutely_continuous.rfl.smul c)

lemma ae_le_iff_absolutely_continuous : μ.ae ≤ ν.ae ↔ μ ≪ ν :=
⟨λ h s, by { rw [measure_zero_iff_ae_nmem, measure_zero_iff_ae_nmem], exact λ hs, h hs },
  λ h s hs, h hs⟩

alias ae_le_iff_absolutely_continuous ↔ has_le.le.absolutely_continuous_of_ae
  measure_theory.measure.absolutely_continuous.ae_le
alias absolutely_continuous.ae_le ← ae_mono'

lemma absolutely_continuous.ae_eq (h : μ ≪ ν) {f g : α → δ} (h' : f =ᵐ[ν] g) : f =ᵐ[μ] g :=
h.ae_le h'

/-! ### Quasi measure preserving maps (a.k.a. non-singular maps) -/

/-- A map `f : α → β` is said to be *quasi measure preserving* (a.k.a. non-singular) w.r.t. measures
`μa` and `μb` if it is measurable and `μb s = 0` implies `μa (f ⁻¹' s) = 0`. -/
@[protect_proj]
structure quasi_measure_preserving {m0 : measurable_space α} (f : α → β)
  (μa : measure α . volume_tac) (μb : measure β . volume_tac) : Prop :=
(measurable : measurable f)
(absolutely_continuous : map f μa ≪ μb)

namespace quasi_measure_preserving

protected lemma id {m0 : measurable_space α} (μ : measure α) : quasi_measure_preserving id μ μ :=
⟨measurable_id, map_id.absolutely_continuous⟩

variables {μa μa' : measure α} {μb μb' : measure β} {μc : measure γ} {f : α → β}

lemma mono_left (h : quasi_measure_preserving f μa μb)
  (ha : μa' ≪ μa) : quasi_measure_preserving f μa' μb :=
⟨h.1, (ha.map f).trans h.2⟩

lemma mono_right (h : quasi_measure_preserving f μa μb)
  (ha : μb ≪ μb') : quasi_measure_preserving f μa μb' :=
⟨h.1, h.2.trans ha⟩

@[mono] lemma mono (ha : μa' ≪ μa) (hb : μb ≪ μb') (h : quasi_measure_preserving f μa μb) :
  quasi_measure_preserving f μa' μb' :=
(h.mono_left ha).mono_right hb

protected lemma comp {g : β → γ} {f : α → β} (hg : quasi_measure_preserving g μb μc)
  (hf : quasi_measure_preserving f μa μb) :
  quasi_measure_preserving (g ∘ f) μa μc :=
⟨hg.measurable.comp hf.measurable, by { rw ← map_map hg.1 hf.1, exact (hf.2.map g).trans hg.2 }⟩

protected lemma iterate {f : α → α} (hf : quasi_measure_preserving f μa μa) :
  ∀ n, quasi_measure_preserving (f^[n]) μa μa
| 0 := quasi_measure_preserving.id μa
| (n + 1) := (iterate n).comp hf

lemma ae_map_le (h : quasi_measure_preserving f μa μb) : (map f μa).ae ≤ μb.ae :=
h.2.ae_le

lemma tendsto_ae (h : quasi_measure_preserving f μa μb) : tendsto f μa.ae μb.ae :=
(tendsto_ae_map h.1).mono_right h.ae_map_le

lemma ae (h : quasi_measure_preserving f μa μb) {p : β → Prop} (hg : ∀ᵐ x ∂μb, p x) :
  ∀ᵐ x ∂μa, p (f x) :=
h.tendsto_ae hg

lemma ae_eq (h : quasi_measure_preserving f μa μb) {g₁ g₂ : β → δ} (hg : g₁ =ᵐ[μb] g₂) :
  g₁ ∘ f =ᵐ[μa] g₂ ∘ f :=
h.ae hg

lemma preimage_null (h : quasi_measure_preserving f μa μb) {s : set β} (hs : μb s = 0) :
  μa (f ⁻¹' s) = 0 :=
preimage_null_of_map_null h.1 (h.2 hs)

end quasi_measure_preserving

/-! ### The `cofinite` filter -/

/-- The filter of sets `s` such that `sᶜ` has finite measure. -/
def cofinite {m0 : measurable_space α} (μ : measure α) : filter α :=
{ sets := {s | μ sᶜ < ∞},
  univ_sets := by simp,
  inter_sets := λ s t hs ht, by { simp only [compl_inter, mem_set_of_eq],
    calc μ (sᶜ ∪ tᶜ) ≤ μ sᶜ + μ tᶜ : measure_union_le _ _
                ... < ∞ : ennreal.add_lt_top.2 ⟨hs, ht⟩ },
  sets_of_superset := λ s t hs hst, lt_of_le_of_lt (measure_mono $ compl_subset_compl.2 hst) hs }

lemma mem_cofinite : s ∈ μ.cofinite ↔ μ sᶜ < ∞ := iff.rfl

lemma compl_mem_cofinite : sᶜ ∈ μ.cofinite ↔ μ s < ∞ :=
by rw [mem_cofinite, compl_compl]

lemma eventually_cofinite {p : α → Prop} : (∀ᶠ x in μ.cofinite, p x) ↔ μ {x | ¬p x} < ∞ := iff.rfl

end measure

open measure
open_locale measure_theory

lemma null_measurable_set.mono_ac (h : null_measurable_set s μ) (hle : ν ≪ μ) :
  null_measurable_set s ν :=
⟨to_measurable μ s, measurable_set_to_measurable _ _, hle.ae_eq h.to_measurable_ae_eq.symm⟩

lemma null_measurable_set.mono (h : null_measurable_set s μ) (hle : ν ≤ μ) :
  null_measurable_set s ν :=
h.mono_ac hle.absolutely_continuous

@[simp] lemma ae_eq_bot : μ.ae = ⊥ ↔ μ = 0 :=
by rw [← empty_mem_iff_bot, mem_ae_iff, compl_empty, measure_univ_eq_zero]

@[simp] lemma ae_ne_bot : μ.ae.ne_bot ↔ μ ≠ 0 :=
ne_bot_iff.trans (not_congr ae_eq_bot)

@[simp] lemma ae_zero {m0 : measurable_space α} : (0 : measure α).ae = ⊥ := ae_eq_bot.2 rfl

@[mono] lemma ae_mono (h : μ ≤ ν) : μ.ae ≤ ν.ae := h.absolutely_continuous.ae_le

lemma mem_ae_map_iff {f : α → β} (hf : measurable f) {s : set β} (hs : measurable_set s) :
  s ∈ (map f μ).ae ↔ (f ⁻¹' s) ∈ μ.ae :=
by simp only [mem_ae_iff, map_apply hf hs.compl, preimage_compl]

lemma mem_ae_of_mem_ae_map {f : α → β} (hf : measurable f) {s : set β} (hs : s ∈ (map f μ).ae) :
  f ⁻¹' s ∈ μ.ae :=
(tendsto_ae_map hf).eventually hs

lemma ae_map_iff {f : α → β} (hf : measurable f) {p : β → Prop} (hp : measurable_set {x | p x}) :
  (∀ᵐ y ∂ (map f μ), p y) ↔ ∀ᵐ x ∂ μ, p (f x) :=
mem_ae_map_iff hf hp

lemma ae_of_ae_map {f : α → β} (hf : measurable f) {p : β → Prop} (h : ∀ᵐ y ∂ (map f μ), p y) :
  ∀ᵐ x ∂ μ, p (f x) :=
mem_ae_of_mem_ae_map hf h

lemma ae_map_mem_range {m0 : measurable_space α} (f : α → β) (hf : measurable_set (range f))
  (μ : measure α) :
  ∀ᵐ x ∂(map f μ), x ∈ range f :=
begin
  by_cases h : measurable f,
  { change range f ∈ (map f μ).ae,
    rw mem_ae_map_iff h hf,
    apply eventually_of_forall,
    exact mem_range_self },
  { simp [map_of_not_measurable h] }
end

lemma ae_restrict_iff {p : α → Prop} (hp : measurable_set {x | p x}) :
  (∀ᵐ x ∂(μ.restrict s), p x) ↔ ∀ᵐ x ∂μ, x ∈ s → p x :=
begin
  simp only [ae_iff, ← compl_set_of, restrict_apply hp.compl],
  congr' with x, simp [and_comm]
end

lemma ae_imp_of_ae_restrict {s : set α} {p : α → Prop} (h : ∀ᵐ x ∂(μ.restrict s), p x) :
  ∀ᵐ x ∂μ, x ∈ s → p x :=
begin
  simp only [ae_iff] at h ⊢,
  simpa [set_of_and, inter_comm] using measure_inter_eq_zero_of_restrict h
end

lemma ae_restrict_iff' {s : set α} {p : α → Prop} (hs : measurable_set s) :
  (∀ᵐ x ∂(μ.restrict s), p x) ↔ ∀ᵐ x ∂μ, x ∈ s → p x :=
begin
  simp only [ae_iff, ← compl_set_of, restrict_apply_eq_zero' hs],
  congr' with x, simp [and_comm]
end

lemma ae_restrict_mem {s : set α} (hs : measurable_set s) :
  ∀ᵐ x ∂(μ.restrict s), x ∈ s :=
(ae_restrict_iff' hs).2 (filter.eventually_of_forall (λ x, id))

lemma ae_restrict_of_ae {s : set α} {p : α → Prop} (h : ∀ᵐ x ∂μ, p x) :
  (∀ᵐ x ∂(μ.restrict s), p x) :=
eventually.filter_mono (ae_mono measure.restrict_le_self) h

lemma ae_restrict_of_ae_restrict_of_subset {s t : set α} {p : α → Prop} (hst : s ⊆ t)
  (h : ∀ᵐ x ∂(μ.restrict t), p x) :
  (∀ᵐ x ∂(μ.restrict s), p x) :=
h.filter_mono (ae_mono $ measure.restrict_mono hst (le_refl μ))

lemma ae_of_ae_restrict_of_ae_restrict_compl {t : set α} {p : α → Prop}
  (ht : ∀ᵐ x ∂(μ.restrict t), p x) (htc : ∀ᵐ x ∂(μ.restrict tᶜ), p x) :
  ∀ᵐ x ∂μ, p x :=
nonpos_iff_eq_zero.1 $
calc μ {x | ¬p x} = μ ({x | ¬p x} ∩ t ∪ {x | ¬p x} ∩ tᶜ) :
  by rw [← inter_union_distrib_left, union_compl_self, inter_univ]
... ≤ μ ({x | ¬p x} ∩ t) + μ ({x | ¬p x} ∩ tᶜ) : measure_union_le _ _
... ≤ μ.restrict t {x | ¬p x} + μ.restrict tᶜ {x | ¬p x} :
  add_le_add (le_restrict_apply _ _) (le_restrict_apply _ _)
... = 0 : by rw [ae_iff.1 ht, ae_iff.1 htc, zero_add]

lemma mem_map_restrict_ae_iff {β} {s : set α} {t : set β} {f : α → β} (hs : measurable_set s) :
  t ∈ filter.map f (μ.restrict s).ae ↔ μ ((f ⁻¹' t)ᶜ ∩ s) = 0 :=
by rw [mem_map, mem_ae_iff, measure.restrict_apply' hs]

lemma ae_smul_measure {p : α → Prop} (h : ∀ᵐ x ∂μ, p x) (c : ℝ≥0∞) : ∀ᵐ x ∂(c • μ), p x :=
ae_iff.2 $ by rw [smul_apply, ae_iff.1 h, mul_zero]

lemma ae_smul_measure_iff {p : α → Prop} {c : ℝ≥0∞} (hc : c ≠ 0) :
  (∀ᵐ x ∂(c • μ), p x) ↔ ∀ᵐ x ∂μ, p x :=
by simp [ae_iff, hc]

lemma ae_add_measure_iff {p : α → Prop} {ν} : (∀ᵐ x ∂μ + ν, p x) ↔ (∀ᵐ x ∂μ, p x) ∧ ∀ᵐ x ∂ν, p x :=
add_eq_zero_iff

lemma ae_eq_comp' {ν : measure β} {f : α → β} {g g' : β → δ} (hf : measurable f)
  (h : g =ᵐ[ν] g') (h2 : map f μ ≪ ν) : g ∘ f =ᵐ[μ] g' ∘ f :=
(quasi_measure_preserving.mk hf h2).ae_eq h

lemma ae_eq_comp {f : α → β} {g g' : β → δ} (hf : measurable f)
  (h : g =ᵐ[measure.map f μ] g') : g ∘ f =ᵐ[μ] g' ∘ f :=
ae_eq_comp' hf h absolutely_continuous.rfl

lemma sub_ae_eq_zero {β} [add_group β] (f g : α → β) : f - g =ᵐ[μ] 0 ↔ f =ᵐ[μ] g :=
begin
  refine ⟨λ h, h.mono (λ x hx, _), λ h, h.mono (λ x hx, _)⟩,
  { rwa [pi.sub_apply, pi.zero_apply, sub_eq_zero] at hx, },
  { rwa [pi.sub_apply, pi.zero_apply, sub_eq_zero], },
end

lemma le_ae_restrict : μ.ae ⊓ 𝓟 s ≤ (μ.restrict s).ae :=
λ s hs, eventually_inf_principal.2 (ae_imp_of_ae_restrict hs)

@[simp] lemma ae_restrict_eq (hs : measurable_set s) : (μ.restrict s).ae = μ.ae ⊓ 𝓟 s :=
begin
  ext t,
  simp only [mem_inf_principal, mem_ae_iff, restrict_apply_eq_zero' hs, compl_set_of,
    not_imp, and_comm (_ ∈ s)],
  refl
end

@[simp] lemma ae_restrict_eq_bot {s} : (μ.restrict s).ae = ⊥ ↔ μ s = 0 :=
ae_eq_bot.trans restrict_eq_zero

@[simp] lemma ae_restrict_ne_bot {s} : (μ.restrict s).ae.ne_bot ↔ 0 < μ s :=
ne_bot_iff.trans $ (not_congr ae_restrict_eq_bot).trans pos_iff_ne_zero.symm

lemma self_mem_ae_restrict {s} (hs : measurable_set s) : s ∈ (μ.restrict s).ae :=
by simp only [ae_restrict_eq hs, exists_prop, mem_principal, mem_inf_iff];
  exact ⟨_, univ_mem, s, subset.rfl, (univ_inter s).symm⟩

/-- A version of the **Borel-Cantelli lemma**: if `pᵢ` is a sequence of predicates such that
`∑ μ {x | pᵢ x}` is finite, then the measure of `x` such that `pᵢ x` holds frequently as `i → ∞` (or
equivalently, `pᵢ x` holds for infinitely many `i`) is equal to zero. -/
lemma measure_set_of_frequently_eq_zero {p : ℕ → α → Prop} (hp : ∑' i, μ {x | p i x} ≠ ∞) :
  μ {x | ∃ᶠ n in at_top, p n x} = 0 :=
by simpa only [limsup_eq_infi_supr_of_nat, frequently_at_top, set_of_forall, set_of_exists]
  using measure_limsup_eq_zero hp

/-- A version of the **Borel-Cantelli lemma**: if `sᵢ` is a sequence of sets such that
`∑ μ sᵢ` exists, then for almost all `x`, `x` does not belong to almost all `sᵢ`. -/
lemma ae_eventually_not_mem {s : ℕ → set α} (hs : ∑' i, μ (s i) ≠ ∞) :
  ∀ᵐ x ∂ μ, ∀ᶠ n in at_top, x ∉ s n :=
measure_set_of_frequently_eq_zero hs

section intervals
variables [partial_order α] {a b : α}

lemma Iio_ae_eq_Iic' (ha : μ {a} = 0) : Iio a =ᵐ[μ] Iic a :=
by rw [←Iic_diff_right, diff_ae_eq_self, measure_mono_null (set.inter_subset_right _ _) ha]

lemma Ioi_ae_eq_Ici' (ha : μ {a} = 0) : Ioi a =ᵐ[μ] Ici a :=
@Iio_ae_eq_Iic' (order_dual α) ‹_› ‹_› _ _ ha

lemma Ioo_ae_eq_Ioc' (hb : μ {b} = 0) : Ioo a b =ᵐ[μ] Ioc a b :=
(ae_eq_refl _).inter (Iio_ae_eq_Iic' hb)

lemma Ioc_ae_eq_Icc' (ha : μ {a} = 0) : Ioc a b =ᵐ[μ] Icc a b :=
(Ioi_ae_eq_Ici' ha).inter (ae_eq_refl _)

lemma Ioo_ae_eq_Ico' (ha : μ {a} = 0) : Ioo a b =ᵐ[μ] Ico a b :=
(Ioi_ae_eq_Ici' ha).inter (ae_eq_refl _)

lemma Ioo_ae_eq_Icc' (ha : μ {a} = 0) (hb : μ {b} = 0) : Ioo a b =ᵐ[μ] Icc a b :=
(Ioi_ae_eq_Ici' ha).inter (Iio_ae_eq_Iic' hb)

lemma Ico_ae_eq_Icc' (hb : μ {b} = 0) : Ico a b =ᵐ[μ] Icc a b :=
(ae_eq_refl _).inter (Iio_ae_eq_Iic' hb)

lemma Ico_ae_eq_Ioc' (ha : μ {a} = 0) (hb : μ {b} = 0) : Ico a b =ᵐ[μ] Ioc a b :=
(Ioo_ae_eq_Ico' ha).symm.trans (Ioo_ae_eq_Ioc' hb)

end intervals

section dirac
variable [measurable_space α]

lemma mem_ae_dirac_iff {a : α} (hs : measurable_set s) : s ∈ (dirac a).ae ↔ a ∈ s :=
by by_cases a ∈ s; simp [mem_ae_iff, dirac_apply', hs.compl, indicator_apply, *]

lemma ae_dirac_iff {a : α} {p : α → Prop} (hp : measurable_set {x | p x}) :
  (∀ᵐ x ∂(dirac a), p x) ↔ p a :=
mem_ae_dirac_iff hp

@[simp] lemma ae_dirac_eq [measurable_singleton_class α] (a : α) : (dirac a).ae = pure a :=
by { ext s, simp [mem_ae_iff, imp_false] }

lemma ae_eq_dirac' [measurable_singleton_class β] {a : α} {f : α → β} (hf : measurable f) :
  f =ᵐ[dirac a] const α (f a) :=
(ae_dirac_iff $ show measurable_set (f ⁻¹' {f a}), from hf $ measurable_set_singleton _).2 rfl

lemma ae_eq_dirac [measurable_singleton_class α] {a : α} (f : α → δ) :
  f =ᵐ[dirac a] const α (f a) :=
by simp [filter.eventually_eq]

end dirac

section is_finite_measure

include m0

/-- A measure `μ` is called finite if `μ univ < ∞`. -/
class is_finite_measure (μ : measure α) : Prop := (measure_univ_lt_top : μ univ < ∞)

instance restrict.is_finite_measure (μ : measure α) [hs : fact (μ s < ∞)] :
  is_finite_measure (μ.restrict s) :=
⟨by simp [hs.elim]⟩

lemma measure_lt_top (μ : measure α) [is_finite_measure μ] (s : set α) : μ s < ∞ :=
(measure_mono (subset_univ s)).trans_lt is_finite_measure.measure_univ_lt_top

lemma measure_ne_top (μ : measure α) [is_finite_measure μ] (s : set α) : μ s ≠ ∞ :=
ne_of_lt (measure_lt_top μ s)

lemma measure_compl_le_add_of_le_add [is_finite_measure μ] (hs : measurable_set s)
  (ht : measurable_set t) {ε : ℝ≥0∞} (h : μ s ≤ μ t + ε) :
  μ tᶜ ≤ μ sᶜ + ε :=
begin
  rw [measure_compl ht (measure_ne_top μ _), measure_compl hs (measure_ne_top μ _),
    tsub_le_iff_right],
  calc μ univ = μ univ - μ s + μ s :
    (tsub_add_cancel_of_le $ measure_mono s.subset_univ).symm
  ... ≤ μ univ - μ s + (μ t + ε) : add_le_add_left h _
  ... = _ : by rw [add_right_comm, add_assoc]
end

lemma measure_compl_le_add_iff [is_finite_measure μ] (hs : measurable_set s)
  (ht : measurable_set t) {ε : ℝ≥0∞} :
  μ sᶜ ≤ μ tᶜ + ε ↔ μ t ≤ μ s + ε :=
⟨λ h, compl_compl s ▸ compl_compl t ▸ measure_compl_le_add_of_le_add hs.compl ht.compl h,
  measure_compl_le_add_of_le_add ht hs⟩

/-- The measure of the whole space with respect to a finite measure, considered as `ℝ≥0`. -/
def measure_univ_nnreal (μ : measure α) : ℝ≥0 := (μ univ).to_nnreal

@[simp] lemma coe_measure_univ_nnreal (μ : measure α) [is_finite_measure μ] :
  ↑(measure_univ_nnreal μ) = μ univ :=
ennreal.coe_to_nnreal (measure_ne_top μ univ)

instance is_finite_measure_zero : is_finite_measure (0 : measure α) := ⟨by simp⟩

@[priority 100]
instance is_finite_measure_of_is_empty [is_empty α] : is_finite_measure μ :=
by { rw eq_zero_of_is_empty μ, apply_instance }

@[simp] lemma measure_univ_nnreal_zero : measure_univ_nnreal (0 : measure α) = 0 := rfl

omit m0

instance is_finite_measure_add [is_finite_measure μ] [is_finite_measure ν] :
  is_finite_measure (μ + ν) :=
{ measure_univ_lt_top :=
  begin
    rw [measure.coe_add, pi.add_apply, ennreal.add_lt_top],
    exact ⟨measure_lt_top _ _, measure_lt_top _ _⟩,
  end }

instance is_finite_measure_smul_nnreal [is_finite_measure μ] {r : ℝ≥0} :
  is_finite_measure (r • μ) :=
{ measure_univ_lt_top := ennreal.mul_lt_top ennreal.coe_ne_top (measure_ne_top _ _) }

lemma is_finite_measure_of_le (μ : measure α) [is_finite_measure μ] (h : ν ≤ μ) :
  is_finite_measure ν :=
{ measure_univ_lt_top := lt_of_le_of_lt (h set.univ measurable_set.univ) (measure_lt_top _ _) }

@[instance] lemma measure.is_finite_measure_map {m : measurable_space α}
  (μ : measure α) [is_finite_measure μ] (f : α → β) :
  is_finite_measure (map f μ) :=
begin
  by_cases hf : measurable f,
  { constructor, rw map_apply hf measurable_set.univ, exact measure_lt_top μ _ },
  { rw map_of_not_measurable hf, exact measure_theory.is_finite_measure_zero }
end

@[simp] lemma measure_univ_nnreal_eq_zero [is_finite_measure μ] :
  measure_univ_nnreal μ = 0 ↔ μ = 0 :=
begin
  rw [← measure_theory.measure.measure_univ_eq_zero, ← coe_measure_univ_nnreal],
  norm_cast
end

lemma measure_univ_nnreal_pos [is_finite_measure μ] (hμ : μ ≠ 0) : 0 < measure_univ_nnreal μ :=
begin
  contrapose! hμ,
  simpa [measure_univ_nnreal_eq_zero, le_zero_iff] using hμ
end

/-- `le_of_add_le_add_left` is normally applicable to `ordered_cancel_add_comm_monoid`,
but it holds for measures with the additional assumption that μ is finite. -/
lemma measure.le_of_add_le_add_left [is_finite_measure μ] (A2 : μ + ν₁ ≤ μ + ν₂) : ν₁ ≤ ν₂ :=
λ S B1, ennreal.le_of_add_le_add_left (measure_theory.measure_ne_top μ S) (A2 S B1)

lemma summable_measure_to_real [hμ : is_finite_measure μ]
  {f : ℕ → set α} (hf₁ : ∀ (i : ℕ), measurable_set (f i)) (hf₂ : pairwise (disjoint on f)) :
  summable (λ x, (μ (f x)).to_real) :=
begin
  apply ennreal.summable_to_real,
  rw ← measure_theory.measure_Union hf₂ hf₁,
  exact ne_of_lt (measure_lt_top _ _)
end

end is_finite_measure

section is_probability_measure

include m0

/-- A measure `μ` is called a probability measure if `μ univ = 1`. -/
class is_probability_measure (μ : measure α) : Prop := (measure_univ : μ univ = 1)

export is_probability_measure (measure_univ)

@[priority 100]
instance is_probability_measure.to_is_finite_measure (μ : measure α) [is_probability_measure μ] :
  is_finite_measure μ :=
⟨by simp only [measure_univ, ennreal.one_lt_top]⟩

lemma is_probability_measure.ne_zero (μ : measure α) [is_probability_measure μ] : μ ≠ 0 :=
mt measure_univ_eq_zero.2 $ by simp [measure_univ]

omit m0

instance measure.dirac.is_probability_measure [measurable_space α] {x : α} :
  is_probability_measure (dirac x) :=
⟨dirac_apply_of_mem $ mem_univ x⟩

lemma prob_add_prob_compl [is_probability_measure μ]
  (h : measurable_set s) : μ s + μ sᶜ = 1 :=
(measure_add_measure_compl h).trans measure_univ

lemma prob_le_one [is_probability_measure μ] : μ s ≤ 1 :=
(measure_mono $ set.subset_univ _).trans_eq measure_univ

end is_probability_measure

section no_atoms

/-- Measure `μ` *has no atoms* if the measure of each singleton is zero.

NB: Wikipedia assumes that for any measurable set `s` with positive `μ`-measure,
there exists a measurable `t ⊆ s` such that `0 < μ t < μ s`. While this implies `μ {x} = 0`,
the converse is not true. -/
class has_no_atoms {m0 : measurable_space α} (μ : measure α) : Prop :=
(measure_singleton : ∀ x, μ {x} = 0)

export has_no_atoms (measure_singleton)
attribute [simp] measure_singleton

variables [has_no_atoms μ]

lemma _root_.set.subsingleton.measure_zero {α : Type*} {m : measurable_space α} {s : set α}
  (hs : s.subsingleton) (μ : measure α) [has_no_atoms μ] :
  μ s = 0 :=
hs.induction_on measure_empty measure_singleton

lemma measure.restrict_singleton' {a : α} :
  μ.restrict {a} = 0 :=
by simp only [measure_singleton, measure.restrict_eq_zero]

instance (s : set α) : has_no_atoms (μ.restrict s) :=
begin
  refine ⟨λ x, _⟩,
  obtain ⟨t, hxt, ht1, ht2⟩ := exists_measurable_superset_of_null (measure_singleton x : μ {x} = 0),
  apply measure_mono_null hxt,
  rw measure.restrict_apply ht1,
  apply measure_mono_null (inter_subset_left t s) ht2
end

lemma _root_.set.countable.measure_zero {α : Type*} {m : measurable_space α} {s : set α}
  (h : countable s) (μ : measure α) [has_no_atoms μ] :
  μ s = 0 :=
begin
  rw [← bUnion_of_singleton s, ← nonpos_iff_eq_zero],
  refine le_trans (measure_bUnion_le h _) _,
  simp
end

lemma _root_.set.finite.measure_zero {α : Type*} {m : measurable_space α} {s : set α}
  (h : s.finite) (μ : measure α) [has_no_atoms μ] : μ s = 0 :=
h.countable.measure_zero μ

lemma _root_.finset.measure_zero {α : Type*} {m : measurable_space α}
  (s : finset α) (μ : measure α) [has_no_atoms μ] : μ s = 0 :=
s.finite_to_set.measure_zero μ

lemma insert_ae_eq_self (a : α) (s : set α) :
  (insert a s : set α) =ᵐ[μ] s :=
union_ae_eq_right.2 $ measure_mono_null (diff_subset _ _) (measure_singleton _)

variables [partial_order α] {a b : α}

lemma Iio_ae_eq_Iic : Iio a =ᵐ[μ] Iic a :=
Iio_ae_eq_Iic' (measure_singleton a)

lemma Ioi_ae_eq_Ici : Ioi a =ᵐ[μ] Ici a :=
Ioi_ae_eq_Ici' (measure_singleton a)

lemma Ioo_ae_eq_Ioc : Ioo a b =ᵐ[μ] Ioc a b :=
Ioo_ae_eq_Ioc' (measure_singleton b)

lemma Ioc_ae_eq_Icc : Ioc a b =ᵐ[μ] Icc a b :=
Ioc_ae_eq_Icc' (measure_singleton a)

lemma Ioo_ae_eq_Ico : Ioo a b =ᵐ[μ] Ico a b :=
Ioo_ae_eq_Ico' (measure_singleton a)

lemma Ioo_ae_eq_Icc : Ioo a b =ᵐ[μ] Icc a b :=
Ioo_ae_eq_Icc' (measure_singleton a) (measure_singleton b)

lemma Ico_ae_eq_Icc : Ico a b =ᵐ[μ] Icc a b :=
Ico_ae_eq_Icc' (measure_singleton b)

lemma Ico_ae_eq_Ioc : Ico a b =ᵐ[μ] Ioc a b :=
Ico_ae_eq_Ioc' (measure_singleton a) (measure_singleton b)

end no_atoms

lemma ite_ae_eq_of_measure_zero {γ} (f : α → γ) (g : α → γ) (s : set α) (hs_zero : μ s = 0) :
  (λ x, ite (x ∈ s) (f x) (g x)) =ᵐ[μ] g :=
begin
  have h_ss : sᶜ ⊆ {a : α | ite (a ∈ s) (f a) (g a) = g a},
    from λ x hx, by simp [(set.mem_compl_iff _ _).mp hx],
  refine measure_mono_null _ hs_zero,
  nth_rewrite 0 ←compl_compl s,
  rwa set.compl_subset_compl,
end

lemma ite_ae_eq_of_measure_compl_zero {γ} (f : α → γ) (g : α → γ) (s : set α) (hs_zero : μ sᶜ = 0) :
  (λ x, ite (x ∈ s) (f x) (g x)) =ᵐ[μ] f :=
by { filter_upwards [hs_zero], intros, split_ifs, refl }

namespace measure

/-- A measure is called finite at filter `f` if it is finite at some set `s ∈ f`.
Equivalently, it is eventually finite at `s` in `f.lift' powerset`. -/
def finite_at_filter {m0 : measurable_space α} (μ : measure α) (f : filter α) : Prop :=
∃ s ∈ f, μ s < ∞

lemma finite_at_filter_of_finite {m0 : measurable_space α} (μ : measure α) [is_finite_measure μ]
  (f : filter α) :
  μ.finite_at_filter f :=
⟨univ, univ_mem, measure_lt_top μ univ⟩

lemma finite_at_filter.exists_mem_basis {f : filter α} (hμ : finite_at_filter μ f)
  {p : ι → Prop} {s : ι → set α} (hf : f.has_basis p s) :
  ∃ i (hi : p i), μ (s i) < ∞ :=
(hf.exists_iff (λ s t hst ht, (measure_mono hst).trans_lt ht)).1 hμ

lemma finite_at_bot {m0 : measurable_space α} (μ : measure α) : μ.finite_at_filter ⊥ :=
⟨∅, mem_bot, by simp only [measure_empty, with_top.zero_lt_top]⟩

/-- `μ` has finite spanning sets in `C` if there is a countable sequence of sets in `C` that have
  finite measures. This structure is a type, which is useful if we want to record extra properties
  about the sets, such as that they are monotone.
  `sigma_finite` is defined in terms of this: `μ` is σ-finite if there exists a sequence of
  finite spanning sets in the collection of all measurable sets. -/
@[protect_proj, nolint has_inhabited_instance]
structure finite_spanning_sets_in {m0 : measurable_space α} (μ : measure α) (C : set (set α)) :=
(set : ℕ → set α)
(set_mem : ∀ i, set i ∈ C)
(finite : ∀ i, μ (set i) < ∞)
(spanning : (⋃ i, set i) = univ)

end measure
open measure

/-- A measure `μ` is called σ-finite if there is a countable collection of sets
 `{ A i | i ∈ ℕ }` such that `μ (A i) < ∞` and `⋃ i, A i = s`. -/
class sigma_finite {m0 : measurable_space α} (μ : measure α) : Prop :=
(out' : nonempty (μ.finite_spanning_sets_in univ))

theorem sigma_finite_iff :
  sigma_finite μ ↔ nonempty (μ.finite_spanning_sets_in univ) :=
⟨λ h, h.1, λ h, ⟨h⟩⟩

theorem sigma_finite.out (h : sigma_finite μ) :
  nonempty (μ.finite_spanning_sets_in univ) := h.1

include m0

/-- If `μ` is σ-finite it has finite spanning sets in the collection of all measurable sets. -/
def measure.to_finite_spanning_sets_in (μ : measure α) [h : sigma_finite μ] :
  μ.finite_spanning_sets_in {s | measurable_set s} :=
{ set := λ n, to_measurable μ (h.out.some.set n),
  set_mem := λ n, measurable_set_to_measurable _ _,
  finite := λ n, by { rw measure_to_measurable, exact h.out.some.finite n },
  spanning := eq_univ_of_subset (Union_subset_Union $ λ n, subset_to_measurable _ _)
    h.out.some.spanning }

/-- A noncomputable way to get a monotone collection of sets that span `univ` and have finite
  measure using `classical.some`. This definition satisfies monotonicity in addition to all other
  properties in `sigma_finite`. -/
def spanning_sets (μ : measure α) [sigma_finite μ] (i : ℕ) : set α :=
accumulate μ.to_finite_spanning_sets_in.set i

lemma monotone_spanning_sets (μ : measure α) [sigma_finite μ] :
  monotone (spanning_sets μ) :=
monotone_accumulate

lemma measurable_spanning_sets (μ : measure α) [sigma_finite μ] (i : ℕ) :
  measurable_set (spanning_sets μ i) :=
measurable_set.Union $ λ j, measurable_set.Union_Prop $
  λ hij, μ.to_finite_spanning_sets_in.set_mem j

lemma measure_spanning_sets_lt_top (μ : measure α) [sigma_finite μ] (i : ℕ) :
  μ (spanning_sets μ i) < ∞ :=
measure_bUnion_lt_top (finite_le_nat i) $ λ j _, (μ.to_finite_spanning_sets_in.finite j).ne

lemma Union_spanning_sets (μ : measure α) [sigma_finite μ] :
  (⋃ i : ℕ, spanning_sets μ i) = univ :=
by simp_rw [spanning_sets, Union_accumulate, μ.to_finite_spanning_sets_in.spanning]

lemma is_countably_spanning_spanning_sets (μ : measure α) [sigma_finite μ] :
  is_countably_spanning (range (spanning_sets μ)) :=
⟨spanning_sets μ, mem_range_self, Union_spanning_sets μ⟩

/-- `spanning_sets_index μ x` is the least `n : ℕ` such that `x ∈ spanning_sets μ n`. -/
def spanning_sets_index (μ : measure α) [sigma_finite μ] (x : α) : ℕ :=
nat.find $ Union_eq_univ_iff.1 (Union_spanning_sets μ) x

lemma measurable_spanning_sets_index (μ : measure α) [sigma_finite μ] :
  measurable (spanning_sets_index μ) :=
measurable_find _ $ measurable_spanning_sets μ

lemma preimage_spanning_sets_index_singleton (μ : measure α) [sigma_finite μ] (n : ℕ) :
  spanning_sets_index μ ⁻¹' {n} = disjointed (spanning_sets μ) n :=
preimage_find_eq_disjointed _ _ _

lemma spanning_sets_index_eq_iff (μ : measure α) [sigma_finite μ] {x : α} {n : ℕ} :
  spanning_sets_index μ x = n ↔ x ∈ disjointed (spanning_sets μ) n :=
by convert set.ext_iff.1 (preimage_spanning_sets_index_singleton μ n) x

lemma mem_disjointed_spanning_sets_index (μ : measure α) [sigma_finite μ] (x : α) :
  x ∈ disjointed (spanning_sets μ) (spanning_sets_index μ x) :=
(spanning_sets_index_eq_iff μ).1 rfl

lemma mem_spanning_sets_index (μ : measure α) [sigma_finite μ] (x : α) :
  x ∈ spanning_sets μ (spanning_sets_index μ x) :=
disjointed_subset _ _ (mem_disjointed_spanning_sets_index μ x)

lemma mem_spanning_sets_of_index_le (μ : measure α) [sigma_finite μ] (x : α)
  {n : ℕ} (hn : spanning_sets_index μ x ≤ n) :
  x ∈ spanning_sets μ n :=
monotone_spanning_sets μ hn (mem_spanning_sets_index μ x)

lemma eventually_mem_spanning_sets (μ : measure α) [sigma_finite μ] (x : α) :
  ∀ᶠ n in at_top, x ∈ spanning_sets μ n :=
eventually_at_top.2 ⟨spanning_sets_index μ x, λ b, mem_spanning_sets_of_index_le μ x⟩

lemma ae_of_forall_measure_lt_top_ae_restrict {μ : measure α} [sigma_finite μ] (P : α → Prop)
  (h : ∀ s, measurable_set s → μ s < ∞ → ∀ᵐ x ∂(μ.restrict s), P x) :
  ∀ᵐ x ∂μ, P x :=
begin
  have : ∀ n, ∀ᵐ x ∂μ, x ∈ spanning_sets μ n → P x,
  { assume n,
    have := h (spanning_sets μ n) (measurable_spanning_sets _ _) (measure_spanning_sets_lt_top _ _),
    rwa ae_restrict_iff' (measurable_spanning_sets _ _) at this },
  filter_upwards [ae_all_iff.2 this],
  assume x hx,
  exact hx _ (mem_spanning_sets_index _ _),
end

omit m0

namespace measure

lemma supr_restrict_spanning_sets [sigma_finite μ] (hs : measurable_set s) :
  (⨆ i, μ.restrict (spanning_sets μ i) s) = μ s :=
begin
  convert (restrict_Union_apply_eq_supr (measurable_spanning_sets μ) _ hs).symm,
  { simp [Union_spanning_sets] },
  { exact directed_of_sup (monotone_spanning_sets μ) }
end

/-- In a sigma-finite space, any measurable set of measure `> r` contains a measurable subset of
finite measure `> r`. -/
lemma exists_subset_measure_lt_top [sigma_finite μ]
  {r : ℝ≥0∞} (hs : measurable_set s) (h's : r < μ s) :
  ∃ t, measurable_set t ∧ t ⊆ s ∧ r < μ t ∧ μ t < ∞ :=
begin
  rw [← supr_restrict_spanning_sets hs,
      @lt_supr_iff _ _ _ r (λ (i : ℕ), μ.restrict (spanning_sets μ i) s)] at h's,
  rcases h's with ⟨n, hn⟩,
  simp only [restrict_apply hs] at hn,
  refine ⟨s ∩ spanning_sets μ n, hs.inter (measurable_spanning_sets _ _), inter_subset_left _ _,
    hn, _⟩,
  exact (measure_mono (inter_subset_right _ _)).trans_lt (measure_spanning_sets_lt_top _ _),
end

/-- The measurable superset `to_measurable μ t` of `t` (which has the same measure as `t`)
satisfies, for any measurable set `s`, the equality `μ (to_measurable μ t ∩ s) = μ (t ∩ s)`.
This only holds when `μ` is sigma-finite. For a version without this assumption (but requiring
that `t` has finite measure), see `measure_to_measurable_inter`. -/
lemma measure_to_measurable_inter_of_sigma_finite
  [sigma_finite μ] {s : set α} (hs : measurable_set s) (t : set α) :
  μ (to_measurable μ t ∩ s) = μ (t ∩ s) :=
begin
  -- we show that there is a measurable superset of `t` satisfying the conclusion for any
  -- measurable set `s`. It is built on each member of a spanning family using `to_measurable`
  -- (which is well behaved for finite measure sets thanks to `measure_to_measurable_inter`), and
  -- the desired property passes to the union.
  have A : ∃ t' ⊇ t, measurable_set t' ∧ (∀ u, measurable_set u → μ (t' ∩ u) = μ (t ∩ u)),
  { set t' := ⋃ n, to_measurable μ (t ∩ disjointed (spanning_sets μ) n) with ht',
    have tt' : t ⊆ t' := calc
      t ⊆ ⋃ n, t ∩ disjointed (spanning_sets μ) n :
        by rw [← inter_Union, Union_disjointed, Union_spanning_sets, inter_univ]
      ... ⊆ ⋃ n, to_measurable μ (t ∩ disjointed (spanning_sets μ) n) :
        Union_subset_Union (λ n, subset_to_measurable _ _),
    refine ⟨t', tt', measurable_set.Union (λ n, measurable_set_to_measurable μ _), λ u hu, _⟩,
    apply le_antisymm _ (measure_mono (inter_subset_inter tt' subset.rfl)),
    calc μ (t' ∩ u) ≤ ∑' n, μ (to_measurable μ (t ∩ disjointed (spanning_sets μ) n) ∩ u) :
      by { rw [ht', Union_inter], exact measure_Union_le _ }
    ... = ∑' n, μ ((t ∩ disjointed (spanning_sets μ) n) ∩ u) :
      begin
        congr' 1,
        ext1 n,
        apply measure_to_measurable_inter hu,
        apply ne_of_lt,
        calc μ (t ∩ disjointed (spanning_sets μ) n)
            ≤ μ (disjointed (spanning_sets μ) n) : measure_mono (inter_subset_right _ _)
        ... ≤ μ (spanning_sets μ n) : measure_mono (disjointed_le (spanning_sets μ) n)
        ... < ∞ : measure_spanning_sets_lt_top _ _
      end
    ... = ∑' n, μ.restrict (t ∩ u) (disjointed (spanning_sets μ) n) :
      begin
        congr' 1,
        ext1 n,
        rw [restrict_apply, inter_comm t _, inter_assoc],
        exact measurable_set.disjointed (measurable_spanning_sets _) _
      end
    ... = μ.restrict (t ∩ u) (⋃ n, disjointed (spanning_sets μ) n) :
      begin
        rw measure_Union,
        { exact disjoint_disjointed _ },
        { assume i, exact measurable_set.disjointed (measurable_spanning_sets _) _ }
      end
    ... = μ (t ∩ u) :
      by rw [Union_disjointed, Union_spanning_sets, restrict_apply measurable_set.univ,
             univ_inter] },
  -- thanks to the definition of `to_measurable`, the previous property will also be shared
  -- by `to_measurable μ t`, which is enough to conclude the proof.
  rw [to_measurable],
  split_ifs with ht,
  { apply measure_congr,
    exact ae_eq_set_inter ht.some_spec.snd.2 (ae_eq_refl _) },
  { exact A.some_spec.snd.2 s hs },
end

namespace finite_spanning_sets_in

variables {C D : set (set α)}

/-- If `μ` has finite spanning sets in `C` and `C ∩ {s | μ s < ∞} ⊆ D` then `μ` has finite spanning
sets in `D`. -/
protected def mono' (h : μ.finite_spanning_sets_in C) (hC : C ∩ {s | μ s < ∞} ⊆ D) :
  μ.finite_spanning_sets_in D :=
⟨h.set, λ i, hC ⟨h.set_mem i, h.finite i⟩, h.finite, h.spanning⟩

/-- If `μ` has finite spanning sets in `C` and `C ⊆ D` then `μ` has finite spanning sets in `D`. -/
protected def mono (h : μ.finite_spanning_sets_in C) (hC : C ⊆ D) : μ.finite_spanning_sets_in D :=
h.mono' (λ s hs, hC hs.1)

/-- If `μ` has finite spanning sets in the collection of measurable sets `C`, then `μ` is σ-finite.
-/
protected lemma sigma_finite (h : μ.finite_spanning_sets_in C) :
  sigma_finite μ :=
⟨⟨h.mono $ subset_univ C⟩⟩

/-- An extensionality for measures. It is `ext_of_generate_from_of_Union` formulated in terms of
`finite_spanning_sets_in`. -/
protected lemma ext {ν : measure α} {C : set (set α)} (hA : ‹_› = generate_from C)
  (hC : is_pi_system C) (h : μ.finite_spanning_sets_in C) (h_eq : ∀ s ∈ C, μ s = ν s) : μ = ν :=
ext_of_generate_from_of_Union C _ hA hC h.spanning h.set_mem (λ i, (h.finite i).ne) h_eq

protected lemma is_countably_spanning (h : μ.finite_spanning_sets_in C) : is_countably_spanning C :=
⟨h.set, h.set_mem, h.spanning⟩

end finite_spanning_sets_in

lemma sigma_finite_of_countable {S : set (set α)} (hc : countable S)
  (hμ : ∀ s ∈ S, μ s < ∞) (hU : ⋃₀ S = univ) :
  sigma_finite μ :=
begin
  obtain ⟨s, hμ, hs⟩ : ∃ s : ℕ → set α, (∀ n, μ (s n) < ∞) ∧ (⋃ n, s n) = univ,
    from (@exists_seq_cover_iff_countable _ (λ x, μ x < ⊤) ⟨∅, by simp⟩).2 ⟨S, hc, hμ, hU⟩,
  exact ⟨⟨⟨λ n, s n, λ n, trivial, hμ, hs⟩⟩⟩,
end

/-- Given measures `μ`, `ν` where `ν ≤ μ`, `finite_spanning_sets_in.of_le` provides the induced
`finite_spanning_set` with respect to `ν` from a `finite_spanning_set` with respect to `μ`. -/
def finite_spanning_sets_in.of_le (h : ν ≤ μ) {C : set (set α)}
  (S : μ.finite_spanning_sets_in C) : ν.finite_spanning_sets_in C :=
{ set := S.set,
  set_mem := S.set_mem,
  finite := λ n, lt_of_le_of_lt (le_iff'.1 h _) (S.finite n),
  spanning := S.spanning }

lemma sigma_finite_of_le (μ : measure α) [hs : sigma_finite μ]
  (h : ν ≤ μ) : sigma_finite ν :=
⟨hs.out.map $ finite_spanning_sets_in.of_le h⟩

end measure

include m0

/-- Every finite measure is σ-finite. -/
@[priority 100]
instance is_finite_measure.to_sigma_finite (μ : measure α) [is_finite_measure μ] :
  sigma_finite μ :=
⟨⟨⟨λ _, univ, λ _, trivial, λ _, measure_lt_top μ _, Union_const _⟩⟩⟩

instance restrict.sigma_finite (μ : measure α) [sigma_finite μ] (s : set α) :
  sigma_finite (μ.restrict s) :=
begin
  refine ⟨⟨⟨spanning_sets μ, λ _, trivial, λ i, _, Union_spanning_sets μ⟩⟩⟩,
  rw [restrict_apply (measurable_spanning_sets μ i)],
  exact (measure_mono $ inter_subset_left _ _).trans_lt (measure_spanning_sets_lt_top μ i)
end

instance sum.sigma_finite {ι} [fintype ι] (μ : ι → measure α) [∀ i, sigma_finite (μ i)] :
  sigma_finite (sum μ) :=
begin
  haveI : encodable ι := fintype.encodable ι,
  have : ∀ n, measurable_set (⋂ (i : ι), spanning_sets (μ i) n) :=
    λ n, measurable_set.Inter (λ i, measurable_spanning_sets (μ i) n),
  refine ⟨⟨⟨λ n, ⋂ i, spanning_sets (μ i) n, λ _, trivial, λ n, _, _⟩⟩⟩,
  { rw [sum_apply _ (this n), tsum_fintype, ennreal.sum_lt_top_iff],
    rintro i -,
    exact (measure_mono $ Inter_subset _ i).trans_lt (measure_spanning_sets_lt_top (μ i) n) },
  { rw [Union_Inter_of_monotone], simp_rw [Union_spanning_sets, Inter_univ],
    exact λ i, monotone_spanning_sets (μ i), }
end

instance add.sigma_finite (μ ν : measure α) [sigma_finite μ] [sigma_finite ν] :
  sigma_finite (μ + ν) :=
by { rw [← sum_cond], refine @sum.sigma_finite _ _ _ _ _ (bool.rec _ _); simpa }

lemma sigma_finite.of_map (μ : measure α) {f : α → β} (hf : measurable f)
  (h : sigma_finite (map f μ)) :
  sigma_finite μ :=
⟨⟨⟨λ n, f ⁻¹' (spanning_sets (map f μ) n),
   λ n, trivial,
   λ n, by simp only [← map_apply hf, measurable_spanning_sets, measure_spanning_sets_lt_top],
   by rw [← preimage_Union, Union_spanning_sets, preimage_univ]⟩⟩⟩

/-- A measure is called locally finite if it is finite in some neighborhood of each point. -/
class is_locally_finite_measure [topological_space α] (μ : measure α) : Prop :=
(finite_at_nhds : ∀ x, μ.finite_at_filter (𝓝 x))

@[priority 100] -- see Note [lower instance priority]
instance is_finite_measure.to_is_locally_finite_measure [topological_space α] (μ : measure α)
  [is_finite_measure μ] :
  is_locally_finite_measure μ :=
⟨λ x, finite_at_filter_of_finite _ _⟩

lemma measure.finite_at_nhds [topological_space α] (μ : measure α)
  [is_locally_finite_measure μ] (x : α) :
  μ.finite_at_filter (𝓝 x) :=
is_locally_finite_measure.finite_at_nhds x

lemma measure.smul_finite (μ : measure α) [is_finite_measure μ] {c : ℝ≥0∞} (hc : c ≠ ∞) :
  is_finite_measure (c • μ) :=
begin
  lift c to ℝ≥0 using hc,
  exact measure_theory.is_finite_measure_smul_nnreal,
end

lemma measure.exists_is_open_measure_lt_top [topological_space α] (μ : measure α)
  [is_locally_finite_measure μ] (x : α) :
  ∃ s : set α, x ∈ s ∧ is_open s ∧ μ s < ∞ :=
by simpa only [exists_prop, and.assoc]
  using (μ.finite_at_nhds x).exists_mem_basis (nhds_basis_opens x)

instance is_locally_finite_measure_smul_nnreal [topological_space α] (μ : measure α)
  [is_locally_finite_measure μ] (c : ℝ≥0) : is_locally_finite_measure (c • μ) :=
begin
  refine ⟨λ x, _⟩,
  rcases μ.exists_is_open_measure_lt_top x with ⟨o, xo, o_open, μo⟩,
  refine ⟨o, o_open.mem_nhds xo, _⟩,
  apply ennreal.mul_lt_top _ μo.ne,
  simp only [ennreal.coe_ne_top, ennreal.coe_of_nnreal_hom, ne.def, not_false_iff],
end

/-- A measure `μ` is finite on compacts if any compact set `K` satisfies `μ K < ∞`. -/
@[protect_proj] class is_finite_measure_on_compacts [topological_space α] (μ : measure α) : Prop :=
(lt_top_of_is_compact : ∀ ⦃K : set α⦄, is_compact K → μ K < ∞)

/-- A compact subset has finite measure for a measure which is finite on compacts. -/
lemma _root_.is_compact.measure_lt_top
  [topological_space α] {μ : measure α} [is_finite_measure_on_compacts μ]
  ⦃K : set α⦄ (hK : is_compact K) : μ K < ∞ :=
is_finite_measure_on_compacts.lt_top_of_is_compact hK

/-- A bounded subset has finite measure for a measure which is finite on compact sets, in a
proper space. -/
lemma _root_.metric.bounded.measure_lt_top [pseudo_metric_space α] [proper_space α]
  {μ : measure α} [is_finite_measure_on_compacts μ] ⦃s : set α⦄ (hs : metric.bounded s) :
  μ s < ∞ :=
calc μ s ≤ μ (closure s) : measure_mono subset_closure
... < ∞ : (metric.is_compact_of_is_closed_bounded is_closed_closure hs.closure).measure_lt_top

lemma measure_closed_ball_lt_top [pseudo_metric_space α] [proper_space α]
  {μ : measure α} [is_finite_measure_on_compacts μ] {x : α} {r : ℝ} :
  μ (metric.closed_ball x r) < ∞ :=
metric.bounded_closed_ball.measure_lt_top

lemma measure_ball_lt_top [pseudo_metric_space α] [proper_space α]
  {μ : measure α} [is_finite_measure_on_compacts μ] {x : α} {r : ℝ} :
  μ (metric.ball x r) < ∞ :=
metric.bounded_ball.measure_lt_top

protected lemma is_finite_measure_on_compacts.smul [topological_space α] (μ : measure α)
  [is_finite_measure_on_compacts μ] {c : ℝ≥0∞} (hc : c ≠ ∞) :
  is_finite_measure_on_compacts (c • μ) :=
⟨λ K hK, ennreal.mul_lt_top hc (hK.measure_lt_top).ne⟩

omit m0

@[priority 100] -- see Note [lower instance priority]
instance sigma_finite_of_locally_finite [topological_space α]
  [second_countable_topology α] [is_locally_finite_measure μ] :
  sigma_finite μ :=
begin
  choose s hsx hsμ using μ.finite_at_nhds,
  rcases topological_space.countable_cover_nhds hsx with ⟨t, htc, htU⟩,
  refine measure.sigma_finite_of_countable (htc.image s) (ball_image_iff.2 $ λ x hx, hsμ x) _,
  rwa sUnion_image
end

/-- A measure which is finite on compact sets in a locally compact space is locally finite.
Not registered as an instance to avoid a loop with the other direction. -/
lemma is_locally_finite_measure_of_is_finite_measure_on_compacts [topological_space α]
  [locally_compact_space α] [is_finite_measure_on_compacts μ] :
  is_locally_finite_measure μ :=
⟨begin
  assume x,
  rcases exists_compact_mem_nhds x with ⟨K, K_compact, K_mem⟩,
  exact ⟨K, K_mem, K_compact.measure_lt_top⟩,
end⟩

/-- If a set has zero measure in a neighborhood of each of its points, then it has zero measure
in a second-countable space. -/
lemma null_of_locally_null [topological_space α] [second_countable_topology α]
  (s : set α) (hs : ∀ x ∈ s, ∃ u ∈ 𝓝[s] x, μ u = 0) :
  μ s = 0 :=
μ.to_outer_measure.null_of_locally_null s hs

lemma exists_mem_forall_mem_nhds_within_pos_measure [topological_space α]
  [second_countable_topology α] {s : set α} (hs : μ s ≠ 0) :
  ∃ x ∈ s, ∀ t ∈ 𝓝[s] x, 0 < μ t :=
μ.to_outer_measure.exists_mem_forall_mem_nhds_within_pos hs

lemma exists_ne_forall_mem_nhds_pos_measure_preimage {β} [topological_space β] [t1_space β]
  [second_countable_topology β] [nonempty β] {f : α → β} (h : ∀ b, ∃ᵐ x ∂μ, f x ≠ b) :
  ∃ a b : β, a ≠ b ∧ (∀ s ∈ 𝓝 a, 0 < μ (f ⁻¹' s)) ∧ (∀ t ∈ 𝓝 b, 0 < μ (f ⁻¹' t)) :=
begin
  -- We use an `outer_measure` so that the proof works without `measurable f`
  set m : outer_measure β := outer_measure.map f μ.to_outer_measure,
  replace h : ∀ b : β, m {b}ᶜ ≠ 0 := λ b, not_eventually.mpr (h b),
  inhabit β,
  have : m univ ≠ 0, from ne_bot_of_le_ne_bot (h default) (m.mono' $ subset_univ _),
  rcases m.exists_mem_forall_mem_nhds_within_pos this with ⟨b, -, hb⟩,
  simp only [nhds_within_univ] at hb,
  rcases m.exists_mem_forall_mem_nhds_within_pos (h b) with ⟨a, hab : a ≠ b, ha⟩,
  simp only [is_open_compl_singleton.nhds_within_eq hab] at ha,
  exact ⟨a, b, hab, ha, hb⟩
end

/-- If a property is locally almost surely true, then it holds almost surely. -/
lemma ae_of_locally_ae [topological_space α] [topological_space.second_countable_topology α]
  (p : α → Prop) (h : ∀ (x : α), ∃ u ∈ 𝓝 x, ∀ᵐ y ∂μ, y ∈ u → p y) :
  ∀ᵐ y ∂μ, p y :=
begin
  apply null_of_locally_null,
  assume x hx,
  rcases h x with ⟨u, u_nhds, hu⟩,
  refine ⟨u, nhds_within_le_nhds u_nhds, _⟩,
  convert hu,
  ext y,
  simp only [and_comm, exists_prop, mem_inter_eq, iff_self, mem_set_of_eq, mem_compl_eq,
             not_forall],
end

/-- If two finite measures give the same mass to the whole space and coincide on a π-system made
of measurable sets, then they coincide on all sets in the σ-algebra generated by the π-system. -/
lemma ext_on_measurable_space_of_generate_finite {α} (m₀ : measurable_space α)
  {μ ν : measure α} [is_finite_measure μ]
  (C : set (set α)) (hμν : ∀ s ∈ C, μ s = ν s) {m : measurable_space α}
  (h : m ≤ m₀) (hA : m = measurable_space.generate_from C) (hC : is_pi_system C)
  (h_univ : μ set.univ = ν set.univ) {s : set α} (hs : m.measurable_set' s) :
  μ s = ν s :=
begin
  haveI : is_finite_measure ν := begin
     constructor,
     rw ← h_univ,
     apply is_finite_measure.measure_univ_lt_top,
  end,
  refine induction_on_inter hA hC (by simp) hμν _ _ hs,
  { intros t h1t h2t,
    have h1t_ : @measurable_set α m₀ t, from h _ h1t,
    rw [@measure_compl α m₀ μ t h1t_ (@measure_ne_top α m₀ μ _ t),
      @measure_compl α m₀ ν t h1t_ (@measure_ne_top α m₀ ν _ t), h_univ, h2t], },
  { intros f h1f h2f h3f,
    have h2f_ : ∀ (i : ℕ), @measurable_set α m₀ (f i), from (λ i, h _ (h2f i)),
    have h_Union : @measurable_set α m₀ (⋃ (i : ℕ), f i),from @measurable_set.Union α ℕ m₀ _ f h2f_,
    simp [measure_Union, h_Union, h1f, h3f, h2f_], },
end

/-- Two finite measures are equal if they are equal on the π-system generating the σ-algebra
  (and `univ`). -/
lemma ext_of_generate_finite (C : set (set α)) (hA : m0 = generate_from C) (hC : is_pi_system C)
  [is_finite_measure μ] (hμν : ∀ s ∈ C, μ s = ν s) (h_univ : μ univ = ν univ) :
  μ = ν :=
measure.ext (λ s hs, ext_on_measurable_space_of_generate_finite m0 C hμν le_rfl hA hC h_univ hs)

namespace measure

section disjointed

include m0

/-- Given `S : μ.finite_spanning_sets_in {s | measurable_set s}`,
`finite_spanning_sets_in.disjointed` provides a `finite_spanning_sets_in {s | measurable_set s}`
such that its underlying sets are pairwise disjoint. -/
protected def finite_spanning_sets_in.disjointed {μ : measure α}
  (S : μ.finite_spanning_sets_in {s | measurable_set s}) :
   μ.finite_spanning_sets_in {s | measurable_set s} :=
⟨disjointed S.set, measurable_set.disjointed S.set_mem,
  λ n, lt_of_le_of_lt (measure_mono (disjointed_subset S.set n)) (S.finite _),
  S.spanning ▸ Union_disjointed⟩

lemma finite_spanning_sets_in.disjointed_set_eq {μ : measure α}
  (S : μ.finite_spanning_sets_in {s | measurable_set s}) :
  S.disjointed.set = disjointed S.set :=
rfl

lemma exists_eq_disjoint_finite_spanning_sets_in
  (μ ν : measure α) [sigma_finite μ] [sigma_finite ν] :
  ∃ (S : μ.finite_spanning_sets_in {s | measurable_set s})
    (T : ν.finite_spanning_sets_in {s | measurable_set s}),
    S.set = T.set ∧ pairwise (disjoint on S.set) :=
let S := (μ + ν).to_finite_spanning_sets_in.disjointed in
⟨S.of_le (measure.le_add_right le_rfl), S.of_le (measure.le_add_left le_rfl),
  rfl, disjoint_disjointed _⟩

end disjointed

namespace finite_at_filter

variables {f g : filter α}

lemma filter_mono (h : f ≤ g) : μ.finite_at_filter g → μ.finite_at_filter f :=
λ ⟨s, hs, hμ⟩, ⟨s, h hs, hμ⟩

lemma inf_of_left (h : μ.finite_at_filter f) : μ.finite_at_filter (f ⊓ g) :=
h.filter_mono inf_le_left

lemma inf_of_right (h : μ.finite_at_filter g) : μ.finite_at_filter (f ⊓ g) :=
h.filter_mono inf_le_right

@[simp] lemma inf_ae_iff : μ.finite_at_filter (f ⊓ μ.ae) ↔ μ.finite_at_filter f :=
begin
  refine ⟨_, λ h, h.filter_mono inf_le_left⟩,
  rintros ⟨s, ⟨t, ht, u, hu, rfl⟩, hμ⟩,
  suffices : μ t ≤ μ (t ∩ u), from ⟨t, ht, this.trans_lt hμ⟩,
  exact measure_mono_ae (mem_of_superset hu (λ x hu ht, ⟨ht, hu⟩))
end

alias inf_ae_iff ↔ measure_theory.measure.finite_at_filter.of_inf_ae _

lemma filter_mono_ae (h : f ⊓ μ.ae ≤ g) (hg : μ.finite_at_filter g) : μ.finite_at_filter f :=
inf_ae_iff.1 (hg.filter_mono h)

protected lemma measure_mono (h : μ ≤ ν) : ν.finite_at_filter f → μ.finite_at_filter f :=
λ ⟨s, hs, hν⟩, ⟨s, hs, (measure.le_iff'.1 h s).trans_lt hν⟩

@[mono] protected lemma mono (hf : f ≤ g) (hμ : μ ≤ ν) :
  ν.finite_at_filter g → μ.finite_at_filter f :=
λ h, (h.filter_mono hf).measure_mono hμ

protected lemma eventually (h : μ.finite_at_filter f) : ∀ᶠ s in f.lift' powerset, μ s < ∞ :=
(eventually_lift'_powerset' $ λ s t hst ht, (measure_mono hst).trans_lt ht).2 h

lemma filter_sup : μ.finite_at_filter f → μ.finite_at_filter g → μ.finite_at_filter (f ⊔ g) :=
λ ⟨s, hsf, hsμ⟩ ⟨t, htg, htμ⟩,
 ⟨s ∪ t, union_mem_sup hsf htg, (measure_union_le s t).trans_lt (ennreal.add_lt_top.2 ⟨hsμ, htμ⟩)⟩

end finite_at_filter

lemma finite_at_nhds_within [topological_space α] {m0 : measurable_space α} (μ : measure α)
  [is_locally_finite_measure μ] (x : α) (s : set α) :
  μ.finite_at_filter (𝓝[s] x) :=
(finite_at_nhds μ x).inf_of_left

@[simp] lemma finite_at_principal : μ.finite_at_filter (𝓟 s) ↔ μ s < ∞ :=
⟨λ ⟨t, ht, hμ⟩, (measure_mono ht).trans_lt hμ, λ h, ⟨s, mem_principal_self s, h⟩⟩

lemma is_locally_finite_measure_of_le [topological_space α] {m : measurable_space α}
  {μ ν : measure α} [H : is_locally_finite_measure μ] (h : ν ≤ μ) :
  is_locally_finite_measure ν :=
let F := H.finite_at_nhds in ⟨λ x, (F x).measure_mono h⟩

/-! ### Subtraction of measures -/

/-- The measure `μ - ν` is defined to be the least measure `τ` such that `μ ≤ τ + ν`.
It is the equivalent of `(μ - ν) ⊔ 0` if `μ` and `ν` were signed measures.
Compare with `ennreal.has_sub`.
Specifically, note that if you have `α = {1,2}`, and  `μ {1} = 2`, `μ {2} = 0`, and
`ν {2} = 2`, `ν {1} = 0`, then `(μ - ν) {1, 2} = 2`. However, if `μ ≤ ν`, and
`ν univ ≠ ∞`, then `(μ - ν) + ν = μ`. -/
noncomputable instance has_sub {α : Type*} [measurable_space α] : has_sub (measure α) :=
⟨λ μ ν, Inf {τ | μ ≤ τ + ν} ⟩

section measure_sub

lemma sub_def : μ - ν = Inf {d | μ ≤ d + ν} := rfl

lemma sub_eq_zero_of_le (h : μ ≤ ν) : μ - ν = 0 :=
begin
  rw [← nonpos_iff_eq_zero', measure.sub_def],
  apply @Inf_le (measure α) _ _,
  simp [h],
end

/-- This application lemma only works in special circumstances. Given knowledge of
when `μ ≤ ν` and `ν ≤ μ`, a more general application lemma can be written. -/
lemma sub_apply [is_finite_measure ν] (h₁ : measurable_set s) (h₂ : ν ≤ μ) :
  (μ - ν) s = μ s - ν s :=
begin
  -- We begin by defining `measure_sub`, which will be equal to `(μ - ν)`.
  let measure_sub : measure α := @measure_theory.measure.of_measurable α _
    (λ (t : set α) (h_t_measurable_set : measurable_set t), (μ t - ν t))
    begin
      simp
    end
    begin
      intros g h_meas h_disj, simp only, rw ennreal.tsum_sub,
      repeat { rw ← measure_theory.measure_Union h_disj h_meas },
      exacts [measure_theory.measure_ne_top _ _, λ i, h₂ _ (h_meas _)]
    end,
  -- Now, we demonstrate `μ - ν = measure_sub`, and apply it.
  begin
    have h_measure_sub_add : (ν + measure_sub = μ),
    { ext t h_t_measurable_set,
      simp only [pi.add_apply, coe_add],
      rw [measure_theory.measure.of_measurable_apply _ h_t_measurable_set, add_comm,
        tsub_add_cancel_of_le (h₂ t h_t_measurable_set)] },
    have h_measure_sub_eq : (μ - ν) = measure_sub,
    { rw measure_theory.measure.sub_def, apply le_antisymm,
      { apply @Inf_le (measure α) measure.complete_semilattice_Inf,
        simp [le_refl, add_comm, h_measure_sub_add] },
      apply @le_Inf (measure α) measure.complete_semilattice_Inf,
      intros d h_d, rw [← h_measure_sub_add, mem_set_of_eq, add_comm d] at h_d,
      apply measure.le_of_add_le_add_left h_d },
    rw h_measure_sub_eq,
    apply measure.of_measurable_apply _ h₁,
  end
end

lemma sub_add_cancel_of_le [is_finite_measure ν] (h₁ : ν ≤ μ) : μ - ν + ν = μ :=
begin
  ext s h_s_meas,
  rw [add_apply, sub_apply h_s_meas h₁, tsub_add_cancel_of_le (h₁ s h_s_meas)],
end

lemma sub_le : μ - ν ≤ μ :=
Inf_le (measure.le_add_right (le_refl _))

end measure_sub

lemma restrict_sub_eq_restrict_sub_restrict (h_meas_s : measurable_set s) :
  (μ - ν).restrict s = (μ.restrict s) - (ν.restrict s) :=
begin
  repeat {rw sub_def},
  have h_nonempty : {d | μ ≤ d + ν}.nonempty,
  { apply @set.nonempty_of_mem _ _ μ, rw mem_set_of_eq, intros t h_meas,
    exact le_self_add },
  rw restrict_Inf_eq_Inf_restrict h_nonempty h_meas_s,
  apply le_antisymm,
  { apply @Inf_le_Inf_of_forall_exists_le (measure α) _,
    intros ν' h_ν'_in, rw mem_set_of_eq at h_ν'_in, apply exists.intro (ν'.restrict s),
    split,
    { rw mem_image, apply exists.intro (ν' + (⊤ : measure_theory.measure α).restrict sᶜ),
      rw mem_set_of_eq,
      split,
      { rw [add_assoc, add_comm _ ν, ← add_assoc, measure_theory.measure.le_iff],
        intros t h_meas_t,
        have h_inter_inter_eq_inter : ∀ t' : set α , t ∩ t' ∩ t' = t ∩ t',
        { intro t', rw set.inter_eq_self_of_subset_left, apply set.inter_subset_right t t' },
        have h_meas_t_inter_s : measurable_set (t ∩ s) :=
           h_meas_t.inter h_meas_s,
        repeat { rw ← measure_inter_add_diff t h_meas_s, rw set.diff_eq },
        refine add_le_add _ _,
        { rw add_apply,
          apply le_add_right _,
          rw add_apply,
          rw [← restrict_eq_self μ (set.inter_subset_right _ _),
            ← restrict_eq_self ν (set.inter_subset_right _ _)],
          apply h_ν'_in _ h_meas_t_inter_s },
        { rw add_apply,
          have h_meas_inter_compl :=
            h_meas_t.inter (measurable_set.compl h_meas_s),
          rw [restrict_apply h_meas_inter_compl, h_inter_inter_eq_inter sᶜ],
          have h_mu_le_add_top : μ ≤ ν' + ν + ⊤,
          { rw add_comm,
            have h_le_top : μ ≤ ⊤ := le_top,
            apply (λ t₂ h_meas, le_add_right (h_le_top t₂ h_meas)) },
          apply h_mu_le_add_top _ h_meas_inter_compl } },
      { ext1 t h_meas_t,
        simp [restrict_apply h_meas_t,
              restrict_apply (h_meas_t.inter h_meas_s),
              set.inter_assoc] } },
    { apply restrict_le_self } },
  { apply @Inf_le_Inf_of_forall_exists_le (measure α) _,
    intros s h_s_in, cases h_s_in with t h_t, cases h_t with h_t_in h_t_eq, subst s,
    apply exists.intro (t.restrict s), split,
    { rw [set.mem_set_of_eq, ← restrict_add],
      apply restrict_mono (set.subset.refl _) h_t_in },
    { apply le_refl _ } },
end

lemma sub_apply_eq_zero_of_restrict_le_restrict
  (h_le : μ.restrict s ≤ ν.restrict s) (h_meas_s : measurable_set s) :
  (μ - ν) s = 0 :=
by rw [← restrict_apply_self, restrict_sub_eq_restrict_sub_restrict, sub_eq_zero_of_le]; simp *

instance is_finite_measure_sub [is_finite_measure μ] : is_finite_measure (μ - ν) :=
{ measure_univ_lt_top := lt_of_le_of_lt
    (measure.sub_le set.univ measurable_set.univ) (measure_lt_top _ _) }

end measure

end measure_theory

open measure_theory measure_theory.measure

namespace measurable_embedding

variables {m0 : measurable_space α} {m1 : measurable_space β} {f : α → β}
  (hf : measurable_embedding f)
include hf

theorem map_apply (μ : measure α) (s : set β) : map f μ s = μ (f ⁻¹' s) :=
begin
  refine le_antisymm _ (le_map_apply hf.measurable s),
  set t := f '' (to_measurable μ (f ⁻¹' s)) ∪ (range f)ᶜ,
  have htm : measurable_set t,
    from (hf.measurable_set_image.2 $ measurable_set_to_measurable _ _).union
      hf.measurable_set_range.compl,
  have hst : s ⊆ t,
  { rw [subset_union_compl_iff_inter_subset, ← image_preimage_eq_inter_range],
    exact image_subset _ (subset_to_measurable _ _) },
  have hft : f ⁻¹' t = to_measurable μ (f ⁻¹' s),
    by rw [preimage_union, preimage_compl, preimage_range, compl_univ, union_empty,
      hf.injective.preimage_image],
  calc map f μ s ≤ map f μ t : measure_mono hst
            ... = μ (f ⁻¹' s) :
    by rw [map_apply hf.measurable htm, hft, measure_to_measurable]
end

lemma map_comap (μ : measure β) : map f (comap f μ) = μ.restrict (range f) :=
begin
  ext1 t ht,
  rw [hf.map_apply, comap_apply f hf.injective hf.measurable_set_image' _ (hf.measurable ht),
    image_preimage_eq_inter_range, restrict_apply ht]
end

lemma comap_apply (μ : measure β) (s : set α) : comap f μ s = μ (f '' s) :=
calc comap f μ s = comap f μ (f ⁻¹' (f '' s)) : by rw hf.injective.preimage_image
... = map f (comap f μ) (f '' s) : (hf.map_apply _ _).symm
... = μ (f '' s) : by rw [hf.map_comap, restrict_apply' hf.measurable_set_range,
  inter_eq_self_of_subset_left (image_subset_range _ _)]

lemma ae_map_iff {p : β → Prop} {μ : measure α} : (∀ᵐ x ∂(map f μ), p x) ↔ ∀ᵐ x ∂μ, p (f x) :=
by simp only [ae_iff, hf.map_apply, preimage_set_of_eq]

lemma restrict_map (μ : measure α) (s : set β) :
  (map f μ).restrict s = map f (μ.restrict $ f ⁻¹' s) :=
measure.ext $ λ t ht, by simp [hf.map_apply, ht, hf.measurable ht]

end measurable_embedding

section subtype

lemma comap_subtype_coe_apply {m0 : measurable_space α} {s : set α} (hs : measurable_set s)
  (μ : measure α) (t : set s) :
  comap coe μ t = μ (coe '' t) :=
(measurable_embedding.subtype_coe hs).comap_apply _ _

lemma map_comap_subtype_coe {m0 : measurable_space α} {s : set α} (hs : measurable_set s)
  (μ : measure α) : map (coe : s → α) (comap coe μ) = μ.restrict s :=
by rw [(measurable_embedding.subtype_coe hs).map_comap, subtype.range_coe]

lemma ae_restrict_iff_subtype {m0 : measurable_space α} {μ : measure α} {s : set α}
  (hs : measurable_set s) {p : α → Prop} :
  (∀ᵐ x ∂(μ.restrict s), p x) ↔ ∀ᵐ x ∂(comap (coe : s → α) μ), p ↑x :=
by rw [← map_comap_subtype_coe hs, (measurable_embedding.subtype_coe hs).ae_map_iff]

variables [measure_space α]

/-!
### Volume on `s : set α`
-/

instance _root_.set_coe.measure_space (s : set α) : measure_space s :=
⟨comap (coe : s → α) volume⟩

lemma volume_set_coe_def (s : set α) : (volume : measure s) = comap (coe : s → α) volume := rfl

lemma measurable_set.map_coe_volume {s : set α} (hs : measurable_set s) :
  map (coe : s → α) volume = restrict volume s :=
by rw [volume_set_coe_def, (measurable_embedding.subtype_coe hs).map_comap volume,
  subtype.range_coe]

lemma volume_image_subtype_coe {s : set α} (hs : measurable_set s) (t : set s) :
  volume (coe '' t : set α) = volume t :=
(comap_subtype_coe_apply hs volume t).symm

end subtype

namespace measurable_equiv

/-! Interactions of measurable equivalences and measures -/

open equiv measure_theory.measure

variables [measurable_space α] [measurable_space β] {μ : measure α} {ν : measure β}

/-- If we map a measure along a measurable equivalence, we can compute the measure on all sets
  (not just the measurable ones). -/
protected theorem map_apply (f : α ≃ᵐ β) (s : set β) : map f μ s = μ (f ⁻¹' s) :=
f.measurable_embedding.map_apply _ _

@[simp] lemma map_symm_map (e : α ≃ᵐ β) : map e.symm (map e μ) = μ :=
by simp [map_map e.symm.measurable e.measurable]

@[simp] lemma map_map_symm (e : α ≃ᵐ β) : map e (map e.symm ν) = ν :=
by simp [map_map e.measurable e.symm.measurable]

lemma map_measurable_equiv_injective (e : α ≃ᵐ β) : injective (map e) :=
by { intros μ₁ μ₂ hμ, apply_fun map e.symm at hμ, simpa [map_symm_map e] using hμ }

lemma map_apply_eq_iff_map_symm_apply_eq (e : α ≃ᵐ β) : map e μ = ν ↔ map e.symm ν = μ :=
by rw [← (map_measurable_equiv_injective e).eq_iff, map_map_symm, eq_comm]

lemma restrict_map (e : α ≃ᵐ β) (s : set β) : (map e μ).restrict s = map e (μ.restrict $ e ⁻¹' s) :=
e.measurable_embedding.restrict_map _ _

end measurable_equiv


namespace measure_theory

lemma outer_measure.to_measure_zero [measurable_space α] : (0 : outer_measure α).to_measure
  ((le_top).trans outer_measure.zero_caratheodory.symm.le) = 0 :=
by rw [← measure.measure_univ_eq_zero, to_measure_apply _ _ measurable_set.univ,
  outer_measure.coe_zero, pi.zero_apply]

section trim

/-- Restriction of a measure to a sub-sigma algebra.
It is common to see a measure `μ` on a measurable space structure `m0` as being also a measure on
any `m ≤ m0`. Since measures in mathlib have to be trimmed to the measurable space, `μ` itself
cannot be a measure on `m`, hence the definition of `μ.trim hm`.

This notion is related to `outer_measure.trim`, see the lemma
`to_outer_measure_trim_eq_trim_to_outer_measure`. -/
def measure.trim {m m0 : measurable_space α} (μ : @measure α m0) (hm : m ≤ m0) : @measure α m :=
@outer_measure.to_measure α m μ.to_outer_measure (hm.trans (le_to_outer_measure_caratheodory μ))

@[simp] lemma trim_eq_self [measurable_space α] {μ : measure α} : μ.trim le_rfl = μ :=
by simp [measure.trim]

variables {m m0 : measurable_space α} {μ : measure α} {s : set α}

lemma to_outer_measure_trim_eq_trim_to_outer_measure (μ : measure α) (hm : m ≤ m0) :
  @measure.to_outer_measure _ m (μ.trim hm) = @outer_measure.trim _ m μ.to_outer_measure :=
by rw [measure.trim, to_measure_to_outer_measure]

@[simp] lemma zero_trim (hm : m ≤ m0) : (0 : measure α).trim hm = (0 : @measure α m) :=
by simp [measure.trim, outer_measure.to_measure_zero]

lemma trim_measurable_set_eq (hm : m ≤ m0) (hs : @measurable_set α m s) : μ.trim hm s = μ s :=
by simp [measure.trim, hs]

lemma le_trim (hm : m ≤ m0) : μ s ≤ μ.trim hm s :=
by { simp_rw [measure.trim], exact (@le_to_measure_apply _ m _ _ _), }

lemma measure_eq_zero_of_trim_eq_zero (hm : m ≤ m0) (h : μ.trim hm s = 0) : μ s = 0 :=
le_antisymm ((le_trim hm).trans (le_of_eq h)) (zero_le _)

lemma measure_trim_to_measurable_eq_zero {hm : m ≤ m0} (hs : μ.trim hm s = 0) :
  μ (@to_measurable α m (μ.trim hm) s) = 0 :=
measure_eq_zero_of_trim_eq_zero hm (by rwa measure_to_measurable)

lemma ae_eq_of_ae_eq_trim {E} {hm : m ≤ m0} {f₁ f₂ : α → E}
  (h12 : f₁ =ᶠ[@measure.ae α m (μ.trim hm)] f₂) :
  f₁ =ᵐ[μ] f₂ :=
measure_eq_zero_of_trim_eq_zero hm h12

lemma trim_trim {m₁ m₂ : measurable_space α} {hm₁₂ : m₁ ≤ m₂} {hm₂ : m₂ ≤ m0} :
  (μ.trim hm₂).trim hm₁₂ = μ.trim (hm₁₂.trans hm₂) :=
begin
  ext1 t ht,
  rw [trim_measurable_set_eq hm₁₂ ht, trim_measurable_set_eq (hm₁₂.trans hm₂) ht,
    trim_measurable_set_eq hm₂ (hm₁₂ t ht)],
end

lemma restrict_trim (hm : m ≤ m0) (μ : measure α) (hs : @measurable_set α m s) :
  @measure.restrict α m (μ.trim hm) s = (μ.restrict s).trim hm :=
begin
  ext1 t ht,
  rw [@measure.restrict_apply α m _ _ _ ht, trim_measurable_set_eq hm ht,
    measure.restrict_apply (hm t ht),
    trim_measurable_set_eq hm (@measurable_set.inter α m t s ht hs)],
end

instance is_finite_measure_trim (hm : m ≤ m0) [is_finite_measure μ] :
  is_finite_measure (μ.trim hm) :=
{ measure_univ_lt_top :=
    by { rw trim_measurable_set_eq hm (@measurable_set.univ _ m), exact measure_lt_top _ _, } }

end trim

end measure_theory

open_locale measure_theory

/-!
# Almost everywhere measurable functions

A function is almost everywhere measurable if it coincides almost everywhere with a measurable
function. This property, called `ae_measurable f μ`, is defined in the file `measure_space_def`.
We discuss several of its properties that are analogous to properties of measurable functions.
-/

section
open measure_theory

variables [measurable_space α] [measurable_space β]
{f g : α → β} {μ ν : measure α}

@[nontriviality, measurability]
lemma subsingleton.ae_measurable [subsingleton α] : ae_measurable f μ :=
subsingleton.measurable.ae_measurable

@[nontriviality, measurability]
lemma ae_measurable_of_subsingleton_codomain [subsingleton β] : ae_measurable f μ :=
(measurable_of_subsingleton_codomain f).ae_measurable

@[simp, measurability] lemma ae_measurable_zero_measure : ae_measurable f (0 : measure α) :=
begin
  nontriviality α, inhabit α,
  exact ⟨λ x, f default, measurable_const, rfl⟩
end

namespace ae_measurable

lemma mono_measure (h : ae_measurable f μ) (h' : ν ≤ μ) : ae_measurable f ν :=
⟨h.mk f, h.measurable_mk, eventually.filter_mono (ae_mono h') h.ae_eq_mk⟩

lemma mono_set {s t} (h : s ⊆ t) (ht : ae_measurable f (μ.restrict t)) :
  ae_measurable f (μ.restrict s) :=
ht.mono_measure (restrict_mono h le_rfl)

protected lemma mono' (h : ae_measurable f μ) (h' : ν ≪ μ) : ae_measurable f ν :=
⟨h.mk f, h.measurable_mk, h' h.ae_eq_mk⟩

lemma ae_mem_imp_eq_mk {s} (h : ae_measurable f (μ.restrict s)) :
  ∀ᵐ x ∂μ, x ∈ s → f x = h.mk f x :=
ae_imp_of_ae_restrict h.ae_eq_mk

lemma ae_inf_principal_eq_mk {s} (h : ae_measurable f (μ.restrict s)) :
  f =ᶠ[μ.ae ⊓ 𝓟 s] h.mk f :=
le_ae_restrict h.ae_eq_mk

@[measurability]
lemma sum_measure [encodable ι] {μ : ι → measure α} (h : ∀ i, ae_measurable f (μ i)) :
  ae_measurable f (sum μ) :=
begin
  nontriviality β, inhabit β,
  set s : ι → set α := λ i, to_measurable (μ i) {x | f x ≠ (h i).mk f x},
  have hsμ : ∀ i, μ i (s i) = 0,
  { intro i, rw measure_to_measurable, exact (h i).ae_eq_mk },
  have hsm : measurable_set (⋂ i, s i),
    from measurable_set.Inter (λ i, measurable_set_to_measurable _ _),
  have hs : ∀ i x, x ∉ s i → f x = (h i).mk f x,
  { intros i x hx, contrapose! hx, exact subset_to_measurable _ _ hx },
  set g : α → β := (⋂ i, s i).piecewise (const α default) f,
  refine ⟨g, measurable_of_restrict_of_restrict_compl hsm _ _, ae_sum_iff.mpr $ λ i, _⟩,
  { rw [restrict_piecewise], simp only [set.restrict, const], exact measurable_const },
  { rw [restrict_piecewise_compl, compl_Inter],
    intros t ht,
    refine ⟨⋃ i, ((h i).mk f ⁻¹' t) ∩ (s i)ᶜ, measurable_set.Union $
      λ i, (measurable_mk _ ht).inter (measurable_set_to_measurable _ _).compl, _⟩,
    ext ⟨x, hx⟩,
    simp only [mem_preimage, mem_Union, subtype.coe_mk, set.restrict, mem_inter_eq,
      mem_compl_iff] at hx ⊢,
    split,
    { rintro ⟨i, hxt, hxs⟩, rwa hs _ _ hxs },
    { rcases hx with ⟨i, hi⟩, rw hs _ _ hi, exact λ h, ⟨i, h, hi⟩ } },
  { refine measure_mono_null (λ x (hx : f x ≠ g x), _) (hsμ i),
    contrapose! hx, refine (piecewise_eq_of_not_mem _ _ _ _).symm,
    exact λ h, hx (mem_Inter.1 h i) }
end

@[simp] lemma _root_.ae_measurable_sum_measure_iff [encodable ι] {μ : ι → measure α} :
  ae_measurable f (sum μ) ↔ ∀ i, ae_measurable f (μ i) :=
⟨λ h i, h.mono_measure (le_sum _ _), sum_measure⟩

@[simp] lemma _root_.ae_measurable_add_measure_iff :
  ae_measurable f (μ + ν) ↔ ae_measurable f μ ∧ ae_measurable f ν :=
by { rw [← sum_cond, ae_measurable_sum_measure_iff, bool.forall_bool, and.comm], refl }

@[measurability]
lemma add_measure {f : α → β} (hμ : ae_measurable f μ) (hν : ae_measurable f ν) :
  ae_measurable f (μ + ν) :=
ae_measurable_add_measure_iff.2 ⟨hμ, hν⟩

@[measurability]
protected lemma Union [encodable ι] {s : ι → set α} (h : ∀ i, ae_measurable f (μ.restrict (s i))) :
  ae_measurable f (μ.restrict (⋃ i, s i)) :=
(sum_measure h).mono_measure $ restrict_Union_le

@[simp] lemma _root_.ae_measurable_Union_iff [encodable ι] {s : ι → set α} :
  ae_measurable f (μ.restrict (⋃ i, s i)) ↔ ∀ i, ae_measurable f (μ.restrict (s i)) :=
⟨λ h i, h.mono_measure $ restrict_mono (subset_Union _ _) le_rfl, ae_measurable.Union⟩

@[measurability]
lemma smul_measure (h : ae_measurable f μ) (c : ℝ≥0∞) :
  ae_measurable f (c • μ) :=
⟨h.mk f, h.measurable_mk, ae_smul_measure h.ae_eq_mk c⟩

lemma comp_measurable [measurable_space δ] {f : α → δ} {g : δ → β}
  (hg : ae_measurable g (map f μ)) (hf : measurable f) : ae_measurable (g ∘ f) μ :=
⟨hg.mk g ∘ f, hg.measurable_mk.comp hf, ae_eq_comp hf hg.ae_eq_mk⟩

lemma comp_measurable' {δ} [measurable_space δ] {ν : measure δ} {f : α → δ} {g : δ → β}
  (hg : ae_measurable g ν) (hf : measurable f) (h : map f μ ≪ ν) : ae_measurable (g ∘ f) μ :=
(hg.mono' h).comp_measurable hf

@[measurability]
lemma prod_mk {γ : Type*} [measurable_space γ] {f : α → β} {g : α → γ}
  (hf : ae_measurable f μ) (hg : ae_measurable g μ) : ae_measurable (λ x, (f x, g x)) μ :=
⟨λ a, (hf.mk f a, hg.mk g a), hf.measurable_mk.prod_mk hg.measurable_mk,
  eventually_eq.prod_mk hf.ae_eq_mk hg.ae_eq_mk⟩

lemma subtype_mk (h : ae_measurable f μ) {s : set β} {hfs : ∀ x, f x ∈ s} (hs : measurable_set s) :
  ae_measurable (cod_restrict f s hfs) μ :=
begin
  nontriviality α, inhabit α,
  rcases h with ⟨g, hgm, hg⟩,
  rcases hs.exists_measurable_proj ⟨f default, hfs _⟩ with ⟨π, hπm, hπ⟩,
  refine ⟨π ∘ g, hπm.comp hgm, hg.mono $ λ x hx, _⟩,
  rw [comp_apply, ← hx, ← coe_cod_restrict_apply f s hfs, hπ]
end

protected lemma null_measurable (h : ae_measurable f μ) : null_measurable f μ :=
let ⟨g, hgm, hg⟩ := h in hgm.null_measurable.congr hg.symm

end ae_measurable

lemma ae_measurable_iff_measurable [μ.is_complete] :
  ae_measurable f μ ↔ measurable f :=
⟨λ h, h.null_measurable.measurable_of_complete, λ h, h.ae_measurable⟩

lemma measurable_embedding.ae_measurable_map_iff [measurable_space γ] {f : α → β}
  (hf : measurable_embedding f) {μ : measure α} {g : β → γ} :
  ae_measurable g (map f μ) ↔ ae_measurable (g ∘ f) μ :=
begin
  refine ⟨λ H, H.comp_measurable hf.measurable, _⟩,
  rintro ⟨g₁, hgm₁, heq⟩,
  rcases hf.exists_measurable_extend hgm₁ (λ x, ⟨g x⟩) with ⟨g₂, hgm₂, rfl⟩,
  exact ⟨g₂, hgm₂, hf.ae_map_iff.2 heq⟩
end

lemma measurable_embedding.ae_measurable_comp_iff [measurable_space γ] {g : β → γ}
  (hg : measurable_embedding g) {μ : measure α} {f : α → β} :
  ae_measurable (g ∘ f) μ ↔ ae_measurable f μ :=
begin
  refine ⟨λ H, _, hg.measurable.comp_ae_measurable⟩,
  suffices : ae_measurable ((range_splitting g ∘ range_factorization g) ∘ f) μ,
    by rwa [(right_inverse_range_splitting hg.injective).comp_eq_id] at this,
  exact hg.measurable_range_splitting.comp_ae_measurable (H.subtype_mk hg.measurable_set_range)
end

lemma ae_measurable_restrict_iff_comap_subtype {s : set α} (hs : measurable_set s)
  {μ : measure α} {f : α → β} :
  ae_measurable f (μ.restrict s) ↔ ae_measurable (f ∘ coe : s → β) (comap coe μ) :=
by rw [← map_comap_subtype_coe hs, (measurable_embedding.subtype_coe hs).ae_measurable_map_iff]

@[simp, to_additive] lemma ae_measurable_one [has_one β] : ae_measurable (λ a : α, (1 : β)) μ :=
measurable_one.ae_measurable

@[simp] lemma ae_measurable_smul_measure_iff {c : ℝ≥0∞} (hc : c ≠ 0) :
  ae_measurable f (c • μ) ↔ ae_measurable f μ :=
⟨λ h, ⟨h.mk f, h.measurable_mk, (ae_smul_measure_iff hc).1 h.ae_eq_mk⟩,
  λ h, ⟨h.mk f, h.measurable_mk, (ae_smul_measure_iff hc).2 h.ae_eq_mk⟩⟩

lemma ae_measurable_of_ae_measurable_trim {α} {m m0 : measurable_space α}
  {μ : measure α} (hm : m ≤ m0) {f : α → β} (hf : ae_measurable f (μ.trim hm)) :
  ae_measurable f μ :=
⟨hf.mk f, measurable.mono hf.measurable_mk hm le_rfl, ae_eq_of_ae_eq_trim hf.ae_eq_mk⟩

lemma ae_measurable_restrict_of_measurable_subtype {s : set α}
  (hs : measurable_set s) (hf : measurable (λ x : s, f x)) : ae_measurable f (μ.restrict s) :=
(ae_measurable_restrict_iff_comap_subtype hs).2 hf.ae_measurable

lemma ae_measurable_map_equiv_iff [measurable_space γ] (e : α ≃ᵐ β) {f : β → γ} :
  ae_measurable f (map e μ) ↔ ae_measurable (f ∘ e) μ :=
e.measurable_embedding.ae_measurable_map_iff

end

namespace is_compact

variables [topological_space α] [measurable_space α] {μ : measure α} {s : set α}

/-- If `s` is a compact set and `μ` is finite at `𝓝 x` for every `x ∈ s`, then `s` admits an open
superset of finite measure. -/
lemma exists_open_superset_measure_lt_top' (h : is_compact s)
  (hμ : ∀ x ∈ s, μ.finite_at_filter (𝓝 x)) :
  ∃ U ⊇ s, is_open U ∧ μ U < ∞ :=
begin
  refine is_compact.induction_on h _ _ _ _,
  { use ∅, simp [superset] },
  { rintro s t hst ⟨U, htU, hUo, hU⟩, exact ⟨U, hst.trans htU, hUo, hU⟩ },
  { rintro s t ⟨U, hsU, hUo, hU⟩ ⟨V, htV, hVo, hV⟩,
    refine ⟨U ∪ V, union_subset_union hsU htV, hUo.union hVo,
      (measure_union_le _ _).trans_lt $ ennreal.add_lt_top.2 ⟨hU, hV⟩⟩ },
  { intros x hx,
    rcases (hμ x hx).exists_mem_basis (nhds_basis_opens _) with ⟨U, ⟨hx, hUo⟩, hU⟩,
    exact ⟨U, nhds_within_le_nhds (hUo.mem_nhds hx), U, subset.rfl, hUo, hU⟩ }
end

/-- If `s` is a compact set and `μ` is a locally finite measure, then `s` admits an open superset of
finite measure. -/
lemma exists_open_superset_measure_lt_top (h : is_compact s)
  (μ : measure α) [is_locally_finite_measure μ] :
  ∃ U ⊇ s, is_open U ∧ μ U < ∞ :=
h.exists_open_superset_measure_lt_top' $ λ x hx, μ.finite_at_nhds x

lemma measure_lt_top_of_nhds_within (h : is_compact s) (hμ : ∀ x ∈ s, μ.finite_at_filter (𝓝[s] x)) :
  μ s < ∞ :=
is_compact.induction_on h (by simp) (λ s t hst ht, (measure_mono hst).trans_lt ht)
  (λ s t hs ht, (measure_union_le s t).trans_lt (ennreal.add_lt_top.2 ⟨hs, ht⟩)) hμ

lemma measure_zero_of_nhds_within (hs : is_compact s) :
  (∀ a ∈ s, ∃ t ∈ 𝓝[s] a, μ t = 0) → μ s = 0 :=
by simpa only [← compl_mem_ae_iff] using hs.compl_mem_sets_of_nhds_within

end is_compact

@[priority 100] -- see Note [lower instance priority]
instance is_finite_measure_on_compacts_of_is_locally_finite_measure
  [topological_space α] {m : measurable_space α} {μ : measure α}
  [is_locally_finite_measure μ] : is_finite_measure_on_compacts μ :=
⟨λ s hs, hs.measure_lt_top_of_nhds_within $ λ x hx, μ.finite_at_nhds_within _ _⟩

/-- Compact covering of a `σ`-compact topological space as
`measure_theory.measure.finite_spanning_sets_in`. -/
def measure_theory.measure.finite_spanning_sets_in_compact [topological_space α]
  [sigma_compact_space α] {m : measurable_space α} (μ : measure α) [is_locally_finite_measure μ] :
  μ.finite_spanning_sets_in {K | is_compact K} :=
{ set := compact_covering α,
  set_mem := is_compact_compact_covering α,
  finite := λ n, (is_compact_compact_covering α n).measure_lt_top,
  spanning := Union_compact_covering α }

/-- A locally finite measure on a `σ`-compact topological space admits a finite spanning sequence
of open sets. -/
def measure_theory.measure.finite_spanning_sets_in_open [topological_space α]
  [sigma_compact_space α] {m : measurable_space α} (μ : measure α) [is_locally_finite_measure μ] :
  μ.finite_spanning_sets_in {K | is_open K} :=
{ set := λ n, ((is_compact_compact_covering α n).exists_open_superset_measure_lt_top μ).some,
  set_mem := λ n,
    ((is_compact_compact_covering α n).exists_open_superset_measure_lt_top μ).some_spec.snd.1,
  finite := λ n,
    ((is_compact_compact_covering α n).exists_open_superset_measure_lt_top μ).some_spec.snd.2,
  spanning := eq_univ_of_subset (Union_subset_Union $ λ n,
    ((is_compact_compact_covering α n).exists_open_superset_measure_lt_top μ).some_spec.fst)
    (Union_compact_covering α) }

section measure_Ixx

variables [preorder α] [topological_space α] [compact_Icc_space α]
  {m : measurable_space α} {μ : measure α} [is_locally_finite_measure μ] {a b : α}

lemma measure_Icc_lt_top : μ (Icc a b) < ∞ := is_compact_Icc.measure_lt_top

lemma measure_Ico_lt_top : μ (Ico a b) < ∞ :=
(measure_mono Ico_subset_Icc_self).trans_lt measure_Icc_lt_top

lemma measure_Ioc_lt_top : μ (Ioc a b) < ∞ :=
(measure_mono Ioc_subset_Icc_self).trans_lt measure_Icc_lt_top

lemma measure_Ioo_lt_top : μ (Ioo a b) < ∞ :=
(measure_mono Ioo_subset_Icc_self).trans_lt measure_Icc_lt_top

end measure_Ixx

section piecewise

variables [measurable_space α] {μ : measure α} {s t : set α} {f g : α → β}

lemma piecewise_ae_eq_restrict (hs : measurable_set s) : piecewise s f g =ᵐ[μ.restrict s] f :=
begin
  rw [ae_restrict_eq hs],
  exact (piecewise_eq_on s f g).eventually_eq.filter_mono inf_le_right
end

lemma piecewise_ae_eq_restrict_compl (hs : measurable_set s) :
  piecewise s f g =ᵐ[μ.restrict sᶜ] g :=
begin
  rw [ae_restrict_eq hs.compl],
  exact (piecewise_eq_on_compl s f g).eventually_eq.filter_mono inf_le_right
end

lemma piecewise_ae_eq_of_ae_eq_set (hst : s =ᵐ[μ] t) : s.piecewise f g =ᵐ[μ] t.piecewise f g :=
hst.mem_iff.mono $ λ x hx, by simp [piecewise, hx]

end piecewise

section indicator_function

variables [measurable_space α] {μ : measure α} {s t : set α} {f : α → β}

lemma mem_map_indicator_ae_iff_mem_map_restrict_ae_of_zero_mem [has_zero β] {t : set β}
  (ht : (0 : β) ∈ t) (hs : measurable_set s) :
  t ∈ filter.map (s.indicator f) μ.ae ↔ t ∈ filter.map f (μ.restrict s).ae :=
begin
  simp_rw [mem_map, mem_ae_iff],
  rw [measure.restrict_apply' hs, set.indicator_preimage, set.ite],
  simp_rw [set.compl_union, set.compl_inter],
  change μ (((f ⁻¹' t)ᶜ ∪ sᶜ) ∩ ((λ x, (0 : β)) ⁻¹' t \ s)ᶜ) = 0 ↔ μ ((f ⁻¹' t)ᶜ ∩ s) = 0,
  simp only [ht, ← set.compl_eq_univ_diff, compl_compl, set.compl_union, if_true,
    set.preimage_const],
  simp_rw [set.union_inter_distrib_right, set.compl_inter_self s, set.union_empty],
end

lemma mem_map_indicator_ae_iff_of_zero_nmem [has_zero β] {t : set β} (ht : (0 : β) ∉ t)  :
  t ∈ filter.map (s.indicator f) μ.ae ↔ μ ((f ⁻¹' t)ᶜ ∪ sᶜ) = 0 :=
begin
  rw [mem_map, mem_ae_iff, set.indicator_preimage, set.ite, set.compl_union, set.compl_inter],
  change μ (((f ⁻¹' t)ᶜ ∪ sᶜ) ∩ ((λ x, (0 : β)) ⁻¹' t \ s)ᶜ) = 0 ↔ μ ((f ⁻¹' t)ᶜ ∪ sᶜ) = 0,
  simp only [ht, if_false, set.compl_empty, set.empty_diff, set.inter_univ, set.preimage_const],
end

lemma map_restrict_ae_le_map_indicator_ae [has_zero β] (hs : measurable_set s) :
  filter.map f (μ.restrict s).ae ≤ filter.map (s.indicator f) μ.ae :=
begin
  intro t,
  by_cases ht : (0 : β) ∈ t,
  { rw mem_map_indicator_ae_iff_mem_map_restrict_ae_of_zero_mem ht hs, exact id, },
  rw [mem_map_indicator_ae_iff_of_zero_nmem ht, mem_map_restrict_ae_iff hs],
  exact λ h, measure_mono_null ((set.inter_subset_left _ _).trans (set.subset_union_left _ _)) h,
end

lemma ae_measurable.restrict [measurable_space β] (hfm : ae_measurable f μ) {s} :
  ae_measurable f (μ.restrict s) :=
⟨ae_measurable.mk f hfm, hfm.measurable_mk, ae_restrict_of_ae hfm.ae_eq_mk⟩

variables [has_zero β]

lemma indicator_ae_eq_restrict (hs : measurable_set s) : indicator s f =ᵐ[μ.restrict s] f :=
piecewise_ae_eq_restrict hs

lemma indicator_ae_eq_restrict_compl (hs : measurable_set s) : indicator s f =ᵐ[μ.restrict sᶜ] 0 :=
piecewise_ae_eq_restrict_compl hs

lemma indicator_ae_eq_of_ae_eq_set (hst : s =ᵐ[μ] t) : s.indicator f =ᵐ[μ] t.indicator f :=
piecewise_ae_eq_of_ae_eq_set hst

variables [measurable_space β]

lemma ae_measurable_indicator_iff {s} (hs : measurable_set s) :
  ae_measurable (indicator s f) μ ↔ ae_measurable f (μ.restrict s)  :=
begin
  split,
  { assume h,
    exact (h.mono_measure measure.restrict_le_self).congr (indicator_ae_eq_restrict hs) },
  { assume h,
    refine ⟨indicator s (h.mk f), h.measurable_mk.indicator hs, _⟩,
    have A : s.indicator f =ᵐ[μ.restrict s] s.indicator (ae_measurable.mk f h) :=
      (indicator_ae_eq_restrict hs).trans (h.ae_eq_mk.trans $ (indicator_ae_eq_restrict hs).symm),
    have B : s.indicator f =ᵐ[μ.restrict sᶜ] s.indicator (ae_measurable.mk f h) :=
      (indicator_ae_eq_restrict_compl hs).trans (indicator_ae_eq_restrict_compl hs).symm,
    exact ae_of_ae_restrict_of_ae_restrict_compl A B },
end

@[measurability]
lemma ae_measurable.indicator (hfm : ae_measurable f μ) {s} (hs : measurable_set s) :
  ae_measurable (s.indicator f) μ :=
(ae_measurable_indicator_iff hs).mpr hfm.restrict

end indicator_function<|MERGE_RESOLUTION|>--- conflicted
+++ resolved
@@ -265,28 +265,15 @@
 end
 
 /-- If two sets `s` and `t` are included in a set `u`, and `μ s + μ t > μ u`,
-<<<<<<< HEAD
-then `s` intersects `t`. -/
-lemma nonempty_inter_of_measure_lt_add
-  {m : measurable_space α} (μ : measure α)
-  {s t u : set α} (hs : measurable_set s) (ht : measurable_set t) (h's : s ⊆ u) (h't : t ⊆ u)
-=======
 then `s` intersects `t`. Version assuming that `t` is measurable. -/
 lemma nonempty_inter_of_measure_lt_add
   {m : measurable_space α} (μ : measure α)
   {s t u : set α} (ht : measurable_set t) (h's : s ⊆ u) (h't : t ⊆ u)
->>>>>>> 1cfb97d5
   (h : μ u < μ s + μ t) :
   (s ∩ t).nonempty :=
 begin
   contrapose! h,
   calc μ s + μ t = μ (s ∪ t) :
-<<<<<<< HEAD
-    by { rw measure_union _ hs ht, exact λ x hx, h ⟨x, hx⟩ }
-  ... ≤ μ u : measure_mono (union_subset h's h't)
-end
-
-=======
     by { rw measure_union _ ht, exact λ x hx, h ⟨x, hx⟩ }
   ... ≤ μ u : measure_mono (union_subset h's h't)
 end
@@ -304,7 +291,6 @@
   exact nonempty_inter_of_measure_lt_add μ hs h't h's h
 end
 
->>>>>>> 1cfb97d5
 /-- Continuity from below: the measure of the union of a directed sequence of measurable sets
 is the supremum of the measures. -/
 lemma measure_Union_eq_supr [encodable ι] {s : ι → set α} (h : ∀ i, measurable_set (s i))
