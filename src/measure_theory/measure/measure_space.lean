--- conflicted
+++ resolved
@@ -352,13 +352,6 @@
 end
 
 /-- The measure of the intersection of a decreasing sequence of measurable
-<<<<<<< HEAD
-sets indexed by positive reals is the limit of the measures. -/
-lemma tendsto_measure_bInter_pos {s : ℝ → set α}
-  (hs : ∀ r > 0, measurable_set (s r)) (hm : ∀ i j, 0 < i → i ≤ j → s i ⊆ s j)
-  (hf : ∃ r > 0, μ (s r) ≠ ∞) :
-  tendsto (μ ∘ s) (𝓝[Ioi 0] 0) (𝓝 (μ (⋂ r > 0, s r))) :=
-=======
 sets indexed by a linear order with first countable topology is the limit of the measures. -/
 lemma tendsto_measure_bInter_gt {ι : Type*} [linear_order ι] [topological_space ι]
   [order_topology ι] [densely_ordered ι] [topological_space.first_countable_topology ι]
@@ -366,22 +359,16 @@
   (hs : ∀ r > a, measurable_set (s r)) (hm : ∀ i j, a < i → i ≤ j → s i ⊆ s j)
   (hf : ∃ r > a, μ (s r) ≠ ∞) :
   tendsto (μ ∘ s) (𝓝[Ioi a] a) (𝓝 (μ (⋂ r > a, s r))) :=
->>>>>>> 54c2567d
 begin
   refine tendsto_order.2 ⟨λ l hl, _, λ L hL, _⟩,
   { filter_upwards [self_mem_nhds_within],
     assume r hr,
     exact hl.trans_le (measure_mono (bInter_subset_of_mem hr)) },
-<<<<<<< HEAD
-  obtain ⟨u, u_anti, u_pos, u_lim⟩ : ∃ (u : ℕ → ℝ), strict_anti u ∧ (∀ (n : ℕ), 0 < u n)
-    ∧ tendsto u at_top (𝓝 0) := exists_seq_strict_anti_tendsto (0 : ℝ),
-=======
   obtain ⟨u, u_anti, u_pos, u_lim⟩ : ∃ (u : ℕ → ι), strict_anti u ∧ (∀ (n : ℕ), a < u n)
     ∧ tendsto u at_top (𝓝 a),
   { rcases hf with ⟨r, ar, hr⟩,
     rcases exists_seq_strict_anti_tendsto' ar with ⟨w, w_anti, w_mem, w_lim⟩,
     exact ⟨w, w_anti, λ n, (w_mem n).1, w_lim⟩ },
->>>>>>> 54c2567d
   have A : tendsto (μ ∘ (s ∘ u)) at_top (𝓝(μ (⋂ n, s (u n)))),
   { refine tendsto_measure_Inter (λ n, hs _ (u_pos n)) _ _,
     { assume m n hmn,
@@ -390,11 +377,7 @@
       obtain ⟨n, hn⟩ : ∃ (n : ℕ), u n < r := ((tendsto_order.1 u_lim).2 r rpos).exists,
       refine ⟨n, ne_of_lt (lt_of_le_of_lt _ hr.lt_top)⟩,
       exact measure_mono (hm _ _ (u_pos n) hn.le) } },
-<<<<<<< HEAD
-  have B : (⋂ n, s (u n)) = (⋂ r > 0, s r),
-=======
   have B : (⋂ n, s (u n)) = (⋂ r > a, s r),
->>>>>>> 54c2567d
   { apply subset.antisymm,
     { simp only [subset_Inter_iff, gt_iff_lt],
       assume r rpos,
@@ -406,11 +389,7 @@
       exact u_pos n } },
   rw B at A,
   obtain ⟨n, hn⟩ : ∃ n, μ (s (u n)) < L := ((tendsto_order.1 A).2 _ hL).exists,
-<<<<<<< HEAD
-  have : Ioc 0 (u n) ∈ 𝓝[Ioi (0 : ℝ)] 0 := Ioc_mem_nhds_within_Ioi ⟨le_rfl, u_pos n⟩,
-=======
   have : Ioc a (u n) ∈ 𝓝[>] a := Ioc_mem_nhds_within_Ioi ⟨le_rfl, u_pos n⟩,
->>>>>>> 54c2567d
   filter_upwards [this],
   assume r hr,
   exact lt_of_le_of_lt (measure_mono (hm _ _ hr.1 hr.2)) hn,
