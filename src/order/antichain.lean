/-
Copyright (c) 2021 Yaël Dillies. All rights reserved.
Released under Apache 2.0 license as described in the file LICENSE.
Authors: Yaël Dillies
-/
import data.set.pairwise

/-!
# Antichains

This file defines antichains. An antichain is a set where any two distinct elements are not related.
If the relation is `(≤)`, this corresponds to incomparability and usual order antichains. If the
relation is `G.adj` for `G : simple_graph α`, this corresponds to independent sets of `G`.

## Definitions

* `is_antichain r s`: Any two elements of `s : set α` are unrelated by `r : α → α → Prop`.
* `is_antichain.mk r s`: Turns `s` into an antichain by keeping only the "maximal" elements.
-/

open function set

variables {α β : Type*} {r r₁ r₂ : α → α → Prop} {r' : β → β → Prop} {s t : set α} {a : α}

protected lemma symmetric.compl (h : symmetric r) : symmetric rᶜ := λ x y hr hr', hr $ h hr'

/-- An antichain is a set such that no two distinct elements are related. -/
def is_antichain (r : α → α → Prop) (s : set α) : Prop := s.pairwise rᶜ

namespace is_antichain

protected lemma subset (hs : is_antichain r s) (h : t ⊆ s) : is_antichain r t := hs.mono h

lemma mono (hs : is_antichain r₁ s) (h : r₂ ≤ r₁) : is_antichain r₂ s := hs.mono' $ compl_le_compl h

lemma mono_on (hs : is_antichain r₁ s) (h : s.pairwise (λ ⦃a b⦄, r₂ a b → r₁ a b)) :
  is_antichain r₂ s :=
hs.imp_on $ h.imp $ λ a b h h₁ h₂, h₁ $ h h₂

lemma eq_of_related (hs : is_antichain r s) {a b : α} (ha : a ∈ s) (hb : b ∈ s) (h : r a b) :
  a = b :=
of_not_not $ λ hab, hs ha hb hab h

lemma eq_of_related' (hs : is_antichain r s) {a b : α} (ha : a ∈ s) (hb : b ∈ s) (h : r b a) :
  a = b :=
(hs.eq_of_related hb ha h).symm

protected lemma is_antisymm (h : is_antichain r univ) : is_antisymm α r :=
⟨λ a b ha _, h.eq_of_related trivial trivial ha⟩

protected lemma subsingleton [is_trichotomous α r] (h : is_antichain r s) : s.subsingleton :=
begin
  rintro a ha b hb,
  obtain hab | hab | hab := trichotomous_of r a b,
  { exact h.eq_of_related ha hb hab },
  { exact hab },
  { exact (h.eq_of_related hb ha hab).symm }
end

protected lemma flip (hs : is_antichain r s) : is_antichain (flip r) s :=
λ a ha b hb h, hs hb ha h.symm

lemma swap (hs : is_antichain r s) : is_antichain (swap r) s := hs.flip

lemma image (hs : is_antichain r s) (f : α → β) (h : ∀ ⦃a b⦄, r' (f a) (f b) → r a b) :
  is_antichain r' (f '' s) :=
begin
  rintro _ ⟨b, hb, rfl⟩ _ ⟨c, hc, rfl⟩ hbc hr,
  exact hs hb hc (ne_of_apply_ne _ hbc) (h hr),
end

lemma preimage (hs : is_antichain r s) {f : β → α} (hf : injective f)
  (h : ∀ ⦃a b⦄, r' a b → r (f a) (f b)) :
  is_antichain r' (f ⁻¹' s) :=
λ b hb c hc hbc hr, hs hb hc (hf.ne hbc) $ h hr

lemma _root_.is_antichain_insert :
  is_antichain r (insert a s) ↔ is_antichain r s ∧ ∀ ⦃b⦄, b ∈ s → a ≠ b → ¬ r a b ∧ ¬ r b a :=
set.pairwise_insert

protected lemma insert (hs : is_antichain r s) (hl : ∀ ⦃b⦄, b ∈ s → a ≠ b → ¬ r b a)
  (hr : ∀ ⦃b⦄, b ∈ s → a ≠ b → ¬ r a b) :
  is_antichain r (insert a s) :=
is_antichain_insert.2 ⟨hs, λ b hb hab, ⟨hr hb hab, hl hb hab⟩⟩

lemma _root_.is_antichain_insert_of_symmetric (hr : symmetric r) :
  is_antichain r (insert a s) ↔ is_antichain r s ∧ ∀ ⦃b⦄, b ∈ s → a ≠ b → ¬ r a b :=
pairwise_insert_of_symmetric hr.compl

lemma insert_of_symmetric (hs : is_antichain r s) (hr : symmetric r)
  (h : ∀ ⦃b⦄, b ∈ s → a ≠ b → ¬ r a b) :
  is_antichain r (insert a s) :=
(is_antichain_insert_of_symmetric hr).2 ⟨hs, h⟩

end is_antichain

lemma is_antichain_singleton (a : α) (r : α → α → Prop) : is_antichain r {a} :=
pairwise_singleton _ _

lemma set.subsingleton.is_antichain (hs : s.subsingleton) (r : α → α → Prop) : is_antichain r s :=
hs.pairwise _

section preorder
variables [preorder α]

lemma is_antichain_and_least_iff : is_antichain (≤) s ∧ is_least s a ↔ s = {a} :=
⟨λ h, eq_singleton_iff_unique_mem.2 ⟨h.2.1, λ b hb, h.1.eq_of_related' hb h.2.1 (h.2.2 hb)⟩,
  by { rintro rfl, exact ⟨is_antichain_singleton _ _, is_least_singleton⟩ }⟩

lemma is_antichain_and_greatest_iff : is_antichain (≤) s ∧ is_greatest s a ↔ s = {a} :=
⟨λ h, eq_singleton_iff_unique_mem.2 ⟨h.2.1, λ b hb, h.1.eq_of_related hb h.2.1 (h.2.2 hb)⟩,
  by { rintro rfl, exact ⟨is_antichain_singleton _ _, is_greatest_singleton⟩ }⟩

lemma is_antichain.least_iff (hs : is_antichain (≤) s) : is_least s a ↔ s = {a} :=
(and_iff_right hs).symm.trans is_antichain_and_least_iff

lemma is_antichain.greatest_iff (hs : is_antichain (≤) s) : is_greatest s a ↔ s = {a} :=
(and_iff_right hs).symm.trans is_antichain_and_greatest_iff

lemma is_least.antichain_iff (hs : is_least s a) : is_antichain (≤) s ↔ s = {a} :=
(and_iff_left hs).symm.trans is_antichain_and_least_iff

lemma is_greatest.antichain_iff (hs : is_greatest s a) : is_antichain (≤) s ↔ s = {a} :=
(and_iff_left hs).symm.trans is_antichain_and_greatest_iff

<<<<<<< HEAD
lemma bot_mem_lower_bounds [order_bot α] (s : set α) : ⊥ ∈ lower_bounds s := λ _ _, bot_le
lemma top_mem_upper_bounds [order_top α] (s : set α) : ⊤ ∈ upper_bounds s := λ _ _, le_top

@[simp] lemma is_least_bot_iff [order_bot α] : is_least s ⊥ ↔ ⊥ ∈ s :=
and_iff_left $ bot_mem_lower_bounds _

@[simp] lemma is_greatest_top_iff [order_top α] : is_greatest s ⊤ ↔ ⊤ ∈ s :=
and_iff_left $ top_mem_upper_bounds _

=======
>>>>>>> 884d8137
lemma is_antichain.bot_mem_iff [order_bot α] (hs : is_antichain (≤) s) : ⊥ ∈ s ↔ s = {⊥} :=
is_least_bot_iff.symm.trans hs.least_iff

lemma is_antichain.top_mem_iff [order_top α] (hs : is_antichain (≤) s) : ⊤ ∈ s ↔ s = {⊤} :=
is_greatest_top_iff.symm.trans hs.greatest_iff

end preorder<|MERGE_RESOLUTION|>--- conflicted
+++ resolved
@@ -123,18 +123,6 @@
 lemma is_greatest.antichain_iff (hs : is_greatest s a) : is_antichain (≤) s ↔ s = {a} :=
 (and_iff_left hs).symm.trans is_antichain_and_greatest_iff
 
-<<<<<<< HEAD
-lemma bot_mem_lower_bounds [order_bot α] (s : set α) : ⊥ ∈ lower_bounds s := λ _ _, bot_le
-lemma top_mem_upper_bounds [order_top α] (s : set α) : ⊤ ∈ upper_bounds s := λ _ _, le_top
-
-@[simp] lemma is_least_bot_iff [order_bot α] : is_least s ⊥ ↔ ⊥ ∈ s :=
-and_iff_left $ bot_mem_lower_bounds _
-
-@[simp] lemma is_greatest_top_iff [order_top α] : is_greatest s ⊤ ↔ ⊤ ∈ s :=
-and_iff_left $ top_mem_upper_bounds _
-
-=======
->>>>>>> 884d8137
 lemma is_antichain.bot_mem_iff [order_bot α] (hs : is_antichain (≤) s) : ⊥ ∈ s ↔ s = {⊥} :=
 is_least_bot_iff.symm.trans hs.least_iff
 
