/-
Copyright (c) 2020 Aaron Anderson. All rights reserved.
Released under Apache 2.0 license as described in the file LICENSE.
Author:  Aaron Anderson.
-/

import order.complete_boolean_algebra
<<<<<<< HEAD
import order.order_dual
import order.modular_lattice
import order.rel_iso
=======
import order.modular_lattice
>>>>>>> 361f7a84
import data.fintype.basic

/-!
# Atoms, Coatoms, and Simple Lattices

This module defines atoms, which are minimal non-`⊥` elements in bounded lattices, simple lattices,
which are lattices with only two elements, and related ideas.

## Main definitions

### Atoms and Coatoms
  * `is_atom a` indicates that the only element below `a` is `⊥`.
  * `is_coatom a` indicates that the only element above `a` is `⊤`.

<<<<<<< HEAD
### Atomic and Atomistic Lattices
  * `is_atomic` indicates that every element other than `⊥` is above an atom.
  * `is_coatomic` indicates that every element other than `⊤` is below a coatom.
  * `is_atomistic` indicates that every element is the `Sup` of a set of atoms.
  * `is_coatomistic` indicates that every element is the `Inf` of a set of coatoms.

=======
>>>>>>> 361f7a84
### Simple Lattices
  * `is_simple_lattice` indicates that a bounded lattice has only two elements, `⊥` and `⊤`.
  * Given an instance of `is_simple_lattice`, we provide the following definitions. These are not
    made global instances as they contain data :
    * `is_simple_lattice.bounded_distrib_lattice`
    * `is_simple_lattice.boolean_algebra`
    * `is_simple_lattice.complete_lattice`
    * `is_simple_lattice.complete_boolean_algebra`

## Main results
  * `is_atom_iff_is_coatom_dual` and `is_coatom_iff_is_atom_dual` express the (definitional) duality
   of `is_atom` and `is_coatom`.
  * `is_simple_lattice_iff_is_atom_top` and `is_simple_lattice_iff_is_coatom_bot` express the
  connection between atoms, coatoms, and simple lattices

-/

variable {α : Type*}

section atoms

section is_atom

variable [order_bot α]

/-- An atom of an `order_bot` is an element with no other element between it and `⊥`,
  which is not `⊥`. -/
def is_atom (a : α) : Prop := a ≠ ⊥ ∧ (∀ b, b < a → b = ⊥)

lemma eq_bot_or_eq_of_le_atom {a b : α} (ha : is_atom a) (hab : b ≤ a) : b = ⊥ ∨ b = a :=
or.imp_left (ha.2 b) (lt_or_eq_of_le hab)

lemma is_atom.Iic {x a : α} (ha : is_atom a) (hax : a ≤ x) : is_atom (⟨a, hax⟩ : set.Iic x) :=
⟨λ con, ha.1 (subtype.mk_eq_mk.1 con), λ ⟨b, hb⟩ hba, subtype.mk_eq_mk.2 (ha.2 b hba)⟩

end is_atom

section is_coatom

variable [order_top α]

/-- A coatom of an `order_top` is an element with no other element between it and `⊤`,
  which is not `⊤`. -/
def is_coatom (a : α) : Prop := a ≠ ⊤ ∧ (∀ b, a < b → b = ⊤)

lemma eq_top_or_eq_of_coatom_le {a b : α} (ha : is_coatom a) (hab : a ≤ b) : b = ⊤ ∨ b = a :=
or.imp (ha.2 b) eq_comm.2 (lt_or_eq_of_le hab)

lemma is_coatom.Ici {x a : α} (ha : is_coatom a) (hax : x ≤ a) : is_coatom (⟨a, hax⟩ : set.Ici x) :=
⟨λ con, ha.1 (subtype.mk_eq_mk.1 con), λ ⟨b, hb⟩ hba, subtype.mk_eq_mk.2 (ha.2 b hba)⟩

end is_coatom

variables [bounded_lattice α] {a : α}

lemma is_atom_iff_is_coatom_dual : is_atom a ↔ is_coatom (order_dual.to_dual a) := iff.refl _

lemma is_coatom_iff_is_atom_dual : is_coatom a ↔ is_atom (order_dual.to_dual a) := iff.refl _

end atoms

section atomic

variables (α) [bounded_lattice α]

/-- A lattice is atomic iff every element other than `⊥` has an atom below it. -/
class is_atomic : Prop :=
(eq_bot_or_exists_atom_le : ∀ (b : α), b = ⊥ ∨ ∃ (a : α), is_atom a ∧ a ≤ b)

/-- A lattice is coatomic iff every element other than `⊤` has a coatom above it. -/
class is_coatomic : Prop :=
(eq_top_or_exists_le_coatom : ∀ (b : α), b = ⊤ ∨ ∃ (a : α), is_coatom a ∧ b ≤ a)

export is_atomic (eq_bot_or_exists_atom_le) is_coatomic (eq_top_or_exists_le_coatom)

variable {α}

theorem is_atomic_iff_is_coatomic_dual : is_atomic α ↔ is_coatomic (order_dual α) :=
⟨λ h, ⟨λ b, by apply h.eq_bot_or_exists_atom_le⟩, λ h, ⟨λ b, by apply h.eq_top_or_exists_le_coatom⟩⟩

theorem is_coatomic_iff_is_atomic_dual : is_coatomic α ↔ is_atomic (order_dual α) :=
⟨λ h, ⟨λ b, by apply h.eq_top_or_exists_le_coatom⟩, λ h, ⟨λ b, by apply h.eq_bot_or_exists_atom_le⟩⟩

namespace is_atomic

instance is_coatomic_dual [h : is_atomic α] : is_coatomic (order_dual α) :=
is_atomic_iff_is_coatomic_dual.1 h

variables [is_atomic α]

instance {x : α} : is_atomic (set.Iic x) :=
⟨λ ⟨y, hy⟩, (eq_bot_or_exists_atom_le y).imp subtype.mk_eq_mk.2
  (λ ⟨a, ha, hay⟩, ⟨⟨a, le_trans hay hy⟩, ha.Iic (le_trans hay hy), hay⟩)⟩

end is_atomic

namespace is_coatomic
instance is_coatomic [h : is_coatomic α] : is_atomic (order_dual α) :=
is_coatomic_iff_is_atomic_dual.1 h

variables [is_coatomic α]

instance {x : α} : is_coatomic (set.Ici x) :=
⟨λ ⟨y, hy⟩, (eq_top_or_exists_le_coatom y).imp subtype.mk_eq_mk.2
  (λ ⟨a, ha, hay⟩, ⟨⟨a, le_trans hy hay⟩, ha.Ici (le_trans hy hay), hay⟩)⟩

end is_coatomic

end atomic

section atomistic

variables (α) [complete_lattice α]

/-- A lattice is atomistic iff every element is a `Sup` of a set of atoms. -/
class is_atomistic : Prop :=
(eq_Sup_atoms : ∀ (b : α), ∃ (s : set α), b = Sup s ∧ ∀ a, a ∈ s → is_atom a)

/-- A lattice is coatomistic iff every element is an `Inf` of a set of coatoms. -/
class is_coatomistic: Prop :=
(eq_Inf_coatoms : ∀ (b : α), ∃ (s : set α), b = Inf s ∧ ∀ a, a ∈ s → is_coatom a)

export is_atomistic (eq_Sup_atoms) is_coatomistic (eq_Inf_coatoms)

variable {α}

theorem is_atomistic_iff_is_coatomistic_dual : is_atomistic α ↔ is_coatomistic (order_dual α) :=
⟨λ h, ⟨λ b, by apply h.eq_Sup_atoms⟩, λ h, ⟨λ b, by apply h.eq_Inf_coatoms⟩⟩

theorem is_coatomistic_iff_is_atomistic_dual : is_coatomistic α ↔ is_atomistic (order_dual α) :=
⟨λ h, ⟨λ b, by apply h.eq_Inf_coatoms⟩, λ h, ⟨λ b, by apply h.eq_Sup_atoms⟩⟩

namespace is_atomistic

instance is_coatomistic_dual [h : is_atomistic α] : is_coatomistic (order_dual α) :=
is_atomistic_iff_is_coatomistic_dual.1 h

variable [is_atomistic α]

@[priority 100]
instance : is_atomic α :=
⟨λ b, by { rcases eq_Sup_atoms b with ⟨s, rfl, hs⟩,
  cases s.eq_empty_or_nonempty with h h,
  { simp [h] },
  { exact or.intro_right _ ⟨h.some, hs _ h.some_spec, le_Sup h.some_spec⟩ } } ⟩

end is_atomistic

namespace is_coatomistic

instance is_atomistic_dual [h : is_coatomistic α] : is_atomistic (order_dual α) :=
is_coatomistic_iff_is_atomistic_dual.1 h

variable [is_coatomistic α]

@[priority 100]
instance : is_coatomic α :=
⟨λ b, by { rcases eq_Inf_coatoms b with ⟨s, rfl, hs⟩,
  cases s.eq_empty_or_nonempty with h h,
  { simp [h] },
  { exact or.intro_right _ ⟨h.some, hs _ h.some_spec, Inf_le h.some_spec⟩ } } ⟩

end is_coatomistic
end atomistic

/-- A lattice is simple iff it has only two elements, `⊥` and `⊤`. -/
class is_simple_lattice (α : Type*) [bounded_lattice α] extends nontrivial α : Prop :=
(eq_bot_or_eq_top : ∀ (a : α), a = ⊥ ∨ a = ⊤)

export is_simple_lattice (eq_bot_or_eq_top)

theorem is_simple_lattice_iff_is_simple_lattice_order_dual [bounded_lattice α] :
  is_simple_lattice α ↔ is_simple_lattice (order_dual α) :=
begin
  split; intro i; haveI := i,
  { exact { exists_pair_ne := @exists_pair_ne α _,
      eq_bot_or_eq_top := λ a, or.symm (eq_bot_or_eq_top ((order_dual.of_dual a)) : _ ∨ _) } },
  { exact { exists_pair_ne := @exists_pair_ne (order_dual α) _,
      eq_bot_or_eq_top := λ a, or.symm (eq_bot_or_eq_top (order_dual.to_dual a)) } }
end

section is_simple_lattice

variables [bounded_lattice α] [is_simple_lattice α]

instance : is_simple_lattice (order_dual α) :=
is_simple_lattice_iff_is_simple_lattice_order_dual.1 (by apply_instance)

@[simp] lemma is_atom_top : is_atom (⊤ : α) :=
⟨top_ne_bot, λ a ha, or.resolve_right (eq_bot_or_eq_top a) (ne_of_lt ha)⟩

@[simp] lemma is_coatom_bot : is_coatom (⊥ : α) := is_coatom_iff_is_atom_dual.2 is_atom_top

end is_simple_lattice

namespace is_simple_lattice

variables [bounded_lattice α] [is_simple_lattice α]

/-- A simple `bounded_lattice` is also distributive. -/
protected def bounded_distrib_lattice : bounded_distrib_lattice α :=
{ le_sup_inf := λ x y z, by { rcases eq_bot_or_eq_top x with rfl | rfl; simp },
<<<<<<< HEAD
  .. (infer_instance : bounded_lattice α) }

@[priority 100]
instance : is_atomic α :=
⟨λ b, (eq_bot_or_eq_top b).imp_right (λ h, ⟨⊤, ⟨is_atom_top, ge_of_eq h⟩⟩)⟩

@[priority 100]
instance : is_coatomic α := is_coatomic_iff_is_atomic_dual.2 is_simple_lattice.is_atomic
=======
.. (infer_instance : bounded_lattice α) }
>>>>>>> 361f7a84

section decidable_eq
variable [decidable_eq α]

@[priority 200]
instance : fintype α :=
{ elems := {⊥, ⊤},
  complete := λ x, finset.mem_insert.2 (or.imp_right finset.mem_singleton.2 (eq_bot_or_eq_top x)) }

lemma finset_univ : (finset.univ : finset α) = {⊥, ⊤} := rfl

lemma card : fintype.card α = 2 :=
finset.card_insert_of_not_mem $ λ con, bot_ne_top (finset.mem_singleton.1 con)

/-- A simple `bounded_lattice` is also a `boolean_algebra`. -/
protected def boolean_algebra : boolean_algebra α :=
{ compl := λ x, if x = ⊥ then ⊤ else ⊥,
  sdiff := λ x y, if x = ⊤ ∧ y = ⊥ then ⊤ else ⊥,
<<<<<<< HEAD
  sdiff_eq := λ x y, by { rcases eq_bot_or_eq_top x with rfl | rfl; simp [bot_ne_top] },
  inf_compl_le_bot := λ x, by { rcases eq_bot_or_eq_top x with rfl | rfl; simp },
  top_le_sup_compl := λ x, by { rcases eq_bot_or_eq_top x with rfl | rfl; simp },
  .. is_simple_lattice.bounded_distrib_lattice }
=======
  sdiff_eq := λ x y, by { rcases (eq_bot_or_eq_top x) with rfl | rfl; simp [bot_ne_top] },
  inf_compl_le_bot := λ x, by { rcases (eq_bot_or_eq_top x) with rfl | rfl; simp },
  top_le_sup_compl := λ x, by { rcases (eq_bot_or_eq_top x) with rfl | rfl; simp },
.. (is_simple_lattice.bounded_distrib_lattice) }
>>>>>>> 361f7a84

end decidable_eq

open_locale classical

/-- A simple `bounded_lattice` is also complete. -/
protected noncomputable def complete_lattice : complete_lattice α :=
{ Sup := λ s, if ⊤ ∈ s then ⊤ else ⊥,
  Inf := λ s, if ⊥ ∈ s then ⊥ else ⊤,
<<<<<<< HEAD
  le_Sup := λ s x h, by { rcases eq_bot_or_eq_top x with rfl | rfl,
    { exact bot_le },
    { rw if_pos h } },
  Sup_le := λ s x h, by { rcases eq_bot_or_eq_top x with rfl | rfl,
=======
  le_Sup := λ s x h, by { rcases (eq_bot_or_eq_top x) with rfl | rfl,
    { exact bot_le },
    { rw if_pos h } },
  Sup_le := λ s x h, by { rcases (eq_bot_or_eq_top x) with rfl | rfl,
>>>>>>> 361f7a84
    { rw if_neg,
      intro con,
      exact bot_ne_top (eq_top_iff.2 (h ⊤ con)) },
    { exact le_top } },
<<<<<<< HEAD
  Inf_le := λ s x h, by { rcases eq_bot_or_eq_top x with rfl | rfl,
    { rw if_pos h },
    { exact le_top } },
  le_Inf := λ s x h, by { rcases eq_bot_or_eq_top x with rfl | rfl,
=======
  Inf_le := λ s x h, by { rcases (eq_bot_or_eq_top x) with rfl | rfl,
    { rw if_pos h },
    { exact le_top } },
  le_Inf := λ s x h, by { rcases (eq_bot_or_eq_top x) with rfl | rfl,
>>>>>>> 361f7a84
    { exact bot_le },
    { rw if_neg,
      intro con,
      exact top_ne_bot (eq_bot_iff.2 (h ⊥ con)) } },
<<<<<<< HEAD
  .. (infer_instance : bounded_lattice α) }

/-- A simple `bounded_lattice` is also a `complete_boolean_algebra`. -/
protected noncomputable def complete_boolean_algebra : complete_boolean_algebra α :=
{ infi_sup_le_sup_Inf := λ x s, by { rcases eq_bot_or_eq_top x with rfl | rfl,
    { simp only [bot_sup_eq, ← Inf_eq_infi], apply le_refl },
    { simp only [top_sup_eq, le_top] }, },
  inf_Sup_le_supr_inf := λ x s, by { rcases eq_bot_or_eq_top x with rfl | rfl,
    { simp only [bot_inf_eq, bot_le] },
    { simp only [top_inf_eq, ← Sup_eq_supr], apply le_refl } },
  .. is_simple_lattice.complete_lattice,
  .. is_simple_lattice.boolean_algebra }

end is_simple_lattice

namespace is_simple_lattice
variables [complete_lattice α] [is_simple_lattice α]
set_option default_priority 100

instance : is_atomistic α :=
⟨λ b, (eq_bot_or_eq_top b).elim
  (λ h, ⟨∅, ⟨h.trans Sup_empty.symm, λ a ha, false.elim (set.not_mem_empty _ ha)⟩⟩)
  (λ h, ⟨{⊤}, h.trans Sup_singleton.symm, λ a ha, (set.mem_singleton_iff.1 ha).symm ▸ is_atom_top⟩)⟩

instance : is_coatomistic α := is_coatomistic_iff_is_atomistic_dual.2 is_simple_lattice.is_atomistic
=======
.. (infer_instance : bounded_lattice α) }

/-- A simple `bounded_lattice` is also a `complete_boolean_algebra`. -/
protected noncomputable def complete_boolean_algebra : complete_boolean_algebra α :=
{ infi_sup_le_sup_Inf := λ x s, by { rcases (eq_bot_or_eq_top x) with rfl | rfl,
    { simp only [bot_sup_eq, ← Inf_eq_infi], apply le_refl },
    { simp only [top_sup_eq, le_top] }, },
  inf_Sup_le_supr_inf := λ x s, by { rcases (eq_bot_or_eq_top x) with rfl | rfl,
    { simp only [bot_inf_eq, bot_le] },
    { simp only [top_inf_eq, ← Sup_eq_supr], apply le_refl } },
  .. (is_simple_lattice.complete_lattice),
  .. (is_simple_lattice.boolean_algebra) }
>>>>>>> 361f7a84

end is_simple_lattice

theorem is_simple_lattice_iff_is_atom_top [bounded_lattice α] :
  is_simple_lattice α ↔ is_atom (⊤ : α) :=
⟨λ h, @is_atom_top _ _ h, λ h, {
  exists_pair_ne := ⟨⊤, ⊥, h.1⟩,
  eq_bot_or_eq_top := λ a, ((eq_or_lt_of_le (@le_top _ _ a)).imp_right (h.2 a)).symm }⟩

theorem is_simple_lattice_iff_is_coatom_bot [bounded_lattice α] :
  is_simple_lattice α ↔ is_coatom (⊥ : α) :=
<<<<<<< HEAD
is_simple_lattice_iff_is_simple_lattice_order_dual.trans is_simple_lattice_iff_is_atom_top
=======
iff.trans is_simple_lattice_iff_is_simple_lattice_order_dual is_simple_lattice_iff_is_atom_top
>>>>>>> 361f7a84

namespace set

theorem is_simple_lattice_Iic_iff_is_atom [bounded_lattice α] {a : α} :
  is_simple_lattice (Iic a) ↔ is_atom a :=
is_simple_lattice_iff_is_atom_top.trans $ and_congr (not_congr subtype.mk_eq_mk)
  ⟨λ h b ab, subtype.mk_eq_mk.1 (h ⟨b, le_of_lt ab⟩ ab),
    λ h ⟨b, hab⟩ hbotb, subtype.mk_eq_mk.2 (h b (subtype.mk_lt_mk.1 hbotb))⟩

theorem is_simple_lattice_Ici_iff_is_coatom [bounded_lattice α] {a : α} :
  is_simple_lattice (Ici a) ↔ is_coatom a :=
is_simple_lattice_iff_is_coatom_bot.trans $ and_congr (not_congr subtype.mk_eq_mk)
  ⟨λ h b ab, subtype.mk_eq_mk.1 (h ⟨b, le_of_lt ab⟩ ab),
    λ h ⟨b, hab⟩ hbotb, subtype.mk_eq_mk.2 (h b (subtype.mk_lt_mk.1 hbotb))⟩

end set

namespace order_iso

variables [bounded_lattice α] {β : Type*} [bounded_lattice β] (f : α ≃o β)
include f

lemma is_atom_iff (a : α) : is_atom a ↔ is_atom (f a) :=
and_congr (not_congr ⟨λ h, f.map_bot ▸ (congr rfl h), λ h, (f.injective (f.map_bot.symm ▸ h))⟩)
  ⟨λ h b hb, f.symm.injective begin
    rw f.symm.map_bot,
    apply h,
    rw [← f.symm_apply_apply a],
<<<<<<< HEAD
    exact (f.symm : β ↪o α).map_lt_iff.1 hb,
  end,
  λ h b hb, f.injective ((h (f b) ((f : α ↪o β).map_lt_iff.1 hb)).trans f.map_bot.symm)⟩
=======
    exact (order_embedding.map_lt_iff ↑f.symm).1 hb,
  end,
  λ h b hb, f.injective (eq.trans (h (f b) ((order_embedding.map_lt_iff ↑f).1 hb)) f.map_bot.symm) ⟩
>>>>>>> 361f7a84

lemma is_coatom_iff (a : α) : is_coatom a ↔ is_coatom (f a) := f.dual.is_atom_iff a

lemma is_simple_lattice_iff (f : α ≃o β) : is_simple_lattice α ↔ is_simple_lattice β :=
by rw [is_simple_lattice_iff_is_atom_top, is_simple_lattice_iff_is_atom_top,
  f.is_atom_iff ⊤, f.map_top]

end order_iso

section is_modular_lattice
variables [bounded_lattice α] [is_modular_lattice α]

namespace is_compl
variables {a b : α} (hc : is_compl a b)
include hc

lemma is_atom_iff_is_coatom : is_atom a ↔ is_coatom b :=
<<<<<<< HEAD
set.is_simple_lattice_Iic_iff_is_atom.symm.trans $ hc.diamond_iso.is_simple_lattice_iff.trans
=======
set.is_simple_lattice_Iic_iff_is_atom.symm.trans $ hc.Iic_order_iso_Ici.is_simple_lattice_iff.trans
>>>>>>> 361f7a84
  set.is_simple_lattice_Ici_iff_is_coatom

lemma is_coatom_iff_is_atom : is_coatom a ↔ is_atom b := hc.symm.is_atom_iff_is_coatom.symm

end is_compl

end is_modular_lattice<|MERGE_RESOLUTION|>--- conflicted
+++ resolved
@@ -5,13 +5,7 @@
 -/
 
 import order.complete_boolean_algebra
-<<<<<<< HEAD
-import order.order_dual
 import order.modular_lattice
-import order.rel_iso
-=======
-import order.modular_lattice
->>>>>>> 361f7a84
 import data.fintype.basic
 
 /-!
@@ -26,15 +20,12 @@
   * `is_atom a` indicates that the only element below `a` is `⊥`.
   * `is_coatom a` indicates that the only element above `a` is `⊤`.
 
-<<<<<<< HEAD
 ### Atomic and Atomistic Lattices
   * `is_atomic` indicates that every element other than `⊥` is above an atom.
   * `is_coatomic` indicates that every element other than `⊤` is below a coatom.
   * `is_atomistic` indicates that every element is the `Sup` of a set of atoms.
   * `is_coatomistic` indicates that every element is the `Inf` of a set of coatoms.
 
-=======
->>>>>>> 361f7a84
 ### Simple Lattices
   * `is_simple_lattice` indicates that a bounded lattice has only two elements, `⊥` and `⊤`.
   * Given an instance of `is_simple_lattice`, we provide the following definitions. These are not
@@ -237,7 +228,6 @@
 /-- A simple `bounded_lattice` is also distributive. -/
 protected def bounded_distrib_lattice : bounded_distrib_lattice α :=
 { le_sup_inf := λ x y z, by { rcases eq_bot_or_eq_top x with rfl | rfl; simp },
-<<<<<<< HEAD
   .. (infer_instance : bounded_lattice α) }
 
 @[priority 100]
@@ -246,9 +236,6 @@
 
 @[priority 100]
 instance : is_coatomic α := is_coatomic_iff_is_atomic_dual.2 is_simple_lattice.is_atomic
-=======
-.. (infer_instance : bounded_lattice α) }
->>>>>>> 361f7a84
 
 section decidable_eq
 variable [decidable_eq α]
@@ -267,17 +254,10 @@
 protected def boolean_algebra : boolean_algebra α :=
 { compl := λ x, if x = ⊥ then ⊤ else ⊥,
   sdiff := λ x y, if x = ⊤ ∧ y = ⊥ then ⊤ else ⊥,
-<<<<<<< HEAD
   sdiff_eq := λ x y, by { rcases eq_bot_or_eq_top x with rfl | rfl; simp [bot_ne_top] },
   inf_compl_le_bot := λ x, by { rcases eq_bot_or_eq_top x with rfl | rfl; simp },
   top_le_sup_compl := λ x, by { rcases eq_bot_or_eq_top x with rfl | rfl; simp },
   .. is_simple_lattice.bounded_distrib_lattice }
-=======
-  sdiff_eq := λ x y, by { rcases (eq_bot_or_eq_top x) with rfl | rfl; simp [bot_ne_top] },
-  inf_compl_le_bot := λ x, by { rcases (eq_bot_or_eq_top x) with rfl | rfl; simp },
-  top_le_sup_compl := λ x, by { rcases (eq_bot_or_eq_top x) with rfl | rfl; simp },
-.. (is_simple_lattice.bounded_distrib_lattice) }
->>>>>>> 361f7a84
 
 end decidable_eq
 
@@ -287,37 +267,22 @@
 protected noncomputable def complete_lattice : complete_lattice α :=
 { Sup := λ s, if ⊤ ∈ s then ⊤ else ⊥,
   Inf := λ s, if ⊥ ∈ s then ⊥ else ⊤,
-<<<<<<< HEAD
   le_Sup := λ s x h, by { rcases eq_bot_or_eq_top x with rfl | rfl,
     { exact bot_le },
     { rw if_pos h } },
   Sup_le := λ s x h, by { rcases eq_bot_or_eq_top x with rfl | rfl,
-=======
-  le_Sup := λ s x h, by { rcases (eq_bot_or_eq_top x) with rfl | rfl,
-    { exact bot_le },
-    { rw if_pos h } },
-  Sup_le := λ s x h, by { rcases (eq_bot_or_eq_top x) with rfl | rfl,
->>>>>>> 361f7a84
     { rw if_neg,
       intro con,
       exact bot_ne_top (eq_top_iff.2 (h ⊤ con)) },
     { exact le_top } },
-<<<<<<< HEAD
   Inf_le := λ s x h, by { rcases eq_bot_or_eq_top x with rfl | rfl,
     { rw if_pos h },
     { exact le_top } },
   le_Inf := λ s x h, by { rcases eq_bot_or_eq_top x with rfl | rfl,
-=======
-  Inf_le := λ s x h, by { rcases (eq_bot_or_eq_top x) with rfl | rfl,
-    { rw if_pos h },
-    { exact le_top } },
-  le_Inf := λ s x h, by { rcases (eq_bot_or_eq_top x) with rfl | rfl,
->>>>>>> 361f7a84
     { exact bot_le },
     { rw if_neg,
       intro con,
       exact top_ne_bot (eq_bot_iff.2 (h ⊥ con)) } },
-<<<<<<< HEAD
   .. (infer_instance : bounded_lattice α) }
 
 /-- A simple `bounded_lattice` is also a `complete_boolean_algebra`. -/
@@ -343,20 +308,6 @@
   (λ h, ⟨{⊤}, h.trans Sup_singleton.symm, λ a ha, (set.mem_singleton_iff.1 ha).symm ▸ is_atom_top⟩)⟩
 
 instance : is_coatomistic α := is_coatomistic_iff_is_atomistic_dual.2 is_simple_lattice.is_atomistic
-=======
-.. (infer_instance : bounded_lattice α) }
-
-/-- A simple `bounded_lattice` is also a `complete_boolean_algebra`. -/
-protected noncomputable def complete_boolean_algebra : complete_boolean_algebra α :=
-{ infi_sup_le_sup_Inf := λ x s, by { rcases (eq_bot_or_eq_top x) with rfl | rfl,
-    { simp only [bot_sup_eq, ← Inf_eq_infi], apply le_refl },
-    { simp only [top_sup_eq, le_top] }, },
-  inf_Sup_le_supr_inf := λ x s, by { rcases (eq_bot_or_eq_top x) with rfl | rfl,
-    { simp only [bot_inf_eq, bot_le] },
-    { simp only [top_inf_eq, ← Sup_eq_supr], apply le_refl } },
-  .. (is_simple_lattice.complete_lattice),
-  .. (is_simple_lattice.boolean_algebra) }
->>>>>>> 361f7a84
 
 end is_simple_lattice
 
@@ -368,11 +319,7 @@
 
 theorem is_simple_lattice_iff_is_coatom_bot [bounded_lattice α] :
   is_simple_lattice α ↔ is_coatom (⊥ : α) :=
-<<<<<<< HEAD
 is_simple_lattice_iff_is_simple_lattice_order_dual.trans is_simple_lattice_iff_is_atom_top
-=======
-iff.trans is_simple_lattice_iff_is_simple_lattice_order_dual is_simple_lattice_iff_is_atom_top
->>>>>>> 361f7a84
 
 namespace set
 
@@ -401,15 +348,9 @@
     rw f.symm.map_bot,
     apply h,
     rw [← f.symm_apply_apply a],
-<<<<<<< HEAD
     exact (f.symm : β ↪o α).map_lt_iff.1 hb,
   end,
   λ h b hb, f.injective ((h (f b) ((f : α ↪o β).map_lt_iff.1 hb)).trans f.map_bot.symm)⟩
-=======
-    exact (order_embedding.map_lt_iff ↑f.symm).1 hb,
-  end,
-  λ h b hb, f.injective (eq.trans (h (f b) ((order_embedding.map_lt_iff ↑f).1 hb)) f.map_bot.symm) ⟩
->>>>>>> 361f7a84
 
 lemma is_coatom_iff (a : α) : is_coatom a ↔ is_coatom (f a) := f.dual.is_atom_iff a
 
@@ -427,11 +368,7 @@
 include hc
 
 lemma is_atom_iff_is_coatom : is_atom a ↔ is_coatom b :=
-<<<<<<< HEAD
-set.is_simple_lattice_Iic_iff_is_atom.symm.trans $ hc.diamond_iso.is_simple_lattice_iff.trans
-=======
 set.is_simple_lattice_Iic_iff_is_atom.symm.trans $ hc.Iic_order_iso_Ici.is_simple_lattice_iff.trans
->>>>>>> 361f7a84
   set.is_simple_lattice_Ici_iff_is_coatom
 
 lemma is_coatom_iff_is_atom : is_coatom a ↔ is_atom b := hc.symm.is_atom_iff_is_coatom.symm
