/-
Copyright (c) 2017 Johannes Hölzl. All rights reserved.
Released under Apache 2.0 license as described in the file LICENSE.
Authors: Johannes Hölzl
-/
import order.monotone
import order.rel_classes
import tactic.simps
import tactic.pi_instances

/-!
# (Semi-)lattices

Semilattices are partially ordered sets with join (greatest lower bound, or `sup`) or
meet (least upper bound, or `inf`) operations. Lattices are posets that are both
join-semilattices and meet-semilattices.

Distributive lattices are lattices which satisfy any of four equivalent distributivity properties,
of `sup` over `inf`, on the left or on the right.

## Main declarations

* `has_sup`: type class for the `⊔` notation
* `has_inf`: type class for the `⊓` notation

* `semilattice_sup`: a type class for join semilattices
* `semilattice_sup.mk'`: an alternative constructor for `semilattice_sup` via proofs that `⊔` is
  commutative, associative and idempotent.
* `semilattice_inf`: a type class for meet semilattices
* `semilattice_sup.mk'`: an alternative constructor for `semilattice_inf` via proofs that `⊓` is
  commutative, associative and idempotent.

* `lattice`: a type class for lattices
* `lattice.mk'`: an alternative constructor for `lattice` via profs that `⊔` and `⊓` are
  commutative, associative and satisfy a pair of "absorption laws".

* `distrib_lattice`: a type class for distributive lattices.

## Notations

* `a ⊔ b`: the supremum or join of `a` and `b`
* `a ⊓ b`: the infimum or meet of `a` and `b`

## TODO

* (Semi-)lattice homomorphisms
* Alternative constructors for distributive lattices from the other distributive properties

## Tags

semilattice, lattice

-/
set_option old_structure_cmd true

universes u v w

variables {α : Type u} {β : Type v}

-- TODO: move this eventually, if we decide to use them
attribute [ematch] le_trans lt_of_le_of_lt lt_of_lt_of_le lt_trans

section
-- TODO: this seems crazy, but it also seems to work reasonably well
@[ematch] theorem le_antisymm' [partial_order α] : ∀ {a b : α}, (: a ≤ b :) → b ≤ a → a = b :=
@le_antisymm _ _
end

/- TODO: automatic construction of dual definitions / theorems -/

/-- Typeclass for the `⊔` (`\lub`) notation -/
@[notation_class] class has_sup (α : Type u) := (sup : α → α → α)
/-- Typeclass for the `⊓` (`\glb`) notation -/
@[notation_class] class has_inf (α : Type u) := (inf : α → α → α)

infix ⊔ := has_sup.sup
infix ⊓ := has_inf.inf

/-!
### Join-semilattices
-/

/-- A `semilattice_sup` is a join-semilattice, that is, a partial order
  with a join (a.k.a. lub / least upper bound, sup / supremum) operation
  `⊔` which is the least element larger than both factors. -/
class semilattice_sup (α : Type u) extends has_sup α, partial_order α :=
(le_sup_left : ∀ a b : α, a ≤ a ⊔ b)
(le_sup_right : ∀ a b : α, b ≤ a ⊔ b)
(sup_le : ∀ a b c : α, a ≤ c → b ≤ c → a ⊔ b ≤ c)

/--
A type with a commutative, associative and idempotent binary `sup` operation has the structure of a
join-semilattice.

The partial order is defined so that `a ≤ b` unfolds to `a ⊔ b = b`; cf. `sup_eq_right`.
-/
def semilattice_sup.mk' {α : Type*} [has_sup α]
  (sup_comm : ∀ (a b : α), a ⊔ b = b ⊔ a)
  (sup_assoc : ∀ (a b c : α), a ⊔ b ⊔ c = a ⊔ (b ⊔ c))
  (sup_idem : ∀ (a : α), a ⊔ a = a) : semilattice_sup α :=
{ sup := (⊔),
  le := λ a b, a ⊔ b = b,
  le_refl := sup_idem,
  le_trans := λ a b c hab hbc,
    begin
      dsimp only [(≤)] at *,
      rwa [←hbc, ←sup_assoc, hab],
    end,
  le_antisymm := λ a b hab hba,
    begin
      dsimp only [(≤)] at *,
      rwa [←hba, sup_comm],
    end,
  le_sup_left  := λ a b, show a ⊔ (a ⊔ b) = (a ⊔ b), by rw [←sup_assoc, sup_idem],
  le_sup_right := λ a b, show b ⊔ (a ⊔ b) = (a ⊔ b), by rw [sup_comm, sup_assoc, sup_idem],
  sup_le := λ a b c hac hbc,
    begin
      dsimp only [(≤), preorder.le] at *,
      rwa [sup_assoc, hbc],
    end }

instance (α : Type*) [has_inf α] : has_sup (order_dual α) := ⟨((⊓) : α → α → α)⟩
instance (α : Type*) [has_sup α] : has_inf (order_dual α) := ⟨((⊔) : α → α → α)⟩

section semilattice_sup
variables [semilattice_sup α] {a b c d : α}

@[simp] theorem le_sup_left : a ≤ a ⊔ b :=
semilattice_sup.le_sup_left a b

@[ematch] theorem le_sup_left' : a ≤ (: a ⊔ b :) :=
le_sup_left

@[simp] theorem le_sup_right : b ≤ a ⊔ b :=
semilattice_sup.le_sup_right a b

@[ematch] theorem le_sup_right' : b ≤ (: a ⊔ b :) :=
le_sup_right

theorem le_sup_of_le_left (h : c ≤ a) : c ≤ a ⊔ b :=
le_trans h le_sup_left

theorem le_sup_of_le_right (h : c ≤ b) : c ≤ a ⊔ b :=
le_trans h le_sup_right

theorem lt_sup_of_lt_left (h : c < a) : c < a ⊔ b :=
h.trans_le le_sup_left

theorem lt_sup_of_lt_right (h : c < b) : c < a ⊔ b :=
h.trans_le le_sup_right

theorem sup_le : a ≤ c → b ≤ c → a ⊔ b ≤ c :=
semilattice_sup.sup_le a b c

@[simp] theorem sup_le_iff : a ⊔ b ≤ c ↔ a ≤ c ∧ b ≤ c :=
⟨assume h : a ⊔ b ≤ c, ⟨le_trans le_sup_left h, le_trans le_sup_right h⟩,
  assume ⟨h₁, h₂⟩, sup_le h₁ h₂⟩

@[simp] theorem sup_eq_left : a ⊔ b = a ↔ b ≤ a :=
le_antisymm_iff.trans $ by simp [le_refl]

theorem sup_of_le_left (h : b ≤ a) : a ⊔ b = a :=
sup_eq_left.2 h

@[simp] theorem left_eq_sup : a = a ⊔ b ↔ b ≤ a :=
eq_comm.trans sup_eq_left

@[simp] theorem sup_eq_right : a ⊔ b = b ↔ a ≤ b :=
le_antisymm_iff.trans $ by simp [le_refl]

theorem sup_of_le_right (h : a ≤ b) : a ⊔ b = b :=
sup_eq_right.2 h

@[simp] theorem right_eq_sup : b = a ⊔ b ↔ a ≤ b :=
eq_comm.trans sup_eq_right

theorem sup_le_sup (h₁ : a ≤ b) (h₂ : c ≤ d) : a ⊔ c ≤ b ⊔ d :=
sup_le (le_sup_of_le_left h₁) (le_sup_of_le_right h₂)

theorem sup_le_sup_left (h₁ : a ≤ b) (c) : c ⊔ a ≤ c ⊔ b :=
sup_le_sup (le_refl _) h₁

theorem sup_le_sup_right (h₁ : a ≤ b) (c) : a ⊔ c ≤ b ⊔ c :=
sup_le_sup h₁ (le_refl _)

theorem le_of_sup_eq (h : a ⊔ b = b) : a ≤ b :=
by { rw ← h, simp }

lemma sup_ind [is_total α (≤)] (a b : α) {p : α → Prop} (ha : p a) (hb : p b) : p (a ⊔ b) :=
(is_total.total a b).elim (λ h : a ≤ b, by rwa sup_eq_right.2 h) (λ h, by rwa sup_eq_left.2 h)

@[simp] lemma sup_lt_iff [is_total α (≤)] {a b c : α} : b ⊔ c < a ↔ b < a ∧ c < a :=
⟨λ h, ⟨le_sup_left.trans_lt h, le_sup_right.trans_lt h⟩, λ h, sup_ind b c h.1 h.2⟩

@[simp] lemma le_sup_iff [is_total α (≤)] {a b c : α} : a ≤ b ⊔ c ↔ a ≤ b ∨ a ≤ c :=
⟨λ h, (total_of (≤) c b).imp
  (λ bc, by rwa sup_eq_left.2 bc at h)
  (λ bc, by rwa sup_eq_right.2 bc at h),
 λ h, h.elim le_sup_of_le_left le_sup_of_le_right⟩

@[simp] lemma lt_sup_iff [is_total α (≤)] {a b c : α} : a < b ⊔ c ↔ a < b ∨ a < c :=
⟨λ h, (total_of (≤) c b).imp
  (λ bc, by rwa sup_eq_left.2 bc at h)
  (λ bc, by rwa sup_eq_right.2 bc at h),
 λ h, h.elim lt_sup_of_lt_left lt_sup_of_lt_right⟩

@[simp] theorem sup_idem : a ⊔ a = a :=
by apply le_antisymm; simp

instance sup_is_idempotent : is_idempotent α (⊔) := ⟨@sup_idem _ _⟩

theorem sup_comm : a ⊔ b = b ⊔ a :=
by apply le_antisymm; simp

instance sup_is_commutative : is_commutative α (⊔) := ⟨@sup_comm _ _⟩

theorem sup_assoc : a ⊔ b ⊔ c = a ⊔ (b ⊔ c) :=
le_antisymm
  (sup_le
    (sup_le le_sup_left (le_sup_of_le_right le_sup_left))
    (le_sup_of_le_right le_sup_right))
  (sup_le
    (le_sup_of_le_left le_sup_left)
    (sup_le (le_sup_of_le_left le_sup_right) le_sup_right))

instance sup_is_associative : is_associative α (⊔) := ⟨@sup_assoc _ _⟩

lemma sup_left_right_swap (a b c : α) : a ⊔ b ⊔ c = c ⊔ b ⊔ a :=
by rw [sup_comm, @sup_comm _ _ a, sup_assoc]

@[simp] lemma sup_left_idem : a ⊔ (a ⊔ b) = a ⊔ b :=
by rw [← sup_assoc, sup_idem]

@[simp] lemma sup_right_idem : (a ⊔ b) ⊔ b = a ⊔ b :=
by rw [sup_assoc, sup_idem]

lemma sup_left_comm (a b c : α) : a ⊔ (b ⊔ c) = b ⊔ (a ⊔ c) :=
by rw [← sup_assoc, ← sup_assoc, @sup_comm α _ a]

lemma sup_right_comm (a b c : α) : a ⊔ b ⊔ c = a ⊔ c ⊔ b :=
by rw [sup_assoc, sup_assoc, @sup_comm _ _ b]

lemma sup_sup_sup_comm (a b c d : α) : a ⊔ b ⊔ (c ⊔ d) = a ⊔ c ⊔ (b ⊔ d) :=
by rw [sup_assoc, sup_left_comm b, ←sup_assoc]

lemma forall_le_or_exists_lt_sup (a : α) : (∀b, b ≤ a) ∨ (∃b, a < b) :=
suffices (∃b, ¬b ≤ a) → (∃b, a < b),
  by rwa [or_iff_not_imp_left, not_forall],
assume ⟨b, hb⟩,
⟨a ⊔ b, lt_of_le_of_ne le_sup_left $ mt left_eq_sup.1 hb⟩

/-- If `f` is monotone, `g` is antitone, and `f ≤ g`, then for all `a`, `b` we have `f a ≤ g b`. -/
theorem monotone.forall_le_of_antitone {β : Type*} [preorder β] {f g : α → β}
  (hf : monotone f) (hg : antitone g) (h : f ≤ g) (m n : α) :
  f m ≤ g n :=
calc f m ≤ f (m ⊔ n) : hf le_sup_left
     ... ≤ g (m ⊔ n) : h _
     ... ≤ g n       : hg le_sup_right

theorem semilattice_sup.ext_sup {α} {A B : semilattice_sup α}
  (H : ∀ x y : α, (by haveI := A; exact x ≤ y) ↔ x ≤ y)
  (x y : α) : (by haveI := A; exact (x ⊔ y)) = x ⊔ y :=
eq_of_forall_ge_iff $ λ c,
by simp only [sup_le_iff]; rw [← H, @sup_le_iff α A, H, H]

theorem semilattice_sup.ext {α} {A B : semilattice_sup α}
  (H : ∀ x y : α, (by haveI := A; exact x ≤ y) ↔ x ≤ y) : A = B :=
begin
  have := partial_order.ext H,
  have ss := funext (λ x, funext $ semilattice_sup.ext_sup H x),
  casesI A, casesI B,
  injection this; congr'
end

theorem exists_lt_of_sup (α : Type*) [semilattice_sup α] [nontrivial α] : ∃ a b : α, a < b :=
begin
  rcases exists_pair_ne α with ⟨a, b, hne⟩,
  rcases forall_le_or_exists_lt_sup b with (hb|H),
  exacts [⟨a, b, (hb a).lt_of_ne hne⟩, ⟨b, H⟩]
end

lemma ite_le_sup (s s' : α) (P : Prop) [decidable P] : ite P s s' ≤ s ⊔ s' :=
if h : P then (if_pos h).trans_le le_sup_left else (if_neg h).trans_le le_sup_right

end semilattice_sup

/-!
### Meet-semilattices
-/

/-- A `semilattice_inf` is a meet-semilattice, that is, a partial order
  with a meet (a.k.a. glb / greatest lower bound, inf / infimum) operation
  `⊓` which is the greatest element smaller than both factors. -/
class semilattice_inf (α : Type u) extends has_inf α, partial_order α :=
(inf_le_left : ∀ a b : α, a ⊓ b ≤ a)
(inf_le_right : ∀ a b : α, a ⊓ b ≤ b)
(le_inf : ∀ a b c : α, a ≤ b → a ≤ c → a ≤ b ⊓ c)

instance (α) [semilattice_inf α] : semilattice_sup (order_dual α) :=
{ le_sup_left  := semilattice_inf.inf_le_left,
  le_sup_right := semilattice_inf.inf_le_right,
  sup_le := assume a b c hca hcb, @semilattice_inf.le_inf α _ _ _ _ hca hcb,
  .. order_dual.partial_order α, .. order_dual.has_sup α }

instance (α) [semilattice_sup α] : semilattice_inf (order_dual α) :=
{ inf_le_left  := @le_sup_left α _,
  inf_le_right := @le_sup_right α _,
  le_inf := assume a b c hca hcb, @sup_le α _ _ _ _ hca hcb,
  .. order_dual.partial_order α, .. order_dual.has_inf α }

theorem semilattice_sup.dual_dual (α : Type*) [H : semilattice_sup α] :
  order_dual.semilattice_sup (order_dual α) = H :=
semilattice_sup.ext $ λ _ _, iff.rfl

section semilattice_inf
variables [semilattice_inf α] {a b c d : α}

@[simp] theorem inf_le_left : a ⊓ b ≤ a :=
semilattice_inf.inf_le_left a b

@[ematch] theorem inf_le_left' : (: a ⊓ b :) ≤ a :=
semilattice_inf.inf_le_left a b

@[simp] theorem inf_le_right : a ⊓ b ≤ b :=
semilattice_inf.inf_le_right a b

@[ematch] theorem inf_le_right' : (: a ⊓ b :) ≤ b :=
semilattice_inf.inf_le_right a b

theorem le_inf : a ≤ b → a ≤ c → a ≤ b ⊓ c :=
semilattice_inf.le_inf a b c

theorem inf_le_of_left_le (h : a ≤ c) : a ⊓ b ≤ c :=
le_trans inf_le_left h

theorem inf_le_of_right_le (h : b ≤ c) : a ⊓ b ≤ c :=
le_trans inf_le_right h

theorem inf_lt_of_left_lt (h : a < c) : a ⊓ b < c :=
lt_of_le_of_lt inf_le_left h

theorem inf_lt_of_right_lt (h : b < c) : a ⊓ b < c :=
lt_of_le_of_lt inf_le_right h

@[simp] theorem le_inf_iff : a ≤ b ⊓ c ↔ a ≤ b ∧ a ≤ c :=
@sup_le_iff (order_dual α) _ _ _ _

@[simp] theorem inf_eq_left : a ⊓ b = a ↔ a ≤ b :=
le_antisymm_iff.trans $ by simp [le_refl]

theorem inf_of_le_left (h : a ≤ b) : a ⊓ b = a :=
inf_eq_left.2 h

@[simp] theorem left_eq_inf : a = a ⊓ b ↔ a ≤ b :=
eq_comm.trans inf_eq_left

@[simp] theorem inf_eq_right : a ⊓ b = b ↔ b ≤ a :=
le_antisymm_iff.trans $ by simp [le_refl]

theorem inf_of_le_right (h : b ≤ a) : a ⊓ b = b :=
inf_eq_right.2 h

@[simp] theorem right_eq_inf : b = a ⊓ b ↔ b ≤ a :=
eq_comm.trans inf_eq_right

theorem inf_le_inf (h₁ : a ≤ b) (h₂ : c ≤ d) : a ⊓ c ≤ b ⊓ d :=
le_inf (inf_le_of_left_le h₁) (inf_le_of_right_le h₂)

lemma inf_le_inf_right (a : α) {b c : α} (h : b ≤ c) : b ⊓ a ≤ c ⊓ a :=
inf_le_inf h (le_refl _)

lemma inf_le_inf_left (a : α) {b c : α} (h : b ≤ c) : a ⊓ b ≤ a ⊓ c :=
inf_le_inf (le_refl _) h

theorem le_of_inf_eq (h : a ⊓ b = a) : a ≤ b :=
by { rw ← h, simp }

lemma inf_ind [is_total α (≤)] (a b : α) {p : α → Prop} (ha : p a) (hb : p b) : p (a ⊓ b) :=
@sup_ind (order_dual α) _ _ _ _ _ ha hb

@[simp] lemma lt_inf_iff [is_total α (≤)] {a b c : α} : a < b ⊓ c ↔ a < b ∧ a < c :=
@sup_lt_iff (order_dual α) _ _ _ _ _

@[simp] lemma inf_le_iff [is_total α (≤)] {a b c : α} : b ⊓ c ≤ a ↔ b ≤ a ∨ c ≤ a :=
@le_sup_iff (order_dual α) _ _ _ _ _

@[simp] theorem inf_idem : a ⊓ a = a :=
@sup_idem (order_dual α) _ _

instance inf_is_idempotent : is_idempotent α (⊓) := ⟨@inf_idem _ _⟩

theorem inf_comm : a ⊓ b = b ⊓ a :=
@sup_comm (order_dual α) _ _ _

instance inf_is_commutative : is_commutative α (⊓) := ⟨@inf_comm _ _⟩

theorem inf_assoc : a ⊓ b ⊓ c = a ⊓ (b ⊓ c) :=
@sup_assoc (order_dual α) _ a b c

instance inf_is_associative : is_associative α (⊓) := ⟨@inf_assoc _ _⟩

lemma inf_left_right_swap (a b c : α) : a ⊓ b ⊓ c = c ⊓ b ⊓ a :=
by rw [inf_comm, @inf_comm _ _ a, inf_assoc]

@[simp] lemma inf_left_idem : a ⊓ (a ⊓ b) = a ⊓ b :=
@sup_left_idem (order_dual α) _ a b

@[simp] lemma inf_right_idem : (a ⊓ b) ⊓ b = a ⊓ b :=
@sup_right_idem (order_dual α) _ a b

lemma inf_left_comm (a b c : α) : a ⊓ (b ⊓ c) = b ⊓ (a ⊓ c) :=
@sup_left_comm (order_dual α) _ a b c

lemma inf_right_comm (a b c : α) : a ⊓ b ⊓ c = a ⊓ c ⊓ b :=
@sup_right_comm (order_dual α) _ a b c

lemma inf_inf_inf_comm (a b c d : α) : a ⊓ b ⊓ (c ⊓ d) = a ⊓ c ⊓ (b ⊓ d) :=
@sup_sup_sup_comm (order_dual α) _ _ _ _ _

lemma forall_le_or_exists_lt_inf (a : α) : (∀b, a ≤ b) ∨ (∃b, b < a) :=
@forall_le_or_exists_lt_sup (order_dual α) _ a

theorem semilattice_inf.ext_inf {α} {A B : semilattice_inf α}
  (H : ∀ x y : α, (by haveI := A; exact x ≤ y) ↔ x ≤ y)
  (x y : α) : (by haveI := A; exact (x ⊓ y)) = x ⊓ y :=
eq_of_forall_le_iff $ λ c,
by simp only [le_inf_iff]; rw [← H, @le_inf_iff α A, H, H]

theorem semilattice_inf.ext {α} {A B : semilattice_inf α}
  (H : ∀ x y : α, (by haveI := A; exact x ≤ y) ↔ x ≤ y) : A = B :=
begin
  have := partial_order.ext H,
  have ss := funext (λ x, funext $ semilattice_inf.ext_inf H x),
  casesI A, casesI B,
  injection this; congr'
end

theorem semilattice_inf.dual_dual (α : Type*) [H : semilattice_inf α] :
  order_dual.semilattice_inf (order_dual α) = H :=
semilattice_inf.ext $ λ _ _, iff.rfl

theorem exists_lt_of_inf (α : Type*) [semilattice_inf α] [nontrivial α] :
  ∃ a b : α, a < b :=
let ⟨a, b, h⟩ := exists_lt_of_sup (order_dual α) in ⟨b, a, h⟩

lemma inf_le_ite (s s' : α) (P : Prop) [decidable P] : s ⊓ s' ≤ ite P s s' :=
if h : P then inf_le_left.trans_eq (if_pos h).symm else inf_le_right.trans_eq (if_neg h).symm

end semilattice_inf

/--
A type with a commutative, associative and idempotent binary `inf` operation has the structure of a
meet-semilattice.

The partial order is defined so that `a ≤ b` unfolds to `b ⊓ a = a`; cf. `inf_eq_right`.
-/
def semilattice_inf.mk' {α : Type*} [has_inf α]
  (inf_comm : ∀ (a b : α), a ⊓ b = b ⊓ a)
  (inf_assoc : ∀ (a b c : α), a ⊓ b ⊓ c = a ⊓ (b ⊓ c))
  (inf_idem : ∀ (a : α), a ⊓ a = a) : semilattice_inf α :=
begin
  haveI : semilattice_sup (order_dual α) := semilattice_sup.mk' inf_comm inf_assoc inf_idem,
  haveI i := order_dual.semilattice_inf (order_dual α),
  exact i,
end

/-!
### Lattices
-/

/-- A lattice is a join-semilattice which is also a meet-semilattice. -/
@[protect_proj] class lattice (α : Type u) extends semilattice_sup α, semilattice_inf α

instance (α) [lattice α] : lattice (order_dual α) :=
{ .. order_dual.semilattice_sup α, .. order_dual.semilattice_inf α }

/-- The partial orders from `semilattice_sup_mk'` and `semilattice_inf_mk'` agree
if `sup` and `inf` satisfy the lattice absorption laws `sup_inf_self` (`a ⊔ a ⊓ b = a`)
and `inf_sup_self` (`a ⊓ (a ⊔ b) = a`). -/
lemma semilattice_sup_mk'_partial_order_eq_semilattice_inf_mk'_partial_order {α : Type*}
  [has_sup α] [has_inf α]
  (sup_comm : ∀ (a b : α), a ⊔ b = b ⊔ a)
  (sup_assoc : ∀ (a b c : α), a ⊔ b ⊔ c = a ⊔ (b ⊔ c))
  (sup_idem : ∀ (a : α), a ⊔ a = a)
  (inf_comm : ∀ (a b : α), a ⊓ b = b ⊓ a)
  (inf_assoc : ∀ (a b c : α), a ⊓ b ⊓ c = a ⊓ (b ⊓ c))
  (inf_idem : ∀ (a : α), a ⊓ a = a)
  (sup_inf_self : ∀ (a b : α), a ⊔ a ⊓ b = a)
  (inf_sup_self : ∀ (a b : α), a ⊓ (a ⊔ b) = a) :
  @semilattice_sup.to_partial_order _ (semilattice_sup.mk' sup_comm sup_assoc sup_idem) =
    @semilattice_inf.to_partial_order _ (semilattice_inf.mk' inf_comm inf_assoc inf_idem) :=
partial_order.ext $ λ a b, show a ⊔ b = b ↔ b ⊓ a = a, from
  ⟨λ h, by rw [←h, inf_comm, inf_sup_self],
   λ h, by rw [←h, sup_comm, sup_inf_self]⟩

/--
A type with a pair of commutative and associative binary operations which satisfy two absorption
laws relating the two operations has the structure of a lattice.

The partial order is defined so that `a ≤ b` unfolds to `a ⊔ b = b`; cf. `sup_eq_right`.
-/
def lattice.mk' {α : Type*} [has_sup α] [has_inf α]
  (sup_comm : ∀ (a b : α), a ⊔ b = b ⊔ a)
  (sup_assoc : ∀ (a b c : α), a ⊔ b ⊔ c = a ⊔ (b ⊔ c))
  (inf_comm : ∀ (a b : α), a ⊓ b = b ⊓ a)
  (inf_assoc : ∀ (a b c : α), a ⊓ b ⊓ c = a ⊓ (b ⊓ c))
  (sup_inf_self : ∀ (a b : α), a ⊔ a ⊓ b = a)
  (inf_sup_self : ∀ (a b : α), a ⊓ (a ⊔ b) = a) : lattice α :=
have sup_idem : ∀ (b : α), b ⊔ b = b := λ b,
  calc b ⊔ b = b ⊔ b ⊓ (b ⊔ b) : by rw inf_sup_self
         ... = b               : by rw sup_inf_self,
have inf_idem : ∀ (b : α), b ⊓ b = b := λ b,
  calc b ⊓ b = b ⊓ (b ⊔ b ⊓ b) : by rw sup_inf_self
         ... = b               : by rw inf_sup_self,
let semilatt_inf_inst := semilattice_inf.mk' inf_comm inf_assoc inf_idem,
    semilatt_sup_inst := semilattice_sup.mk' sup_comm sup_assoc sup_idem,
-- here we help Lean to see that the two partial orders are equal
  partial_order_inst := @semilattice_sup.to_partial_order _ semilatt_sup_inst in
have partial_order_eq :
  partial_order_inst = @semilattice_inf.to_partial_order _ semilatt_inf_inst :=
  semilattice_sup_mk'_partial_order_eq_semilattice_inf_mk'_partial_order _ _ _ _ _ _
    sup_inf_self inf_sup_self,
{ inf_le_left  := λ a b, by { rw partial_order_eq, apply inf_le_left },
  inf_le_right := λ a b, by { rw partial_order_eq, apply inf_le_right },
  le_inf := λ a b c, by { rw partial_order_eq, apply le_inf },
  ..partial_order_inst,
  ..semilatt_sup_inst,
  ..semilatt_inf_inst, }

section lattice
variables [lattice α] {a b c d : α}

lemma inf_le_sup : a ⊓ b ≤ a ⊔ b := inf_le_left.trans le_sup_left

<<<<<<< HEAD
=======
@[simp] lemma inf_lt_sup : a ⊓ b < a ⊔ b ↔ a ≠ b :=
begin
  split,
  { rintro H rfl, simpa using H },
  { refine λ Hne, lt_iff_le_and_ne.2 ⟨inf_le_sup, λ Heq, Hne _⟩,
    refine le_antisymm _ _,
    exacts [le_sup_left.trans (Heq.symm.trans_le inf_le_right),
      le_sup_right.trans (Heq.symm.trans_le inf_le_left)] }
end

>>>>>>> 7f3590b4
/-!
#### Distributivity laws
-/
/- TODO: better names? -/
theorem sup_inf_le : a ⊔ (b ⊓ c) ≤ (a ⊔ b) ⊓ (a ⊔ c) :=
le_inf (sup_le_sup_left inf_le_left _) (sup_le_sup_left inf_le_right _)

theorem le_inf_sup : (a ⊓ b) ⊔ (a ⊓ c) ≤ a ⊓ (b ⊔ c) :=
sup_le (inf_le_inf_left _ le_sup_left) (inf_le_inf_left _ le_sup_right)

theorem inf_sup_self : a ⊓ (a ⊔ b) = a :=
by simp

theorem sup_inf_self : a ⊔ (a ⊓ b) = a :=
by simp

theorem sup_eq_iff_inf_eq : a ⊔ b = b ↔ a ⊓ b = a :=
by rw [sup_eq_right, ←inf_eq_left]

theorem lattice.ext {α} {A B : lattice α}
  (H : ∀ x y : α, (by haveI := A; exact x ≤ y) ↔ x ≤ y) : A = B :=
begin
  have SS : @lattice.to_semilattice_sup α A =
            @lattice.to_semilattice_sup α B := semilattice_sup.ext H,
  have II := semilattice_inf.ext H,
  casesI A, casesI B,
  injection SS; injection II; congr'
end

end lattice

/-!
### Distributive lattices
-/

/-- A distributive lattice is a lattice that satisfies any of four
equivalent distributive properties (of `sup` over `inf` or `inf` over `sup`,
on the left or right).

The definition here chooses `le_sup_inf`: `(x ⊔ y) ⊓ (x ⊔ z) ≤ x ⊔ (y ⊓ z)`.

A classic example of a distributive lattice
is the lattice of subsets of a set, and in fact this example is
generic in the sense that every distributive lattice is realizable
as a sublattice of a powerset lattice. -/
class distrib_lattice α extends lattice α :=
(le_sup_inf : ∀x y z : α, (x ⊔ y) ⊓ (x ⊔ z) ≤ x ⊔ (y ⊓ z))

/- TODO: alternative constructors from the other distributive properties,
and perhaps a `tfae` statement -/

section distrib_lattice
variables [distrib_lattice α] {x y z : α}

theorem le_sup_inf : ∀{x y z : α}, (x ⊔ y) ⊓ (x ⊔ z) ≤ x ⊔ (y ⊓ z) :=
distrib_lattice.le_sup_inf

theorem sup_inf_left : x ⊔ (y ⊓ z) = (x ⊔ y) ⊓ (x ⊔ z) :=
le_antisymm sup_inf_le le_sup_inf

theorem sup_inf_right : (y ⊓ z) ⊔ x = (y ⊔ x) ⊓ (z ⊔ x) :=
by simp only [sup_inf_left, λy:α, @sup_comm α _ y x, eq_self_iff_true]

theorem inf_sup_left : x ⊓ (y ⊔ z) = (x ⊓ y) ⊔ (x ⊓ z) :=
calc x ⊓ (y ⊔ z) = (x ⊓ (x ⊔ z)) ⊓ (y ⊔ z)       : by rw [inf_sup_self]
             ... = x ⊓ ((x ⊓ y) ⊔ z)             : by simp only [inf_assoc, sup_inf_right,
                                                                 eq_self_iff_true]
             ... = (x ⊔ (x ⊓ y)) ⊓ ((x ⊓ y) ⊔ z) : by rw [sup_inf_self]
             ... = ((x ⊓ y) ⊔ x) ⊓ ((x ⊓ y) ⊔ z) : by rw [sup_comm]
             ... = (x ⊓ y) ⊔ (x ⊓ z)             : by rw [sup_inf_left]

instance (α : Type*) [distrib_lattice α] : distrib_lattice (order_dual α) :=
{ le_sup_inf := assume x y z, le_of_eq inf_sup_left.symm,
  .. order_dual.lattice α }

theorem inf_sup_right : (y ⊔ z) ⊓ x = (y ⊓ x) ⊔ (z ⊓ x) :=
by simp only [inf_sup_left, λy:α, @inf_comm α _ y x, eq_self_iff_true]

lemma le_of_inf_le_sup_le (h₁ : x ⊓ z ≤ y ⊓ z) (h₂ : x ⊔ z ≤ y ⊔ z) : x ≤ y :=
calc x ≤ (y ⊓ z) ⊔ x : le_sup_right
... = (y ⊔ x) ⊓ (x ⊔ z) : by rw [sup_inf_right, @sup_comm _ _ x]
... ≤ (y ⊔ x) ⊓ (y ⊔ z) : inf_le_inf_left _ h₂
... = y ⊔ (x ⊓ z) : sup_inf_left.symm
... ≤ y ⊔ (y ⊓ z) : sup_le_sup_left h₁ _
... ≤ _ : sup_le (le_refl y) inf_le_left

lemma eq_of_inf_eq_sup_eq {α : Type u} [distrib_lattice α] {a b c : α}
  (h₁ : b ⊓ a = c ⊓ a) (h₂ : b ⊔ a = c ⊔ a) : b = c :=
le_antisymm
  (le_of_inf_le_sup_le (le_of_eq h₁) (le_of_eq h₂))
  (le_of_inf_le_sup_le (le_of_eq h₁.symm) (le_of_eq h₂.symm))

end distrib_lattice

/-!
### Lattices derived from linear orders
-/

@[priority 100] -- see Note [lower instance priority]
instance linear_order.to_lattice {α : Type u} [o : linear_order α] :
  lattice α :=
{ sup          := max,
  le_sup_left  := le_max_left,
  le_sup_right := le_max_right,
  sup_le       := assume a b c, max_le,

  inf          := min,
  inf_le_left  := min_le_left,
  inf_le_right := min_le_right,
  le_inf       := assume a b c, le_min,
  ..o }

theorem sup_eq_max [linear_order α] {x y : α} : x ⊔ y = max x y := rfl
theorem inf_eq_min [linear_order α] {x y : α} : x ⊓ y = min x y := rfl

lemma sup_eq_max_default [semilattice_sup α] [decidable_rel ((≤) : α → α → Prop)]
  [is_total α (≤)] : (⊔) = (max_default : α → α → α) :=
begin
  ext x y,
  dunfold max_default,
  split_ifs with h',
  exacts [sup_of_le_left h', sup_of_le_right $ (total_of (≤) x y).resolve_right h']
end

lemma inf_eq_min_default [semilattice_inf α] [decidable_rel ((≤) : α → α → Prop)]
  [is_total α (≤)] : (⊓) = (min_default : α → α → α) :=
@sup_eq_max_default (order_dual α) _ _ _

/-- A lattice with total order is a linear order.

See note [reducible non-instances]. -/
@[reducible] def lattice.to_linear_order (α : Type u) [lattice α] [decidable_eq α]
  [decidable_rel ((≤) : α → α → Prop)] [decidable_rel ((<) : α → α → Prop)]
  [is_total α (≤)] :
  linear_order α :=
{ decidable_le := ‹_›, decidable_eq := ‹_›, decidable_lt := ‹_›,
  le_total := total_of (≤),
  max := (⊔),
  max_def := sup_eq_max_default,
  min := (⊓),
  min_def := inf_eq_min_default,
  ..‹lattice α› }

@[priority 100] -- see Note [lower instance priority]
instance linear_order.to_distrib_lattice {α : Type u} [o : linear_order α] :
  distrib_lattice α :=
{ le_sup_inf := assume a b c,
    match le_total b c with
    | or.inl h := inf_le_of_left_le $ sup_le_sup_left (le_inf (le_refl b) h) _
    | or.inr h := inf_le_of_right_le $ sup_le_sup_left (le_inf h (le_refl c)) _
    end,
  ..linear_order.to_lattice }

instance nat.distrib_lattice : distrib_lattice ℕ :=
by apply_instance

/-! ### Function lattices -/

namespace pi
variables {ι : Type*} {α' : ι → Type*}

instance [Π i, has_sup (α' i)] : has_sup (Π i, α' i) := ⟨λ f g i, f i ⊔ g i⟩

@[simp] lemma sup_apply [Π i, has_sup (α' i)] (f g : Π i, α' i) (i : ι) : (f ⊔ g) i = f i ⊔ g i :=
rfl

lemma sup_def [Π i, has_sup (α' i)] (f g : Π i, α' i) : f ⊔ g = λ i, f i ⊔ g i := rfl

instance [Π i, has_inf (α' i)] : has_inf (Π i, α' i) := ⟨λ f g i, f i ⊓ g i⟩

@[simp] lemma inf_apply [Π i, has_inf (α' i)] (f g : Π i, α' i) (i : ι) : (f ⊓ g) i = f i ⊓ g i :=
rfl

lemma inf_def [Π i, has_inf (α' i)] (f g : Π i, α' i) : f ⊓ g = λ i, f i ⊓ g i := rfl

instance [Π i, semilattice_sup (α' i)] : semilattice_sup (Π i, α' i) :=
by refine_struct { sup := (⊔), .. pi.partial_order }; tactic.pi_instance_derive_field

instance [Π i, semilattice_inf (α' i)] : semilattice_inf (Π i, α' i) :=
by refine_struct { inf := (⊓), .. pi.partial_order }; tactic.pi_instance_derive_field

instance [Π i, lattice (α' i)] : lattice (Π i, α' i) :=
{ .. pi.semilattice_sup, .. pi.semilattice_inf }

instance [Π i, distrib_lattice (α' i)] : distrib_lattice (Π i, α' i) :=
by refine_struct { .. pi.lattice }; tactic.pi_instance_derive_field

end pi

/-!
### Monotone functions and lattices
-/
namespace monotone

/-- Pointwise supremum of two monotone functions is a monotone function. -/
protected lemma sup [preorder α] [semilattice_sup β] {f g : α → β} (hf : monotone f)
  (hg : monotone g) : monotone (f ⊔ g) :=
λ x y h, sup_le_sup (hf h) (hg h)

/-- Pointwise infimum of two monotone functions is a monotone function. -/
protected lemma inf [preorder α] [semilattice_inf β] {f g : α → β} (hf : monotone f)
  (hg : monotone g) : monotone (f ⊓ g) :=
λ x y h, inf_le_inf (hf h) (hg h)

/-- Pointwise maximum of two monotone functions is a monotone function. -/
protected lemma max [preorder α] [linear_order β] {f g : α → β} (hf : monotone f)
  (hg : monotone g) : monotone (λ x, max (f x) (g x)) :=
hf.sup hg

/-- Pointwise minimum of two monotone functions is a monotone function. -/
protected lemma min [preorder α] [linear_order β] {f g : α → β} (hf : monotone f)
  (hg : monotone g) : monotone (λ x, min (f x) (g x)) :=
hf.inf hg

lemma le_map_sup [semilattice_sup α] [semilattice_sup β]
  {f : α → β} (h : monotone f) (x y : α) :
  f x ⊔ f y ≤ f (x ⊔ y) :=
sup_le (h le_sup_left) (h le_sup_right)

lemma map_sup [semilattice_sup α] [is_total α (≤)] [semilattice_sup β] {f : α → β}
  (hf : monotone f) (x y : α) :
  f (x ⊔ y) = f x ⊔ f y :=
(is_total.total x y).elim
  (λ h : x ≤ y, by simp only [h, hf h, sup_of_le_right])
  (λ h, by simp only [h, hf h, sup_of_le_left])

lemma map_inf_le [semilattice_inf α] [semilattice_inf β]
  {f : α → β} (h : monotone f) (x y : α) :
  f (x ⊓ y) ≤ f x ⊓ f y :=
le_inf (h inf_le_left) (h inf_le_right)

lemma map_inf [semilattice_inf α] [is_total α (≤)] [semilattice_inf β] {f : α → β}
  (hf : monotone f) (x y : α) :
  f (x ⊓ y) = f x ⊓ f y :=
@monotone.map_sup (order_dual α) _ _ _ _ _ hf.dual x y

end monotone

namespace antitone

/-- Pointwise supremum of two monotone functions is a monotone function. -/
protected lemma sup [preorder α] [semilattice_sup β] {f g : α → β} (hf : antitone f)
  (hg : antitone g) : antitone (f ⊔ g) :=
λ x y h, sup_le_sup (hf h) (hg h)

/-- Pointwise infimum of two monotone functions is a monotone function. -/
protected lemma inf [preorder α] [semilattice_inf β] {f g : α → β} (hf : antitone f)
  (hg : antitone g) : antitone (f ⊓ g) :=
λ x y h, inf_le_inf (hf h) (hg h)

/-- Pointwise maximum of two monotone functions is a monotone function. -/
protected lemma max [preorder α] [linear_order β] {f g : α → β} (hf : antitone f)
  (hg : antitone g) : antitone (λ x, max (f x) (g x)) :=
hf.sup hg

/-- Pointwise minimum of two monotone functions is a monotone function. -/
protected lemma min [preorder α] [linear_order β] {f g : α → β} (hf : antitone f)
  (hg : antitone g) : antitone (λ x, min (f x) (g x)) :=
hf.inf hg

lemma map_sup_le [semilattice_sup α] [semilattice_inf β]
  {f : α → β} (h : antitone f) (x y : α) :
  f (x ⊔ y) ≤ f x ⊓ f y :=
h.dual_right.le_map_sup x y

lemma map_sup [semilattice_sup α] [is_total α (≤)] [semilattice_inf β] {f : α → β}
  (hf : antitone f) (x y : α) :
  f (x ⊔ y) = f x ⊓ f y :=
hf.dual_right.map_sup x y

lemma le_map_inf [semilattice_inf α] [semilattice_sup β]
  {f : α → β} (h : antitone f) (x y : α) :
  f x ⊔ f y ≤ f (x ⊓ y) :=
h.dual_right.map_inf_le x y

lemma map_inf [semilattice_inf α] [is_total α (≤)] [semilattice_sup β] {f : α → β}
  (hf : antitone f) (x y : α) :
  f (x ⊓ y) = f x ⊔ f y :=
hf.dual_right.map_inf x y

end antitone

/-!
### Products of (semi-)lattices
-/

namespace prod
variables (α β)

instance [has_sup α] [has_sup β] : has_sup (α × β) := ⟨λp q, ⟨p.1 ⊔ q.1, p.2 ⊔ q.2⟩⟩
instance [has_inf α] [has_inf β] : has_inf (α × β) := ⟨λp q, ⟨p.1 ⊓ q.1, p.2 ⊓ q.2⟩⟩

instance [semilattice_sup α] [semilattice_sup β] : semilattice_sup (α × β) :=
{ sup_le := assume a b c h₁ h₂, ⟨sup_le h₁.1 h₂.1, sup_le h₁.2 h₂.2⟩,
  le_sup_left  := assume a b, ⟨le_sup_left, le_sup_left⟩,
  le_sup_right := assume a b, ⟨le_sup_right, le_sup_right⟩,
  .. prod.partial_order α β, .. prod.has_sup α β }

instance [semilattice_inf α] [semilattice_inf β] : semilattice_inf (α × β) :=
{ le_inf := assume a b c h₁ h₂, ⟨le_inf h₁.1 h₂.1, le_inf h₁.2 h₂.2⟩,
  inf_le_left  := assume a b, ⟨inf_le_left, inf_le_left⟩,
  inf_le_right := assume a b, ⟨inf_le_right, inf_le_right⟩,
  .. prod.partial_order α β, .. prod.has_inf α β }

instance [lattice α] [lattice β] : lattice (α × β) :=
{ .. prod.semilattice_inf α β, .. prod.semilattice_sup α β }

instance [distrib_lattice α] [distrib_lattice β] : distrib_lattice (α × β) :=
{ le_sup_inf := assume a b c, ⟨le_sup_inf, le_sup_inf⟩,
  .. prod.lattice α β }

end prod

/-!
### Subtypes of (semi-)lattices
-/

namespace subtype

/-- A subtype forms a `⊔`-semilattice if `⊔` preserves the property.
See note [reducible non-instances]. -/
@[reducible]
protected def semilattice_sup [semilattice_sup α] {P : α → Prop}
  (Psup : ∀⦃x y⦄, P x → P y → P (x ⊔ y)) : semilattice_sup {x : α // P x} :=
{ sup := λ x y, ⟨x.1 ⊔ y.1, Psup x.2 y.2⟩,
  le_sup_left := λ x y, @le_sup_left _ _ (x : α) y,
  le_sup_right := λ x y, @le_sup_right _ _ (x : α) y,
  sup_le := λ x y z h1 h2, @sup_le α _ _ _ _ h1 h2,
  ..subtype.partial_order P }

/-- A subtype forms a `⊓`-semilattice if `⊓` preserves the property.
See note [reducible non-instances]. -/
@[reducible]
protected def semilattice_inf [semilattice_inf α] {P : α → Prop}
  (Pinf : ∀⦃x y⦄, P x → P y → P (x ⊓ y)) : semilattice_inf {x : α // P x} :=
{ inf := λ x y, ⟨x.1 ⊓ y.1, Pinf x.2 y.2⟩,
  inf_le_left := λ x y, @inf_le_left _ _ (x : α) y,
  inf_le_right := λ x y, @inf_le_right _ _ (x : α) y,
  le_inf := λ x y z h1 h2, @le_inf α _ _ _ _ h1 h2,
  ..subtype.partial_order P }

/-- A subtype forms a lattice if `⊔` and `⊓` preserve the property.
See note [reducible non-instances]. -/
@[reducible]
protected def lattice [lattice α] {P : α → Prop}
  (Psup : ∀⦃x y⦄, P x → P y → P (x ⊔ y)) (Pinf : ∀⦃x y⦄, P x → P y → P (x ⊓ y)) :
  lattice {x : α // P x} :=
{ ..subtype.semilattice_inf Pinf, ..subtype.semilattice_sup Psup }

end subtype

section lift

/-- A type endowed with `⊔` is a `semilattice_sup`, if it admits an injective map that
preserves `⊔` to a `semilattice_sup`.
See note [reducible non-instances]. -/
@[reducible] protected def function.injective.semilattice_sup [has_sup α] [semilattice_sup β]
  (f : α → β) (hf_inj : function.injective f) (map_sup : ∀ a b, f (a ⊔ b) = f a ⊔ f b) :
  semilattice_sup α :=
{ sup := has_sup.sup,
  le_sup_left := λ a b, by { change f a ≤ f (a ⊔ b), rw map_sup, exact le_sup_left, },
  le_sup_right := λ a b, by { change f b ≤ f (a ⊔ b), rw map_sup, exact le_sup_right, },
  sup_le := λ a b c ha hb, by { change f (a ⊔ b) ≤ f c, rw map_sup, exact sup_le ha hb, },
  ..partial_order.lift f hf_inj}

/-- A type endowed with `⊓` is a `semilattice_inf`, if it admits an injective map that
preserves `⊓` to a `semilattice_inf`.
See note [reducible non-instances]. -/
@[reducible] protected def function.injective.semilattice_inf [has_inf α] [semilattice_inf β]
  (f : α → β) (hf_inj : function.injective f) (map_inf : ∀ a b, f (a ⊓ b) = f a ⊓ f b) :
  semilattice_inf α :=
{ inf := has_inf.inf,
  inf_le_left := λ a b,  by { change f (a ⊓ b) ≤ f a, rw map_inf, exact inf_le_left, },
  inf_le_right := λ a b, by { change f (a ⊓ b) ≤ f b, rw map_inf, exact inf_le_right, },
  le_inf := λ a b c ha hb, by { change f a ≤ f (b ⊓ c), rw map_inf, exact le_inf ha hb, },
  ..partial_order.lift f hf_inj}

/-- A type endowed with `⊔` and `⊓` is a `lattice`, if it admits an injective map that
preserves `⊔` and `⊓` to a `lattice`.
See note [reducible non-instances]. -/
@[reducible] protected def function.injective.lattice [has_sup α] [has_inf α] [lattice β]
  (f : α → β) (hf_inj : function.injective f) (map_sup : ∀ a b, f (a ⊔ b) = f a ⊔ f b)
  (map_inf : ∀ a b, f (a ⊓ b) = f a ⊓ f b) :
  lattice α :=
{ ..hf_inj.semilattice_sup f map_sup, ..hf_inj.semilattice_inf f map_inf}

/-- A type endowed with `⊔` and `⊓` is a `distrib_lattice`, if it admits an injective map that
preserves `⊔` and `⊓` to a `distrib_lattice`.
See note [reducible non-instances]. -/
@[reducible] protected def function.injective.distrib_lattice [has_sup α] [has_inf α]
  [distrib_lattice β] (f : α → β) (hf_inj : function.injective f)
  (map_sup : ∀ a b, f (a ⊔ b) = f a ⊔ f b) (map_inf : ∀ a b, f (a ⊓ b) = f a ⊓ f b) :
  distrib_lattice α :=
{ le_sup_inf := λ a b c, by { change f ((a ⊔ b) ⊓ (a ⊔ c)) ≤ f (a ⊔ b ⊓ c),
    rw [map_inf, map_sup, map_sup, map_sup, map_inf], exact le_sup_inf, },
  ..hf_inj.lattice f map_sup map_inf, }

end lift

--To avoid noncomputability poisoning from `bool.complete_boolean_algebra`
instance : distrib_lattice bool := linear_order.to_distrib_lattice<|MERGE_RESOLUTION|>--- conflicted
+++ resolved
@@ -532,8 +532,6 @@
 
 lemma inf_le_sup : a ⊓ b ≤ a ⊔ b := inf_le_left.trans le_sup_left
 
-<<<<<<< HEAD
-=======
 @[simp] lemma inf_lt_sup : a ⊓ b < a ⊔ b ↔ a ≠ b :=
 begin
   split,
@@ -544,7 +542,6 @@
       le_sup_right.trans (Heq.symm.trans_le inf_le_left)] }
 end
 
->>>>>>> 7f3590b4
 /-!
 #### Distributivity laws
 -/
