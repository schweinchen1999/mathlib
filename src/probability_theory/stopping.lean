/-
Copyright (c) 2021 Kexing Ying. All rights reserved.
Released under Apache 2.0 license as described in the file LICENSE.
Authors: Kexing Ying
-/
<<<<<<< HEAD
import measure_theory.integral.integrable_on
=======
import measure_theory.constructions.borel_space
import measure_theory.function.l1_space
>>>>>>> dc352a64

/-!
# Filtration and stopping time

This file defines some standard definition from the theory of stochastic processes including
filtrations and stopping times. These definitions are used to model the amount of information
at a specific time and is the first step in formalizing stochastic processes.

## Main definitions

* `measure_theory.filtration`: a filtration on a measurable space
* `measure_theory.adapted`: a sequence of functions `u` is said to be adapted to a
  filtration `f` if at each point in time `i`, `u i` is `f i`-measurable
* `measure_theory.filtration.natural`: the natural filtration with respect to a sequence of
  measurable functions is the smallest filtration to which it is adapted to
* `measure_theory.stopping_time`: a stopping time with respect to some filtration `f` is a
  function `τ` such that for all `i`, the preimage of `{j | j ≤ i}` along `τ` is
  `f i`-measurable
* `measure_theory.stopping_time.measurable_space`: the σ-algebra associated with a stopping time

## Tags

filtration, stopping time, stochastic process

-/

noncomputable theory
open_locale classical measure_theory nnreal ennreal topological_space big_operators

namespace measure_theory

/-- A `filtration` on measurable space `α` with σ-algebra `m` is a monotone
sequence of of sub-σ-algebras of `m`. -/
structure filtration {α : Type*} (ι : Type*) [preorder ι] (m : measurable_space α) :=
(seq : ι → measurable_space α)
(mono : monotone seq)
(le : ∀ i : ι, seq i ≤ m)

variables {α β ι : Type*} {m : measurable_space α}

open topological_space

section preorder

variables [preorder ι]

instance : has_coe_to_fun (filtration ι m) (λ _, ι → measurable_space α) :=
⟨λ f, f.seq⟩

/-- The constant filtration which is equal to `m` for all `i : ι`. -/
def const_filtration (m : measurable_space α) : filtration ι m :=
⟨λ _, m, monotone_const, λ _, le_rfl⟩

instance : inhabited (filtration ι m) :=
⟨const_filtration m⟩

lemma measurable_set_of_filtration {f : filtration ι m} {s : set α} {i : ι}
  (hs : measurable_set[f i] s) : measurable_set[m] s :=
f.le i s hs

/-- A measure is σ-finite with respect to filtration if it is σ-finite with respect
to all the sub-σ-algebra of the filtration. -/
class sigma_finite_filtration (μ : measure α) (f : filtration ι m) : Prop :=
(sigma_finite : ∀ i : ι, sigma_finite (μ.trim (f.le i)))

instance sigma_finite_of_sigma_finite_filtration (μ : measure α) (f : filtration ι m)
  [hf : sigma_finite_filtration μ f] (i : ι) :
  sigma_finite (μ.trim (f.le i)) :=
by apply hf.sigma_finite -- can't exact here

variable [measurable_space β]

/-- A sequence of functions `u` is adapted to a filtration `f` if for all `i`,
`u i` is `f i`-measurable. -/
def adapted (f : filtration ι m) (u : ι → α → β) : Prop :=
∀ i : ι, measurable[f i] (u i)

namespace adapted

lemma add [has_add β] [has_measurable_add₂ β] {u v : ι → α → β} {f : filtration ι m}
  (hu : adapted f u) (hv : adapted f v) : adapted f (u + v):=
λ i, @measurable.add _ _ _ _ (f i) _ _ _ (hu i) (hv i)

lemma neg [has_neg β] [has_measurable_neg β] {u : ι → α → β} {f : filtration ι m}
  (hu : adapted f u) : adapted f (-u) :=
λ i, @measurable.neg _ α _ _ _ (f i) _ (hu i)

lemma smul [has_scalar ℝ β] [has_measurable_smul ℝ β] {u : ι → α → β} {f : filtration ι m}
  (c : ℝ) (hu : adapted f u) : adapted f (c • u) :=
λ i, @measurable.const_smul ℝ β α _ _ _ (f i) _ _ (hu i) c

end adapted

variable (β)

lemma adapted_zero [has_zero β] (f : filtration ι m) : adapted f (0 : ι → α → β) :=
λ i, @measurable_zero β α _ (f i) _

variable {β}

namespace filtration

/-- Given a sequence of functions, the natural filtration is the smallest sequence
of σ-algebras such that that sequence of functions is measurable with respect to
the filtration. -/
def natural (u : ι → α → β) (hum : ∀ i, measurable (u i)) : filtration ι m :=
{ seq := λ i, ⨆ j ≤ i, measurable_space.comap (u j) infer_instance,
  mono := λ i j hij, bsupr_le_bsupr' $ λ k hk, le_trans hk hij,
  le := λ i, bsupr_le (λ j hj s hs, let ⟨t, ht, ht'⟩ := hs in ht' ▸ hum j ht) }

lemma adapted_natural {u : ι → α → β} (hum : ∀ i, measurable[m] (u i)) :
  adapted (natural u hum) u :=
λ i, measurable.le (le_bsupr_of_le i (le_refl i) (le_refl _)) (λ s hs, ⟨s, hs, rfl⟩)

end filtration

/-- A stopping time with respect to some filtration `f` is a function
`τ` such that for all `i`, the preimage of `{j | j ≤ i}` along `τ` is measurable
with respect to `f i`.

Intuitively, the stopping time `τ` describes some stopping rule such that at time
`i`, we may determine it with the information we have at time `i`. -/
def is_stopping_time (f : filtration ι m) (τ : α → ι) :=
∀ i : ι, measurable_set[f i] $ {x | τ x ≤ i}

variables {f : filtration ℕ m} {τ : α → ℕ}

lemma is_stopping_time.measurable_set_le (hτ : is_stopping_time f τ) (i : ℕ) :
  measurable_set[f i] {x | τ x ≤ i} :=
hτ i

lemma is_stopping_time.measurable_set_eq (hτ : is_stopping_time f τ) (i : ℕ) :
  measurable_set[f i] {x | τ x = i} :=
begin
  cases i,
  { convert (hτ 0),
    simp only [set.set_of_eq_eq_singleton, le_zero_iff] },
  { rw (_ : {x | τ x = i + 1} = {x | τ x ≤ i + 1} \ {x | τ x ≤ i}),
    { exact @measurable_set.diff _ (f (i + 1)) _ _ (hτ (i + 1))
        (f.mono (nat.le_succ _) _ (hτ i)) },
    { ext, simp only [set.mem_diff, not_le, set.mem_set_of_eq],
      split,
      { intro h, simp [h] },
      { rintro ⟨h₁, h₂⟩,
        linarith } } }
end

lemma is_stopping_time.measurable_set_ge (hτ : is_stopping_time f τ) (i : ℕ) :
  measurable_set[f i] {x | i ≤ τ x} :=
begin
  have : {a : α | i ≤ τ a} = (set.univ \ {a | τ a ≤ i}) ∪ {a | τ a = i},
  { ext1 a,
    simp only [true_and, set.mem_univ, set.mem_diff, not_le, set.mem_union_eq,
      set.mem_set_of_eq],
    rw le_iff_lt_or_eq,
    by_cases h : τ a = i,
    { simp [h], },
    { simp only [h, ne.symm h, or_false, or_iff_left_iff_imp], }, },
  rw this,
  refine @measurable_set.union _ (f.seq i) _ _ _ (hτ.measurable_set_eq i),
  exact @measurable_set.diff _ (f.seq i) _ _ (@measurable_set.univ _ (f.seq i)) (hτ i),
end

lemma is_stopping_time.measurable_set_eq_le
  {f : filtration ℕ m} {τ : α → ℕ} (hτ : is_stopping_time f τ) {i j : ℕ} (hle : i ≤ j) :
  measurable_set[f j] {x | τ x = i} :=
f.mono hle _ $ hτ.measurable_set_eq i

lemma is_stopping_time.measurable_set_lt
  {f : filtration ℕ m} {τ : α → ℕ} (hτ : is_stopping_time f τ) (i : ℕ) :
  measurable_set[f i] $ {x | τ x < i} :=
begin
  convert @measurable_set.diff _ (f i) _ _ (hτ i) (hτ.measurable_set_eq i),
  ext,
  change τ x < i ↔ τ x ≤ i ∧ τ x ≠ i,
  rw lt_iff_le_and_ne,
end

lemma is_stopping_time.measurable_set_lt_le
  {f : filtration ℕ m} {τ : α → ℕ} (hτ : is_stopping_time f τ) {i j : ℕ} (hle : i ≤ j) :
  measurable_set[f j] $ {x | τ x < i} :=
f.mono hle _ $ hτ.measurable_set_lt i

lemma is_stopping_time_of_measurable_set_eq
  {f : filtration ℕ m} {τ : α → ℕ} (hτ : ∀ i, measurable_set[f i] {x | τ x = i}) :
  is_stopping_time f τ :=
begin
  intro i,
  rw show {x | τ x ≤ i} = ⋃ k ≤ i, {x | τ x = k}, by { ext, simp },
  refine @measurable_set.bUnion _ _ (f i) _ _ (set.countable_encodable _) (λ k hk, _),
  exact f.mono hk _ (hτ k),
end

lemma is_stopping_time_const {f : filtration ι m} (i : ι) :
  is_stopping_time f (λ x, i) :=
λ j, by simp

end preorder

namespace is_stopping_time

lemma max [linear_order ι] {f : filtration ι m} {τ π : α → ι}
  (hτ : is_stopping_time f τ) (hπ : is_stopping_time f π) :
  is_stopping_time f (λ x, max (τ x) (π x)) :=
begin
  intro i,
  simp_rw [max_le_iff, set.set_of_and],
  exact @measurable_set.inter _ (f i) _ _ (hτ i) (hπ i),
end

lemma min [linear_order ι] {f : filtration ι m} {τ π : α → ι}
  (hτ : is_stopping_time f τ) (hπ : is_stopping_time f π) :
  is_stopping_time f (λ x, min (τ x) (π x)) :=
begin
  intro i,
  simp_rw [min_le_iff, set.set_of_or],
  exact @measurable_set.union _ (f i) _ _ (hτ i) (hπ i),
end

lemma add_const
  [add_group ι] [preorder ι] [covariant_class ι ι (function.swap (+)) (≤)]
  [covariant_class ι ι (+) (≤)]
  {f : filtration ι m} {τ : α → ι} (hτ : is_stopping_time f τ) {i : ι} (hi : 0 ≤ i) :
  is_stopping_time f (λ x, τ x + i) :=
begin
  intro j,
  simp_rw [← le_sub_iff_add_le],
  exact f.mono (sub_le_self j hi) _ (hτ (j - i)),
end

section preorder

variables [preorder ι] {f : filtration ι m}

/-- The associated σ-algebra with a stopping time. -/
protected def measurable_space
  {τ : α → ι} (hτ : is_stopping_time f τ) : measurable_space α :=
{ measurable_set' := λ s, ∀ i : ι, measurable_set[f i] (s ∩ {x | τ x ≤ i}),
  measurable_set_empty :=
    λ i, (set.empty_inter {x | τ x ≤ i}).symm ▸ @measurable_set.empty _ (f i),
  measurable_set_compl := λ s hs i,
    begin
      rw (_ : sᶜ ∩ {x | τ x ≤ i} = (sᶜ ∪ {x | τ x ≤ i}ᶜ) ∩ {x | τ x ≤ i}),
      { refine @measurable_set.inter _ (f i) _ _ _ _,
        { rw ← set.compl_inter,
          exact @measurable_set.compl _ _ (f i) (hs i) },
        { exact hτ i} },
      { rw set.union_inter_distrib_right,
        simp only [set.compl_inter_self, set.union_empty] }
    end,
  measurable_set_Union := λ s hs i,
    begin
      rw forall_swap at hs,
      rw set.Union_inter,
      exact @measurable_set.Union _ _ (f i) _ _ (hs i),
    end }

@[protected]
lemma measurable_set {τ : α → ι} (hτ : is_stopping_time f τ) (s : set α) :
  measurable_set[hτ.measurable_space] s ↔
  ∀ i : ι, measurable_set[f i] (s ∩ {x | τ x ≤ i}) :=
iff.rfl

lemma measurable_space_mono
  {τ π : α → ι} (hτ : is_stopping_time f τ) (hπ : is_stopping_time f π) (hle : τ ≤ π) :
  hτ.measurable_space ≤ hπ.measurable_space :=
begin
  intros s hs i,
  rw (_ : s ∩ {x | π x ≤ i} = s ∩ {x | τ x ≤ i} ∩ {x | π x ≤ i}),
  { exact @measurable_set.inter _ (f i) _ _ (hs i) (hπ i) },
  { ext,
    simp only [set.mem_inter_eq, iff_self_and, and.congr_left_iff, set.mem_set_of_eq],
    intros hle' _,
    exact le_trans (hle _) hle' },
end

lemma measurable_space_le [encodable ι] {τ : α → ι} (hτ : is_stopping_time f τ) :
  hτ.measurable_space ≤ m :=
begin
  intros s hs,
  change ∀ i, measurable_set[f i] (s ∩ {x | τ x ≤ i}) at hs,
  rw (_ : s = ⋃ i, s ∩ {x | τ x ≤ i}),
  { exact measurable_set.Union (λ i, f.le i _ (hs i)) },
  { ext x, split; rw set.mem_Union,
    { exact λ hx, ⟨τ x, hx, le_refl _⟩ },
    { rintro ⟨_, hx, _⟩,
      exact hx } }
end

section nat

lemma measurable_set_eq_const {f : filtration ℕ m}
  {τ : α → ℕ} (hτ : is_stopping_time f τ) (i : ℕ) :
  measurable_set[hτ.measurable_space] {x | τ x = i} :=
begin
  rw hτ.measurable_set,
  intro j,
  by_cases i ≤ j,
  { rw (_ : {x | τ x = i} ∩ {x | τ x ≤ j} = {x | τ x = i}),
    { exact hτ.measurable_set_eq_le h },
    { ext,
      simp only [set.mem_inter_eq, and_iff_left_iff_imp, set.mem_set_of_eq],
      rintro rfl,
      assumption } },
  { rw (_ : {x | τ x = i} ∩ {x | τ x ≤ j} = ∅),
    { exact @measurable_set.empty _ (f j) },
    { ext,
      simp only [set.mem_empty_eq, set.mem_inter_eq, not_and, not_le, set.mem_set_of_eq, iff_false],
      rintro rfl,
      rwa not_le at h } }
end

end nat

end preorder

section linear_order

variable [linear_order ι]

lemma measurable [topological_space ι] [measurable_space ι]
  [borel_space ι] [order_topology ι] [second_countable_topology ι]
  {f : filtration ι m} {τ : α → ι} (hτ : is_stopping_time f τ) :
  measurable[hτ.measurable_space] τ :=
begin
  refine @measurable_of_Iic ι α _ _ _ hτ.measurable_space _ _ _ _ _,
  simp_rw [hτ.measurable_set, set.preimage, set.mem_Iic],
  intros i j,
  rw (_ : {x | τ x ≤ i} ∩ {x | τ x ≤ j} = {x | τ x ≤ linear_order.min i j}),
  { exact f.mono (min_le_right i j) _ (hτ (linear_order.min i j)) },
  { ext,
    simp only [set.mem_inter_eq, iff_self, le_min_iff, set.mem_set_of_eq] }
end

end linear_order

end is_stopping_time

section linear_order

<<<<<<< HEAD
/-- Given a map `u : ι → α → E`, the stopped process with respect to `τ` is `u i x` if
`i ≤ τ x`, and `u (τ x) x` otherwise.

Intuitively, the stopped process stop evolving once the stopping time has occured. -/
def stopped_process [linear_order ι] (u : ι → α → β) (τ : α → ι) : ι → α → β :=
λ i x, u (linear_order.min i (τ x)) x

=======
>>>>>>> dc352a64
/-- Given a map `u : ι → α → E`, its stopped value with respect to the stopping
time `τ` is the map `x ↦ u (τ x) x`. -/
def stopped_value (u : ι → α → β) (τ : α → ι) : α → β :=
λ x, u (τ x) x

<<<<<<< HEAD
lemma stopped_process_eq_of_le [linear_order ι] {u : ι → α → β} {τ : α → ι}
  {i : ι} {x : α} (h : i ≤ τ x) : stopped_process u τ i x = u i x :=
by simp [stopped_process, min_eq_left h]

lemma stopped_process_eq_of_ge [linear_order ι] {u : ι → α → β} {τ : α → ι}
  {i : ι} {x : α} (h : τ x ≤ i) : stopped_process u τ i x = u (τ x) x :=
by simp [stopped_process, min_eq_right h]

variable [linear_order ι]

=======
variable [linear_order ι]

/-- Given a map `u : ι → α → E`, the stopped process with respect to `τ` is `u i x` if
`i ≤ τ x`, and `u (τ x) x` otherwise.

Intuitively, the stopped process stops evolving once the stopping time has occured. -/
def stopped_process (u : ι → α → β) (τ : α → ι) : ι → α → β :=
λ i x, u (linear_order.min i (τ x)) x

lemma stopped_process_eq_of_le {u : ι → α → β} {τ : α → ι}
  {i : ι} {x : α} (h : i ≤ τ x) : stopped_process u τ i x = u i x :=
by simp [stopped_process, min_eq_left h]

lemma stopped_process_eq_of_ge {u : ι → α → β} {τ : α → ι}
  {i : ι} {x : α} (h : τ x ≤ i) : stopped_process u τ i x = u (τ x) x :=
by simp [stopped_process, min_eq_right h]

>>>>>>> dc352a64
-- We will need cadlag to generalize the following to continuous processes
section nat

open filtration

<<<<<<< HEAD
section

variables [add_comm_group β] {f : filtration ℕ m} {u : ℕ → α → β} {τ : α → ℕ}

lemma stopped_value_sub_eq_sum {τ π : α → ℕ} (hle : τ ≤ π) :
  stopped_value u π - stopped_value u τ =
  λ x, (∑ i in finset.Ico (τ x) (π x), (u (i + 1) - u i)) x :=
begin
  ext x,
  rw [finset.sum_Ico_eq_sub _ (hle x), finset.sum_range_sub, finset.sum_range_sub],
  simp [stopped_value],
end

lemma stopped_value_sub_eq_sum' {τ π : α → ℕ} (hle : τ ≤ π) {N : ℕ} (hbdd : ∀ x, π x ≤ N) :
  stopped_value u π - stopped_value u τ =
  λ x, (∑ i in finset.range (N + 1),
    set.indicator {x | τ x ≤ i ∧ i < π x} (u (i + 1) - u i)) x :=
begin
  rw stopped_value_sub_eq_sum hle,
  ext x,
  simp only [finset.sum_apply, finset.sum_indicator_eq_sum_filter],
  refine finset.sum_congr _ (λ _ _, rfl),
  ext i,
  simp only [finset.mem_filter, set.mem_set_of_eq, finset.mem_range, finset.mem_Ico],
  exact ⟨λ h, ⟨lt_trans h.2 (nat.lt_succ_iff.2 $ hbdd _), h⟩, λ h, h.2⟩,
end

end

variables [hβ : add_comm_monoid β] {f : filtration ℕ m} {u : ℕ → α → β} {τ : α → ℕ}

include hβ

lemma stopped_value_eq {τ : α → ℕ} {N : ℕ} (hbdd : ∀ x, τ x ≤ N) :
  stopped_value u τ =
  λ x, (∑ i in finset.range (N + 1), set.indicator {x | τ x = i} (u i)) x :=
begin
  ext y,
  rw [stopped_value, finset.sum_apply, finset.sum_eq_single (τ y)],
  { rw set.indicator_of_mem,
    exact rfl },
  { intros i hi hneq,
    exact set.indicator_of_not_mem hneq.symm _ },
  { intro hy,
    rw set.indicator_of_not_mem,
    exact λ _, hy (finset.mem_range.2 $ lt_of_le_of_lt (hbdd _) (nat.lt_succ_self _)) }
end

omit hβ
include m

lemma stopped_value_integrable
  [measurable_space β] [normed_group β] [borel_space β] [second_countable_topology β]
  {μ : measure α} (hu : ∀ n, integrable (u n) μ)
  {τ : α → ℕ} (hτ : is_stopping_time f τ) {N : ℕ} (hbdd : ∀ x, τ x ≤ N) :
  integrable (stopped_value u τ) μ :=
begin
  rw stopped_value_eq hbdd,
  simp_rw finset.sum_apply,
  exact integrable_finset_sum _
    (λ i hi, (hu i).indicator (f.le _ _ (hτ.measurable_set_eq i))),
end

omit m
include hβ
=======
variables {f : filtration ℕ m} {u : ℕ → α → β} {τ : α → ℕ}

section add_comm_monoid

variables [add_comm_monoid β]
>>>>>>> dc352a64

lemma stopped_process_eq (n : ℕ) :
  stopped_process u τ n =
  set.indicator {a | n ≤ τ a} (u n) +
<<<<<<< HEAD
    ∑ i in finset.range n, set.indicator {a | i = τ a} (u i) :=
=======
    ∑ i in finset.range n, set.indicator {a | τ a = i} (u i) :=
>>>>>>> dc352a64
begin
  ext x,
  rw [pi.add_apply, finset.sum_apply],
  cases le_or_lt n (τ x),
  { rw [stopped_process_eq_of_le h, set.indicator_of_mem, finset.sum_eq_zero, add_zero],
    { intros m hm,
      rw finset.mem_range at hm,
<<<<<<< HEAD
      exact set.indicator_of_not_mem ((lt_of_lt_of_le hm h).ne) _ },
=======
      exact set.indicator_of_not_mem ((lt_of_lt_of_le hm h).ne.symm) _ },
>>>>>>> dc352a64
    { exact h } },
  { rw [stopped_process_eq_of_ge (le_of_lt h), finset.sum_eq_single_of_mem (τ x)],
    { rw [set.indicator_of_not_mem, zero_add, set.indicator_of_mem],
      { exact rfl }, -- refl does not work
      { exact not_le.2 h } },
    { rwa [finset.mem_range] },
    { intros b hb hneq,
      rw set.indicator_of_not_mem,
<<<<<<< HEAD
      exact hneq } },
end

lemma adapted.stopped_process_adapted
  [measurable_space β] [has_measurable_add₂ β]
=======
      exact hneq.symm } },
end

lemma adapted.stopped_process [measurable_space β] [has_measurable_add₂ β]
>>>>>>> dc352a64
  (hu : adapted f u) (hτ : is_stopping_time f τ) :
  adapted f (stopped_process u τ) :=
begin
  intro i,
  rw stopped_process_eq,
  refine @measurable.add _ _ _ _ (f i) _ _ _ _ _,
  { refine @measurable.indicator _ _ (f i) _ _ _ _ (hu i) _,
    convert @measurable_set.union _ (f i) _ _
      (@measurable_set.compl _ _ (f i) (hτ i)) (hτ.measurable_set_eq i),
    ext x,
    change i ≤ τ x ↔ ¬ τ x ≤ i ∨ τ x = i,
    rw [not_le, le_iff_lt_or_eq, eq_comm] },
  { refine @finset.measurable_sum' _ _ _ _ _ _ (f i) _ _ _,
    refine λ j hij, @measurable.indicator _ _ (f i) _ _ _ _ _ _,
    { rw finset.mem_range at hij,
      exact measurable.le (f.mono hij.le) (hu j) },
    { rw finset.mem_range at hij,
      refine f.mono hij.le _ _,
<<<<<<< HEAD
      convert hτ.measurable_set_eq j,
      simp only [eq_comm] } }
end

section

omit hβ

lemma stopped_process_has_finite_integral
  [measurable_space β] [normed_group β] [borel_space β]
  {μ : measure α} (hτ : is_stopping_time f τ)
  (hu₁ : adapted f u) (hu₂ : ∀ n, has_finite_integral (u n) μ) (n : ℕ) :
  has_finite_integral (stopped_process u τ n) μ :=
begin
  rw [has_finite_integral, stopped_process_eq],
  have : ∀ x, (∥(set.indicator {x | n ≤ τ x} (u n) +
    ∑ i in finset.range n, set.indicator {x | i = τ x} (u i)) x∥₊ : ℝ≥0∞) ≤
    ∥set.indicator (λ a, n ≤ τ a) (u n) x∥₊ +
    ∑ i in finset.range n, ∥set.indicator {x | i = τ x} (u i) x∥₊,
  { intro x,
    rw [pi.add_apply, finset.sum_apply, ← ennreal.coe_of_nnreal_hom,
        ← ennreal.of_nnreal_hom.map_sum, ← ring_hom.map_add, ennreal.coe_of_nnreal_hom,
        ennreal.coe_le_coe],
    exact le_trans (nnnorm_add_le _ _) (add_le_add_left (nnnorm_sum_le _ _) _) },
  refine lt_of_le_of_lt (lintegral_mono this) _,
  rw [lintegral_add],
  { rw ennreal.add_lt_top,
    refine ⟨lt_of_le_of_lt (lintegral_mono _) (hu₂ n), _⟩,
    { intro x,
      by_cases hx : x ∈ {x | n ≤ τ x},
      { simp only [ennreal.coe_le_coe],
        erw [set.indicator_of_mem hx] },
      { simp only [ennreal.coe_le_coe],
        erw [set.indicator_of_not_mem hx],
        simp only [nnnorm_zero, zero_le'] } },
    { rw lintegral_finset_sum,
      { refine ennreal.sum_lt_top (λ i hi, (lt_of_le_of_lt (lintegral_mono _) (hu₂ i)).ne),
        intro x,
        by_cases hx : x ∈ {x | i = τ x},
        { simp only [ennreal.coe_le_coe],
          erw [set.indicator_of_mem hx] },
        { simp only [ennreal.coe_le_coe],
          erw [set.indicator_of_not_mem hx],
          simp only [nnnorm_zero, zero_le'] } },
      { intros i hi,
        refine (measurable.indicator ((hu₁ i).le (f.le _)) _).nnnorm.coe_nnreal_ennreal,
        convert f.le _ _ (hτ.measurable_set_eq i),
        simp [eq_comm] } } },
  { refine (measurable_nnnorm.comp (((hu₁ n).le (f.le _)).indicator _)).coe_nnreal_ennreal,
    erw [← measurable_set.compl_iff, set.compl_set_of],
    simp_rw not_le,
    rw (by { ext x, simp [lt_iff_le_and_ne] } : {x | τ x < n} = {x | τ x ≤ n} \ {x | τ x = n}),
    exact measurable_set.diff (f.le _ _ (hτ n)) (f.le _ _ (hτ.measurable_set_eq n)) },
  { refine (finset.range n).measurable_sum
      (λ n h, (measurable.indicator ((hu₁ n).le (f.le _))
        (f.le n _ _)).nnnorm.coe_nnreal_ennreal),
    convert hτ.measurable_set_eq n,
    simp [eq_comm] }
end

lemma stopped_process_measurable [measurable_space β] [normed_group β] [has_measurable_add₂ β]
  (hτ : is_stopping_time f τ) (hu₁ : adapted f u) (n : ℕ) :
  measurable (stopped_process u τ n) :=
(hu₁.stopped_process_adapted hτ n).le (f.le _)

lemma stopped_process_integrable
  [measurable_space β] [normed_group β] [borel_space β] [has_measurable_add₂ β]
  {μ : measure α} (hτ : is_stopping_time f τ)
  (hu₁ : adapted f u) (hu₂ : ∀ n, has_finite_integral (u n) μ) (n : ℕ) :
  integrable (stopped_process u τ n) μ :=
⟨(stopped_process_measurable hτ hu₁ n).ae_measurable,
    stopped_process_has_finite_integral hτ hu₁ hu₂ n⟩

end

=======
      convert hτ.measurable_set_eq j, } }
end

end add_comm_monoid

section normed_group

variables [measurable_space β] [normed_group β] [has_measurable_add₂ β]

lemma measurable_stopped_process (hτ : is_stopping_time f τ) (hu : adapted f u) (n : ℕ) :
  measurable (stopped_process u τ n) :=
(hu.stopped_process hτ n).le (f.le _)

lemma mem_ℒp_stopped_process {p : ℝ≥0∞} [borel_space β] {μ : measure α} (hτ : is_stopping_time f τ)
  (hu : ∀ n, mem_ℒp (u n) p μ) (n : ℕ) :
  mem_ℒp (stopped_process u τ n) p μ :=
begin
  rw stopped_process_eq,
  refine mem_ℒp.add _ _,
  { exact mem_ℒp.indicator (f.le n {a : α | n ≤ τ a} (hτ.measurable_set_ge n)) (hu n), },
  { suffices : mem_ℒp (λ x, ∑ (i : ℕ) in finset.range n, {a : α | τ a = i}.indicator (u i) x) p μ,
      by { convert this, ext1 x, simp only [finset.sum_apply], },
    refine mem_ℒp_finset_sum _ (λ i hi, mem_ℒp.indicator _ (hu i)),
    exact f.le i {a : α | τ a = i} (hτ.measurable_set_eq i) },
end

lemma integrable_stopped_process [borel_space β] {μ : measure α} (hτ : is_stopping_time f τ)
  (hu : ∀ n, integrable (u n) μ) (n : ℕ) :
  integrable (stopped_process u τ n) μ :=
begin
  simp_rw ← mem_ℒp_one_iff_integrable at hu ⊢,
  exact mem_ℒp_stopped_process hτ hu n,
end

end normed_group

>>>>>>> dc352a64
end nat

end linear_order

end measure_theory<|MERGE_RESOLUTION|>--- conflicted
+++ resolved
@@ -3,12 +3,8 @@
 Released under Apache 2.0 license as described in the file LICENSE.
 Authors: Kexing Ying
 -/
-<<<<<<< HEAD
-import measure_theory.integral.integrable_on
-=======
 import measure_theory.constructions.borel_space
 import measure_theory.function.l1_space
->>>>>>> dc352a64
 
 /-!
 # Filtration and stopping time
@@ -349,33 +345,11 @@
 
 section linear_order
 
-<<<<<<< HEAD
-/-- Given a map `u : ι → α → E`, the stopped process with respect to `τ` is `u i x` if
-`i ≤ τ x`, and `u (τ x) x` otherwise.
-
-Intuitively, the stopped process stop evolving once the stopping time has occured. -/
-def stopped_process [linear_order ι] (u : ι → α → β) (τ : α → ι) : ι → α → β :=
-λ i x, u (linear_order.min i (τ x)) x
-
-=======
->>>>>>> dc352a64
 /-- Given a map `u : ι → α → E`, its stopped value with respect to the stopping
 time `τ` is the map `x ↦ u (τ x) x`. -/
 def stopped_value (u : ι → α → β) (τ : α → ι) : α → β :=
 λ x, u (τ x) x
 
-<<<<<<< HEAD
-lemma stopped_process_eq_of_le [linear_order ι] {u : ι → α → β} {τ : α → ι}
-  {i : ι} {x : α} (h : i ≤ τ x) : stopped_process u τ i x = u i x :=
-by simp [stopped_process, min_eq_left h]
-
-lemma stopped_process_eq_of_ge [linear_order ι] {u : ι → α → β} {τ : α → ι}
-  {i : ι} {x : α} (h : τ x ≤ i) : stopped_process u τ i x = u (τ x) x :=
-by simp [stopped_process, min_eq_right h]
-
-variable [linear_order ι]
-
-=======
 variable [linear_order ι]
 
 /-- Given a map `u : ι → α → E`, the stopped process with respect to `τ` is `u i x` if
@@ -393,18 +367,15 @@
   {i : ι} {x : α} (h : τ x ≤ i) : stopped_process u τ i x = u (τ x) x :=
 by simp [stopped_process, min_eq_right h]
 
->>>>>>> dc352a64
 -- We will need cadlag to generalize the following to continuous processes
 section nat
 
 open filtration
 
-<<<<<<< HEAD
-section
-
-variables [add_comm_group β] {f : filtration ℕ m} {u : ℕ → α → β} {τ : α → ℕ}
-
-lemma stopped_value_sub_eq_sum {τ π : α → ℕ} (hle : τ ≤ π) :
+variables {f : filtration ℕ m} {u : ℕ → α → β} {τ : α → ℕ}
+
+lemma stopped_value_sub_eq_sum [add_comm_group β] {u : ℕ → α → β}
+  {τ π : α → ℕ} (hle : τ ≤ π) :
   stopped_value u π - stopped_value u τ =
   λ x, (∑ i in finset.Ico (τ x) (π x), (u (i + 1) - u i)) x :=
 begin
@@ -413,25 +384,24 @@
   simp [stopped_value],
 end
 
-lemma stopped_value_sub_eq_sum' {τ π : α → ℕ} (hle : τ ≤ π) {N : ℕ} (hbdd : ∀ x, π x ≤ N) :
+lemma stopped_value_sub_eq_sum' [add_comm_group β] {u : ℕ → α → β}
+  {τ π : α → ℕ} (hle : τ ≤ π) {N : ℕ} (hbdd : ∀ x, π x ≤ N) :
   stopped_value u π - stopped_value u τ =
   λ x, (∑ i in finset.range (N + 1),
     set.indicator {x | τ x ≤ i ∧ i < π x} (u (i + 1) - u i)) x :=
 begin
   rw stopped_value_sub_eq_sum hle,
-  ext x,
-  simp only [finset.sum_apply, finset.sum_indicator_eq_sum_filter],
-  refine finset.sum_congr _ (λ _ _, rfl),
-  ext i,
-  simp only [finset.mem_filter, set.mem_set_of_eq, finset.mem_range, finset.mem_Ico],
-  exact ⟨λ h, ⟨lt_trans h.2 (nat.lt_succ_iff.2 $ hbdd _), h⟩, λ h, h.2⟩,
-end
-
-end
-
-variables [hβ : add_comm_monoid β] {f : filtration ℕ m} {u : ℕ → α → β} {τ : α → ℕ}
-
-include hβ
+  { ext x,
+    simp only [finset.sum_apply, finset.sum_indicator_eq_sum_filter],
+    refine finset.sum_congr _ (λ _ _, rfl),
+    ext i,
+    simp only [finset.mem_filter, set.mem_set_of_eq, finset.mem_range, finset.mem_Ico],
+    exact ⟨λ h, ⟨lt_trans h.2 (nat.lt_succ_iff.2 $ hbdd _), h⟩, λ h, h.2⟩ },
+end
+
+section add_comm_monoid
+
+variables [add_comm_monoid β]
 
 lemma stopped_value_eq {τ : α → ℕ} {N : ℕ} (hbdd : ∀ x, τ x ≤ N) :
   stopped_value u τ =
@@ -448,39 +418,10 @@
     exact λ _, hy (finset.mem_range.2 $ lt_of_le_of_lt (hbdd _) (nat.lt_succ_self _)) }
 end
 
-omit hβ
-include m
-
-lemma stopped_value_integrable
-  [measurable_space β] [normed_group β] [borel_space β] [second_countable_topology β]
-  {μ : measure α} (hu : ∀ n, integrable (u n) μ)
-  {τ : α → ℕ} (hτ : is_stopping_time f τ) {N : ℕ} (hbdd : ∀ x, τ x ≤ N) :
-  integrable (stopped_value u τ) μ :=
-begin
-  rw stopped_value_eq hbdd,
-  simp_rw finset.sum_apply,
-  exact integrable_finset_sum _
-    (λ i hi, (hu i).indicator (f.le _ _ (hτ.measurable_set_eq i))),
-end
-
-omit m
-include hβ
-=======
-variables {f : filtration ℕ m} {u : ℕ → α → β} {τ : α → ℕ}
-
-section add_comm_monoid
-
-variables [add_comm_monoid β]
->>>>>>> dc352a64
-
 lemma stopped_process_eq (n : ℕ) :
   stopped_process u τ n =
   set.indicator {a | n ≤ τ a} (u n) +
-<<<<<<< HEAD
-    ∑ i in finset.range n, set.indicator {a | i = τ a} (u i) :=
-=======
     ∑ i in finset.range n, set.indicator {a | τ a = i} (u i) :=
->>>>>>> dc352a64
 begin
   ext x,
   rw [pi.add_apply, finset.sum_apply],
@@ -488,11 +429,7 @@
   { rw [stopped_process_eq_of_le h, set.indicator_of_mem, finset.sum_eq_zero, add_zero],
     { intros m hm,
       rw finset.mem_range at hm,
-<<<<<<< HEAD
-      exact set.indicator_of_not_mem ((lt_of_lt_of_le hm h).ne) _ },
-=======
       exact set.indicator_of_not_mem ((lt_of_lt_of_le hm h).ne.symm) _ },
->>>>>>> dc352a64
     { exact h } },
   { rw [stopped_process_eq_of_ge (le_of_lt h), finset.sum_eq_single_of_mem (τ x)],
     { rw [set.indicator_of_not_mem, zero_add, set.indicator_of_mem],
@@ -501,18 +438,10 @@
     { rwa [finset.mem_range] },
     { intros b hb hneq,
       rw set.indicator_of_not_mem,
-<<<<<<< HEAD
-      exact hneq } },
-end
-
-lemma adapted.stopped_process_adapted
-  [measurable_space β] [has_measurable_add₂ β]
-=======
       exact hneq.symm } },
 end
 
 lemma adapted.stopped_process [measurable_space β] [has_measurable_add₂ β]
->>>>>>> dc352a64
   (hu : adapted f u) (hτ : is_stopping_time f τ) :
   adapted f (stopped_process u τ) :=
 begin
@@ -531,83 +460,6 @@
       exact measurable.le (f.mono hij.le) (hu j) },
     { rw finset.mem_range at hij,
       refine f.mono hij.le _ _,
-<<<<<<< HEAD
-      convert hτ.measurable_set_eq j,
-      simp only [eq_comm] } }
-end
-
-section
-
-omit hβ
-
-lemma stopped_process_has_finite_integral
-  [measurable_space β] [normed_group β] [borel_space β]
-  {μ : measure α} (hτ : is_stopping_time f τ)
-  (hu₁ : adapted f u) (hu₂ : ∀ n, has_finite_integral (u n) μ) (n : ℕ) :
-  has_finite_integral (stopped_process u τ n) μ :=
-begin
-  rw [has_finite_integral, stopped_process_eq],
-  have : ∀ x, (∥(set.indicator {x | n ≤ τ x} (u n) +
-    ∑ i in finset.range n, set.indicator {x | i = τ x} (u i)) x∥₊ : ℝ≥0∞) ≤
-    ∥set.indicator (λ a, n ≤ τ a) (u n) x∥₊ +
-    ∑ i in finset.range n, ∥set.indicator {x | i = τ x} (u i) x∥₊,
-  { intro x,
-    rw [pi.add_apply, finset.sum_apply, ← ennreal.coe_of_nnreal_hom,
-        ← ennreal.of_nnreal_hom.map_sum, ← ring_hom.map_add, ennreal.coe_of_nnreal_hom,
-        ennreal.coe_le_coe],
-    exact le_trans (nnnorm_add_le _ _) (add_le_add_left (nnnorm_sum_le _ _) _) },
-  refine lt_of_le_of_lt (lintegral_mono this) _,
-  rw [lintegral_add],
-  { rw ennreal.add_lt_top,
-    refine ⟨lt_of_le_of_lt (lintegral_mono _) (hu₂ n), _⟩,
-    { intro x,
-      by_cases hx : x ∈ {x | n ≤ τ x},
-      { simp only [ennreal.coe_le_coe],
-        erw [set.indicator_of_mem hx] },
-      { simp only [ennreal.coe_le_coe],
-        erw [set.indicator_of_not_mem hx],
-        simp only [nnnorm_zero, zero_le'] } },
-    { rw lintegral_finset_sum,
-      { refine ennreal.sum_lt_top (λ i hi, (lt_of_le_of_lt (lintegral_mono _) (hu₂ i)).ne),
-        intro x,
-        by_cases hx : x ∈ {x | i = τ x},
-        { simp only [ennreal.coe_le_coe],
-          erw [set.indicator_of_mem hx] },
-        { simp only [ennreal.coe_le_coe],
-          erw [set.indicator_of_not_mem hx],
-          simp only [nnnorm_zero, zero_le'] } },
-      { intros i hi,
-        refine (measurable.indicator ((hu₁ i).le (f.le _)) _).nnnorm.coe_nnreal_ennreal,
-        convert f.le _ _ (hτ.measurable_set_eq i),
-        simp [eq_comm] } } },
-  { refine (measurable_nnnorm.comp (((hu₁ n).le (f.le _)).indicator _)).coe_nnreal_ennreal,
-    erw [← measurable_set.compl_iff, set.compl_set_of],
-    simp_rw not_le,
-    rw (by { ext x, simp [lt_iff_le_and_ne] } : {x | τ x < n} = {x | τ x ≤ n} \ {x | τ x = n}),
-    exact measurable_set.diff (f.le _ _ (hτ n)) (f.le _ _ (hτ.measurable_set_eq n)) },
-  { refine (finset.range n).measurable_sum
-      (λ n h, (measurable.indicator ((hu₁ n).le (f.le _))
-        (f.le n _ _)).nnnorm.coe_nnreal_ennreal),
-    convert hτ.measurable_set_eq n,
-    simp [eq_comm] }
-end
-
-lemma stopped_process_measurable [measurable_space β] [normed_group β] [has_measurable_add₂ β]
-  (hτ : is_stopping_time f τ) (hu₁ : adapted f u) (n : ℕ) :
-  measurable (stopped_process u τ n) :=
-(hu₁.stopped_process_adapted hτ n).le (f.le _)
-
-lemma stopped_process_integrable
-  [measurable_space β] [normed_group β] [borel_space β] [has_measurable_add₂ β]
-  {μ : measure α} (hτ : is_stopping_time f τ)
-  (hu₁ : adapted f u) (hu₂ : ∀ n, has_finite_integral (u n) μ) (n : ℕ) :
-  integrable (stopped_process u τ n) μ :=
-⟨(stopped_process_measurable hτ hu₁ n).ae_measurable,
-    stopped_process_has_finite_integral hτ hu₁ hu₂ n⟩
-
-end
-
-=======
       convert hτ.measurable_set_eq j, } }
 end
 
@@ -627,9 +479,9 @@
 begin
   rw stopped_process_eq,
   refine mem_ℒp.add _ _,
-  { exact mem_ℒp.indicator (f.le n {a : α | n ≤ τ a} (hτ.measurable_set_ge n)) (hu n), },
+  { exact mem_ℒp.indicator (f.le n {a : α | n ≤ τ a} (hτ.measurable_set_ge n)) (hu n) },
   { suffices : mem_ℒp (λ x, ∑ (i : ℕ) in finset.range n, {a : α | τ a = i}.indicator (u i) x) p μ,
-      by { convert this, ext1 x, simp only [finset.sum_apply], },
+      by { convert this, ext1 x, simp only [finset.sum_apply] },
     refine mem_ℒp_finset_sum _ (λ i hi, mem_ℒp.indicator _ (hu i)),
     exact f.le i {a : α | τ a = i} (hτ.measurable_set_eq i) },
 end
@@ -642,9 +494,28 @@
   exact mem_ℒp_stopped_process hτ hu n,
 end
 
+lemma mem_ℒp_stopped_value {p : ℝ≥0∞} [borel_space β] {μ : measure α} (hτ : is_stopping_time f τ)
+  (hu : ∀ n, mem_ℒp (u n) p μ) {N : ℕ} (hbdd : ∀ x, τ x ≤ N) :
+  mem_ℒp (stopped_value u τ) p μ :=
+begin
+  rw stopped_value_eq hbdd,
+  suffices : mem_ℒp (λ x, ∑ (i : ℕ) in finset.range (N + 1),
+    {a : α | τ a = i}.indicator (u i) x) p μ,
+    by { convert this, ext1 x, simp only [finset.sum_apply] },
+  refine mem_ℒp_finset_sum _ (λ i hi, mem_ℒp.indicator _ (hu i)),
+  exact f.le i {a : α | τ a = i} (hτ.measurable_set_eq i)
+end
+
+lemma integrable_stopped_value [borel_space β] {μ : measure α} (hτ : is_stopping_time f τ)
+  (hu : ∀ n, integrable (u n) μ) {N : ℕ} (hbdd : ∀ x, τ x ≤ N) :
+  integrable (stopped_value u τ) μ :=
+begin
+  simp_rw ← mem_ℒp_one_iff_integrable at hu ⊢,
+  exact mem_ℒp_stopped_value hτ hu hbdd,
+end
+
 end normed_group
 
->>>>>>> dc352a64
 end nat
 
 end linear_order
