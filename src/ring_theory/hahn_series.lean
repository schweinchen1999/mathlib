/-
Copyright (c) 2021 Aaron Anderson. All rights reserved.
Released under Apache 2.0 license as described in the file LICENSE.
Authors: Aaron Anderson
-/
import order.well_founded_set
import algebra.big_operators.finprod
import ring_theory.valuation.basic
import algebra.module.pi
import ring_theory.power_series.basic

/-!
# Hahn Series

## Main Definitions
  * If `Γ` is ordered and `R` has zero, then `hahn_series Γ R` consists of
  formal series over `Γ` with coefficients in `R`, whose supports are partially well-ordered.
  * If `R` is a (commutative) additive monoid or group, then so is `hahn_series Γ R`.
  * If `R` is a (comm_)(semi)ring, then so is `hahn_series Γ R`.
  * `hahn_series.add_val Γ R` defines an `add_valuation` on `hahn_series Γ R` when `Γ` is linearly
    ordered.
  * A `hahn_series.summable_family` is a family of Hahn series such that the union of their supports
  is well-founded and only finitely many are nonzero at any given coefficient. They have a formal
  sum, `hahn_series.summable_family.hsum`, which can be bundled as a `linear_map` as
  `hahn_series.summable_family.lsum`. Note that this is different from `summable` in the valuation
  topology, because there are topologically summable families that do not satisfy the axioms of
  `hahn_series.summable_family`, and formally summable families whose sums do not converge
  topologically.

## TODO
  * Given `[linear_ordered_add_comm_group Γ]` and `[field R]`, define `field (hahn_series Γ R)`.
  * Build an API for the variable `X`
  * Define Laurent series

-/

open finset
open_locale big_operators classical
noncomputable theory

/-- If `Γ` is linearly ordered and `R` has zero, then `hahn_series Γ R` consists of
  formal series over `Γ` with coefficients in `R`, whose supports are well-founded. -/
@[ext]
structure hahn_series (Γ : Type*) (R : Type*) [partial_order Γ] [has_zero R] :=
(coeff : Γ → R)
(is_pwo_support' : (function.support coeff).is_pwo)

variables {Γ : Type*} {R : Type*}

namespace hahn_series

section zero
variables [partial_order Γ] [has_zero R]

/-- The support of a Hahn series is just the set of indices whose coefficients are nonzero.
  Notably, it is well-founded. -/
def support (x : hahn_series Γ R) : set Γ := function.support x.coeff

@[simp]
lemma is_pwo_support (x : hahn_series Γ R) : x.support.is_pwo := x.is_pwo_support'

@[simp]
lemma is_wf_support (x : hahn_series Γ R) : x.support.is_wf := x.is_pwo_support.is_wf

@[simp]
lemma mem_support (x : hahn_series Γ R) (a : Γ) : a ∈ x.support ↔ x.coeff a ≠ 0 := iff.refl _

instance : has_zero (hahn_series Γ R) :=
⟨{ coeff := 0,
   is_pwo_support' := by simp }⟩

instance : inhabited (hahn_series Γ R) := ⟨0⟩

instance [subsingleton R] : subsingleton (hahn_series Γ R) :=
⟨λ a b, a.ext b (subsingleton.elim _ _)⟩

@[simp]
lemma zero_coeff {a : Γ} : (0 : hahn_series Γ R).coeff a = 0 := rfl

@[simp]
lemma support_zero : support (0 : hahn_series Γ R) = ∅ := function.support_zero

@[simp]
lemma support_nonempty_iff {x : hahn_series Γ R} :
  x.support.nonempty ↔ x ≠ 0 :=
begin
  split,
  { rintro ⟨a, ha⟩ rfl,
    apply ha zero_coeff },
  { contrapose!,
    rw set.not_nonempty_iff_eq_empty,
    intro h,
    ext a,
    have ha := set.not_mem_empty a,
    rw [← h, mem_support, not_not] at ha,
    rw [ha, zero_coeff] }
end

/-- `single a r` is the Hahn series which has coefficient `r` at `a` and zero otherwise. -/
def single (a : Γ) : zero_hom R (hahn_series Γ R) :=
{ to_fun := λ r, { coeff := pi.single a r,
    is_pwo_support' := (set.is_pwo_singleton a).mono pi.support_single_subset },
  map_zero' := ext _ _ (pi.single_zero _) }

variables {a b : Γ} {r : R}

@[simp]
theorem single_coeff_same (a : Γ) (r : R) : (single a r).coeff a = r := pi.single_eq_same a r

@[simp]
theorem single_coeff_of_ne (h : b ≠ a) : (single a r).coeff b = 0 := pi.single_eq_of_ne h r

theorem single_coeff : (single a r).coeff b = if (b = a) then r else 0 :=
by { split_ifs with h; simp [h] }

@[simp]
lemma support_single_of_ne (h : r ≠ 0) : support (single a r) = {a} :=
pi.support_single_of_ne h

lemma support_single_subset : support (single a r) ⊆ {a} :=
pi.support_single_subset

lemma eq_of_mem_support_single {b : Γ} (h : b ∈ support (single a r)) : b = a :=
support_single_subset h

@[simp]
lemma single_eq_zero : (single a (0 : R)) = 0 := (single a).map_zero

instance [nonempty Γ] [nontrivial R] : nontrivial (hahn_series Γ R) :=
⟨begin
  obtain ⟨r, s, rs⟩ := exists_pair_ne R,
  inhabit Γ,
  refine ⟨single (arbitrary Γ) r, single (arbitrary Γ) s, λ con, rs _⟩,
  rw [← single_coeff_same (arbitrary Γ) r, con, single_coeff_same],
end⟩

lemma coeff_min_ne_zero {x : hahn_series Γ R} (hx : x ≠ 0) :
  x.coeff (x.is_wf_support.min (support_nonempty_iff.2 hx)) ≠ 0 :=
x.is_wf_support.min_mem (support_nonempty_iff.2 hx)

end zero

section addition

variable [partial_order Γ]

section add_monoid
variable [add_monoid R]

instance : has_add (hahn_series Γ R) :=
{ add := λ x y, { coeff := x.coeff + y.coeff,
                  is_pwo_support' := (x.is_pwo_support.union y.is_pwo_support).mono
                    (function.support_add _ _) } }

instance : add_monoid (hahn_series Γ R) :=
{ zero := 0,
  add := (+),
  add_assoc := λ x y z, by { ext, apply add_assoc },
  zero_add := λ x, by { ext, apply zero_add },
  add_zero := λ x, by { ext, apply add_zero } }

@[simp]
lemma add_coeff' {x y : hahn_series Γ R} :
  (x + y).coeff = x.coeff + y.coeff := rfl

lemma add_coeff {x y : hahn_series Γ R} {a : Γ} :
  (x + y).coeff a = x.coeff a + y.coeff a := rfl

lemma support_add_subset {x y : hahn_series Γ R} :
  support (x + y) ⊆ support x ∪ support y :=
λ a ha, begin
  rw [mem_support, add_coeff] at ha,
  rw [set.mem_union, mem_support, mem_support],
  contrapose! ha,
  rw [ha.1, ha.2, add_zero],
end

/-- `single` as an additive monoid/group homomorphism -/
@[simps] def single.add_monoid_hom (a : Γ) : R →+ (hahn_series Γ R) :=
{ map_add' := λ x y, by { ext b, by_cases h : b = a; simp [h] },
  ..single a }

/-- `coeff g` as an additive monoid/group homomorphism -/
@[simps] def coeff.add_monoid_hom (g : Γ) : (hahn_series Γ R) →+ R :=
{ to_fun := λ f, f.coeff g,
  map_zero' := zero_coeff,
  map_add' := λ x y, add_coeff }

end add_monoid

instance [add_comm_monoid R] : add_comm_monoid (hahn_series Γ R) :=
{ add_comm := λ x y, by { ext, apply add_comm }
  .. hahn_series.add_monoid }

section add_group
variable [add_group R]

instance : add_group (hahn_series Γ R) :=
{ neg := λ x, { coeff := λ a, - x.coeff a,
                is_pwo_support' := by { rw function.support_neg,
                  exact x.is_pwo_support }, },
  add_left_neg := λ x, by { ext, apply add_left_neg },
  .. hahn_series.add_monoid }

@[simp]
lemma neg_coeff' {x : hahn_series Γ R} : (- x).coeff = - x.coeff := rfl

lemma neg_coeff {x : hahn_series Γ R} {a : Γ} : (- x).coeff a = - x.coeff a := rfl

@[simp]
lemma support_neg {x : hahn_series Γ R} : (- x).support = x.support :=
by { ext, simp }

@[simp]
lemma sub_coeff' {x y : hahn_series Γ R} :
  (x - y).coeff = x.coeff - y.coeff := by { ext, simp [sub_eq_add_neg] }

lemma sub_coeff {x y : hahn_series Γ R} {a : Γ} :
  (x - y).coeff a = x.coeff a - y.coeff a := by simp

end add_group

instance [add_comm_group R] : add_comm_group (hahn_series Γ R) :=
{ .. hahn_series.add_comm_monoid,
  .. hahn_series.add_group }

end addition

section distrib_mul_action
variables [partial_order Γ] {V : Type*} [monoid R] [add_monoid V] [distrib_mul_action R V]

instance : has_scalar R (hahn_series Γ V) :=
⟨λ r x, { coeff := r • x.coeff,
          is_pwo_support' := x.is_pwo_support.mono (function.support_smul_subset_right r x.coeff) }⟩

@[simp]
lemma smul_coeff {r : R} {x : hahn_series Γ V} {a : Γ} : (r • x).coeff a = r • (x.coeff a) := rfl

instance : distrib_mul_action R (hahn_series Γ V) :=
{ smul := (•),
  one_smul := λ _, by { ext, simp },
  smul_zero := λ _, by { ext, simp },
  smul_add := λ _ _ _, by { ext, simp [smul_add] },
  mul_smul := λ _ _ _, by { ext, simp [mul_smul] } }

variables {S : Type*} [monoid S] [distrib_mul_action S V]

instance [has_scalar R S] [is_scalar_tower R S V] :
  is_scalar_tower R S (hahn_series Γ V) :=
⟨λ r s a, by { ext, simp }⟩

instance [smul_comm_class R S V] :
  smul_comm_class R S (hahn_series Γ V) :=
⟨λ r s a, by { ext, simp [smul_comm] }⟩

end distrib_mul_action

section module
variables [partial_order Γ] [semiring R] {V : Type*} [add_comm_monoid V] [module R V]

instance : module R (hahn_series Γ V) :=
{ zero_smul := λ _, by { ext, simp },
  add_smul := λ _ _ _, by { ext, simp [add_smul] },
  .. hahn_series.distrib_mul_action }

/-- `single` as a linear map -/
@[simps] def single.linear_map (a : Γ) : R →ₗ[R] (hahn_series Γ R) :=
{ map_smul' := λ r s, by { ext b, by_cases h : b = a; simp [h] },
  ..single.add_monoid_hom a }

/-- `coeff g` as a linear map -/
@[simps] def coeff.linear_map (g : Γ) : (hahn_series Γ R) →ₗ[R] R :=
{ map_smul' := λ r s, rfl,
  ..coeff.add_monoid_hom g }

end module

section multiplication

variable [ordered_cancel_add_comm_monoid Γ]

instance [has_zero R] [has_one R] : has_one (hahn_series Γ R) :=
⟨single 0 1⟩

@[simp]
lemma one_coeff [has_zero R] [has_one R] {a : Γ} :
  (1 : hahn_series Γ R).coeff a = if a = 0 then 1 else 0 := single_coeff

@[simp]
lemma single_zero_one [has_zero R] [has_one R] : (single 0 (1 : R)) = 1 := rfl

@[simp]
lemma support_one [semiring R] [nontrivial R] :
  support (1 : hahn_series Γ R) = {0} :=
support_single_of_ne one_ne_zero

instance [semiring R] : has_mul (hahn_series Γ R) :=
{ mul := λ x y, { coeff := λ a,
    ∑ ij in (add_antidiagonal x.is_pwo_support y.is_pwo_support a),
    x.coeff ij.fst * y.coeff ij.snd,
    is_pwo_support' := begin
      have h : {a : Γ | ∑ (ij : Γ × Γ) in add_antidiagonal x.is_pwo_support
        y.is_pwo_support a, x.coeff ij.fst * y.coeff ij.snd ≠ 0} ⊆
        {a : Γ | (add_antidiagonal x.is_pwo_support y.is_pwo_support a).nonempty},
      { intros a ha,
        contrapose! ha,
        simp [not_nonempty_iff_eq_empty.1 ha] },
      exact is_pwo_support_add_antidiagonal.mono h,
    end, }, }

@[simp]
lemma mul_coeff [semiring R] {x y : hahn_series Γ R} {a : Γ} :
  (x * y).coeff a = ∑ ij in (add_antidiagonal x.is_pwo_support y.is_pwo_support a),
    x.coeff ij.fst * y.coeff ij.snd := rfl

lemma mul_coeff_right' [semiring R] {x y : hahn_series Γ R} {a : Γ} {s : set Γ} (hs : s.is_pwo)
  (hys : y.support ⊆ s) :
  (x * y).coeff a = ∑ ij in (add_antidiagonal x.is_pwo_support hs a),
    x.coeff ij.fst * y.coeff ij.snd :=
begin
  rw mul_coeff,
  apply sum_subset_zero_on_sdiff (add_antidiagonal_mono_right hys) _ (λ _ _, rfl),
  intros b hb,
  simp only [not_and, not_not, mem_sdiff, mem_add_antidiagonal,
      ne.def, set.mem_set_of_eq, mem_support] at hb,
  rw [(hb.2 hb.1.1 hb.1.2.1), mul_zero]
end

lemma mul_coeff_left' [semiring R] {x y : hahn_series Γ R} {a : Γ} {s : set Γ} (hs : s.is_pwo)
  (hxs : x.support ⊆ s) :
  (x * y).coeff a = ∑ ij in (add_antidiagonal hs y.is_pwo_support a),
    x.coeff ij.fst * y.coeff ij.snd :=
begin
  rw mul_coeff,
  apply sum_subset_zero_on_sdiff (add_antidiagonal_mono_left hxs) _ (λ _ _, rfl),
  intros b hb,
  simp only [not_and, not_not, mem_sdiff, mem_add_antidiagonal,
      ne.def, set.mem_set_of_eq, mem_support] at hb,
  rw [not_not.1 (λ con, hb.1.2.2 (hb.2 hb.1.1 con)), zero_mul],
end

instance [semiring R] : distrib (hahn_series Γ R) :=
{ left_distrib := λ x y z, begin
    ext a,
    have hwf := (y.is_pwo_support.union z.is_pwo_support),
    rw [mul_coeff_right' hwf, add_coeff, mul_coeff_right' hwf (set.subset_union_right _ _),
      mul_coeff_right' hwf (set.subset_union_left _ _)],
    { simp only [add_coeff, mul_add, sum_add_distrib] },
    { intro b,
      simp only [add_coeff, ne.def, set.mem_union_eq, set.mem_set_of_eq, mem_support],
      contrapose!,
      intro h,
      rw [h.1, h.2, add_zero], }
  end,
  right_distrib := λ x y z, begin
    ext a,
    have hwf := (x.is_pwo_support.union y.is_pwo_support),
    rw [mul_coeff_left' hwf, add_coeff, mul_coeff_left' hwf (set.subset_union_right _ _),
      mul_coeff_left' hwf (set.subset_union_left _ _)],
    { simp only [add_coeff, add_mul, sum_add_distrib] },
    { intro b,
      simp only [add_coeff, ne.def, set.mem_union_eq, set.mem_set_of_eq, mem_support],
      contrapose!,
      intro h,
      rw [h.1, h.2, add_zero], },
  end,
  .. hahn_series.has_mul,
  .. hahn_series.has_add }

lemma single_mul_coeff_add [semiring R] {r : R} {x : hahn_series Γ R} {a : Γ} {b : Γ} :
  ((single b r) * x).coeff (a + b) = r * x.coeff a :=
begin
  by_cases hr : r = 0,
  { simp [hr] },
  simp only [hr, smul_coeff, mul_coeff, support_single_of_ne, ne.def, not_false_iff, smul_eq_mul],
  by_cases hx : x.coeff a = 0,
  { simp only [hx, mul_zero],
    rw [sum_congr _ (λ _ _, rfl), sum_empty],
    ext ⟨a1, a2⟩,
    simp only [not_mem_empty, not_and, set.mem_singleton_iff, not_not,
      mem_add_antidiagonal, set.mem_set_of_eq, iff_false],
    rintro h1 rfl h2,
    rw add_comm at h1,
    rw ← add_right_cancel h1 at hx,
    exact h2 hx, },
  transitivity ∑ (ij : Γ × Γ) in {(b, a)}, (single b r).coeff ij.fst * x.coeff ij.snd,
  { apply sum_congr _ (λ _ _, rfl),
    ext ⟨a1, a2⟩,
    simp only [set.mem_singleton_iff, prod.mk.inj_iff, mem_add_antidiagonal,
      mem_singleton, set.mem_set_of_eq],
    split,
    { rintro ⟨h1, rfl, h2⟩,
      rw add_comm at h1,
      refine ⟨rfl, add_right_cancel h1⟩ },
    { rintro ⟨rfl, rfl⟩,
      refine ⟨add_comm _ _, _⟩,
      simp [hx] } },
  { simp }
end

lemma mul_single_coeff_add [semiring R] {r : R} {x : hahn_series Γ R} {a : Γ} {b : Γ} :
  (x * (single b r)).coeff (a + b) = x.coeff a * r :=
begin
  by_cases hr : r = 0,
  { simp [hr] },
  simp only [hr, smul_coeff, mul_coeff, support_single_of_ne, ne.def, not_false_iff, smul_eq_mul],
  by_cases hx : x.coeff a = 0,
  { simp only [hx, zero_mul],
    rw [sum_congr _ (λ _ _, rfl), sum_empty],
    ext ⟨a1, a2⟩,
    simp only [not_mem_empty, not_and, set.mem_singleton_iff, not_not,
      mem_add_antidiagonal, set.mem_set_of_eq, iff_false],
    rintro h1 h2 rfl,
    rw ← add_right_cancel h1 at hx,
    exact h2 hx, },
  transitivity ∑ (ij : Γ × Γ) in {(a,b)}, x.coeff ij.fst * (single b r).coeff ij.snd,
  { apply sum_congr _ (λ _ _, rfl),
    ext ⟨a1, a2⟩,
    simp only [set.mem_singleton_iff, prod.mk.inj_iff, mem_add_antidiagonal,
      mem_singleton, set.mem_set_of_eq],
    split,
    { rintro ⟨h1, h2, rfl⟩,
      refine ⟨add_right_cancel h1, rfl⟩ },
    { rintro ⟨rfl, rfl⟩,
      simp [hx] } },
  { simp }
end

@[simp]
lemma mul_single_zero_coeff [semiring R] {r : R} {x : hahn_series Γ R} {a : Γ} :
  (x * (single 0 r)).coeff a = x.coeff a * r  :=
by rw [← add_zero a, mul_single_coeff_add, add_zero]

lemma single_zero_mul_coeff [semiring R] {r : R} {x : hahn_series Γ R} {a : Γ} :
  ((single 0 r) * x).coeff a = r * x.coeff a :=
by rw [← add_zero a, single_mul_coeff_add, add_zero]

@[simp]
lemma single_zero_mul_eq_smul [semiring R] {r : R} {x : hahn_series Γ R} :
  (single 0 r) * x = r • x :=
by { ext, exact single_zero_mul_coeff }

theorem support_mul_subset_add_support [semiring R] {x y : hahn_series Γ R} :
  support (x * y) ⊆ support x + support y :=
begin
  apply set.subset.trans (λ x hx, _) support_add_antidiagonal_subset_add,
  { exact x.is_pwo_support },
  { exact y.is_pwo_support },
  contrapose! hx,
  simp only [not_nonempty_iff_eq_empty, ne.def, set.mem_set_of_eq] at hx,
  simp [hx],
end

@[simp]
lemma mul_coeff_min_add_min {Γ} [linear_ordered_cancel_add_comm_monoid Γ] [semiring R]
  {x y : hahn_series Γ R} (hx : x ≠ 0) (hy : y ≠ 0) :
  (x * y).coeff (x.is_wf_support.min (support_nonempty_iff.2 hx) +
    y.is_wf_support.min (support_nonempty_iff.2 hy)) =
    (x.coeff (x.is_wf_support.min (support_nonempty_iff.2 hx))) *
    y.coeff (y.is_wf_support.min (support_nonempty_iff.2 hy)) :=
by rw [mul_coeff, finset.add_antidiagonal_min_add_min, finset.sum_singleton]

private lemma mul_assoc' [semiring R] (x y z : hahn_series Γ R) :
  x * y * z = x * (y * z) :=
begin
  ext b,
  rw [mul_coeff_left' (x.is_pwo_support.add y.is_pwo_support) support_mul_subset_add_support,
      mul_coeff_right' (y.is_pwo_support.add z.is_pwo_support) support_mul_subset_add_support],
  simp only [mul_coeff, add_coeff, sum_mul, mul_sum, sum_sigma'],
  refine sum_bij_ne_zero (λ a has ha0, ⟨⟨a.2.1, a.2.2 + a.1.2⟩, ⟨a.2.2, a.1.2⟩⟩) _ _ _ _,
  { rintros ⟨⟨i,j⟩, ⟨k,l⟩⟩ H1 H2,
    simp only [true_and, set.image2_add, eq_self_iff_true, mem_add_antidiagonal, ne.def,
      set.image_prod, mem_sigma, set.mem_set_of_eq] at H1 H2 ⊢,
    obtain ⟨⟨rfl, ⟨H3, nz⟩⟩, ⟨rfl, nx, ny⟩⟩ := H1,
    refine ⟨⟨(add_assoc _ _ _).symm, nx, set.add_mem_add ny nz⟩, ny, nz⟩ },
  { rintros ⟨⟨i1,j1⟩, ⟨k1,l1⟩⟩ ⟨⟨i2,j2⟩, ⟨k2,l2⟩⟩ H1 H2 H3 H4 H5,
    simp only [set.image2_add, prod.mk.inj_iff, mem_add_antidiagonal, ne.def,
      set.image_prod, mem_sigma, set.mem_set_of_eq, heq_iff_eq] at H1 H3 H5,
    obtain ⟨⟨rfl, H⟩, rfl, rfl⟩ := H5,
    simp only [and_true, prod.mk.inj_iff, eq_self_iff_true, heq_iff_eq],
    exact add_right_cancel (H1.1.1.trans H3.1.1.symm) },
  { rintros ⟨⟨i,j⟩, ⟨k,l⟩⟩ H1 H2,
    simp only [exists_prop, set.image2_add, prod.mk.inj_iff, mem_add_antidiagonal,
      sigma.exists, ne.def, set.image_prod, mem_sigma, set.mem_set_of_eq, heq_iff_eq,
      prod.exists] at H1 H2 ⊢,
    obtain ⟨⟨rfl, nx, H⟩, rfl, ny, nz⟩ := H1,
    exact ⟨i + k, l, i, k, ⟨⟨add_assoc _ _ _, set.add_mem_add nx ny, nz⟩, rfl, nx, ny⟩,
      λ con, H2 ((mul_assoc _ _ _).symm.trans con), ⟨rfl, rfl⟩, rfl, rfl⟩ },
  { rintros ⟨⟨i,j⟩, ⟨k,l⟩⟩ H1 H2,
    simp [mul_assoc], }
end

instance [semiring R] : semiring (hahn_series Γ R) :=
{ zero := 0,
  one := 1,
  add := (+),
  mul := (*),
  zero_mul := λ _, by { ext, simp },
  mul_zero := λ _, by { ext, simp },
  one_mul := λ x, single_zero_mul_eq_smul.trans (one_smul _ _),
  mul_one := λ x, by { ext, exact mul_single_zero_coeff.trans (mul_one _) },
  mul_assoc := mul_assoc',
  .. hahn_series.add_comm_monoid,
  .. hahn_series.distrib }

instance [comm_semiring R] : comm_semiring (hahn_series Γ R) :=
{ mul_comm := λ x y, begin
    ext,
    simp_rw [mul_coeff, mul_comm],
    refine sum_bij (λ a ha, ⟨a.2, a.1⟩) _ (λ a ha, by simp) _ _,
    { intros a ha,
      simp only [mem_add_antidiagonal, ne.def, set.mem_set_of_eq] at ha ⊢,
      obtain ⟨h1, h2, h3⟩ := ha,
      refine ⟨_, h3, h2⟩,
      rw [add_comm, h1], },
    { rintros ⟨a1, a2⟩ ⟨b1, b2⟩ ha hb hab,
      rw prod.ext_iff at *,
      refine ⟨hab.2, hab.1⟩, },
    { intros a ha,
      refine ⟨a.swap, _, by simp⟩,
      simp only [prod.fst_swap, mem_add_antidiagonal, prod.snd_swap,
        ne.def, set.mem_set_of_eq] at ha ⊢,
      exact ⟨(add_comm _ _).trans ha.1, ha.2.2, ha.2.1⟩ }
  end,
  .. hahn_series.semiring }

instance [ring R] : ring (hahn_series Γ R) :=
{ .. hahn_series.semiring,
  .. hahn_series.add_comm_group }

instance [comm_ring R] : comm_ring (hahn_series Γ R) :=
{ .. hahn_series.comm_semiring,
  .. hahn_series.ring }

instance {Γ} [linear_ordered_cancel_add_comm_monoid Γ] [integral_domain R] :
  integral_domain (hahn_series Γ R) :=
{ eq_zero_or_eq_zero_of_mul_eq_zero := λ x y xy, begin
    by_cases hx : x = 0,
    { left, exact hx },
    right,
    contrapose! xy,
    rw [hahn_series.ext_iff, function.funext_iff, not_forall],
    refine ⟨x.is_wf_support.min (support_nonempty_iff.2 hx) +
      y.is_wf_support.min (support_nonempty_iff.2 xy), _⟩,
    rw [mul_coeff_min_add_min, zero_coeff, mul_eq_zero],
    simp [coeff_min_ne_zero, hx, xy],
  end,
  .. hahn_series.nontrivial,
  .. hahn_series.comm_ring }

section semiring
variables [semiring R]

@[simp]
lemma single_mul_single {a b : Γ} {r s : R} :
  single a r * single b s = single (a + b) (r * s) :=
begin
  ext x,
  by_cases h : x = a + b,
  { rw [h, mul_single_coeff_add],
    simp },
  { rw [single_coeff_of_ne h, mul_coeff, sum_eq_zero],
    rintros ⟨y1, y2⟩ hy,
    obtain ⟨rfl, hy1, hy2⟩ := mem_add_antidiagonal.1 hy,
    rw [eq_of_mem_support_single hy1, eq_of_mem_support_single hy2] at h,
    exact (h rfl).elim }
end

/-- `C a` is the constant Hahn Series `a`. `C` is provided as a ring homomorphism. -/
@[simps] def C : R →+* (hahn_series Γ R) :=
{ to_fun := single 0,
  map_zero' := single_eq_zero,
  map_one' := rfl,
  map_add' := λ x y, by { ext a, by_cases h : a = 0; simp [h] },
  map_mul' := λ x y, by rw [single_mul_single, zero_add] }

@[simp]
lemma C_zero : C (0 : R) = (0 : hahn_series Γ R) := C.map_zero

@[simp]
lemma C_one : C (1 : R) = (1 : hahn_series Γ R) := C.map_one

lemma C_mul_eq_smul {r : R} {x : hahn_series Γ R} : C r * x = r • x :=
single_zero_mul_eq_smul

end semiring

section algebra
variables [comm_semiring R] {A : Type*} [semiring A] [algebra R A]

instance : algebra R (hahn_series Γ A) :=
{ to_ring_hom := C.comp (algebra_map R A),
  smul_def' := λ r x, by { ext, simp },
  commutes' := λ r x, by { ext, simp only [smul_coeff, single_zero_mul_eq_smul, ring_hom.coe_comp,
    ring_hom.to_fun_eq_coe, C_apply, function.comp_app, algebra_map_smul, mul_single_zero_coeff],
    rw [← algebra.commutes, algebra.smul_def], }, }

theorem C_eq_algebra_map : C = (algebra_map R (hahn_series Γ R)) := rfl

theorem algebra_map_apply {r : R} :
  algebra_map R (hahn_series Γ A) r = C (algebra_map R A r) := rfl

instance [nontrivial Γ] [nontrivial R] : nontrivial (subalgebra R (hahn_series Γ R)) :=
⟨⟨⊥, ⊤, begin
  rw [ne.def, set_like.ext_iff, not_forall],
  obtain ⟨a, ha⟩ := exists_ne (0 : Γ),
  refine ⟨single a 1, _⟩,
  simp only [algebra.mem_bot, not_exists, set.mem_range, iff_true, algebra.mem_top],
  intros x,
  rw [ext_iff, function.funext_iff, not_forall],
  refine ⟨a, _⟩,
  rw [single_coeff_same, algebra_map_apply, C_apply, single_coeff_of_ne ha],
  exact zero_ne_one
end⟩⟩

end algebra

end multiplication

section semiring
variables [semiring R]

/-- The ring `hahn_series ℕ R` is isomorphic to `power_series R`. -/
@[simps] def to_power_series : (hahn_series ℕ R) ≃+* power_series R :=
{ to_fun := λ f, power_series.mk f.coeff,
  inv_fun := λ f, ⟨λ n, power_series.coeff R n f, (nat.lt_wf.is_wf _).is_pwo⟩,
  left_inv := λ f, by { ext, simp },
  right_inv := λ f, by { ext, simp },
  map_add' := λ f g, by { ext, simp },
  map_mul' := λ f g, begin
    ext n,
    simp only [power_series.coeff_mul, power_series.coeff_mk, mul_coeff, is_pwo_support],
    classical,
    refine sum_filter_ne_zero.symm.trans
      ((sum_congr _ (λ _ _, rfl)).trans sum_filter_ne_zero),
    ext m,
    simp only [nat.mem_antidiagonal, and.congr_left_iff, mem_add_antidiagonal, ne.def,
      and_iff_left_iff_imp, mem_filter, mem_support],
    intros h1 h2,
    contrapose h1,
    rw ← decidable.or_iff_not_and_not at h1,
    cases h1; simp [h1]
  end }

lemma coeff_to_power_series {f : hahn_series ℕ R} {n : ℕ} :
  power_series.coeff R n f.to_power_series = f.coeff n :=
power_series.coeff_mk _ _

lemma coeff_to_power_series_symm {f : power_series R} {n : ℕ} :
  (hahn_series.to_power_series.symm f).coeff n = power_series.coeff R n f := rfl

end semiring

section algebra
variables (R) [comm_semiring R] {A : Type*} [semiring A] [algebra R A]

/-- The `R`-algebra `hahn_series ℕ A` is isomorphic to `power_series A`. -/
@[simps] def to_power_series_alg : (hahn_series ℕ A) ≃ₐ[R] power_series A :=
{ commutes' := λ r, begin
    ext n,
    simp only [algebra_map_apply, power_series.algebra_map_apply, ring_equiv.to_fun_eq_coe, C_apply,
      coeff_to_power_series],
    cases n,
    { simp only [power_series.coeff_zero_eq_constant_coeff, single_coeff_same],
      refl },
    { simp only [n.succ_ne_zero, ne.def, not_false_iff, single_coeff_of_ne],
      rw [power_series.coeff_C, if_neg n.succ_ne_zero] }
  end,
  .. to_power_series }

end algebra

section valuation

variables [linear_ordered_add_comm_group Γ] [integral_domain R] [nontrivial R]

instance : linear_ordered_comm_group (multiplicative Γ) :=
{ .. (infer_instance : linear_order (multiplicative Γ)),
  .. (infer_instance : ordered_comm_group (multiplicative Γ)) }

instance : linear_ordered_comm_group_with_zero (with_zero (multiplicative Γ)) :=
{ zero_le_one := with_zero.zero_le 1,
  .. (with_zero.ordered_comm_monoid),
  .. (infer_instance : linear_order (with_zero (multiplicative Γ))),
  .. (infer_instance : comm_group_with_zero (with_zero (multiplicative Γ))) }

variables (Γ) (R)

/-- The additive valuation on `hahn_series Γ R`, returning the smallest index at which
  a Hahn Series has a nonzero coefficient, or `⊤` for the 0 series.  -/
def add_val : add_valuation (hahn_series Γ R) (with_top Γ) :=
add_valuation.of (λ x, if h : x = (0 : hahn_series Γ R) then (⊤ : with_top Γ)
    else x.is_wf_support.min (support_nonempty_iff.2 h))
  (dif_pos rfl)
  ((dif_neg one_ne_zero).trans (by simp))
  (λ x y, begin
    by_cases hx : x = 0,
    { by_cases hy : y = 0; { simp [hx, hy] } },
    { by_cases hy : y = 0,
      { simp [hx, hy] },
      { simp only [hx, hy, support_nonempty_iff, dif_neg, not_false_iff, is_wf_support, min_le_iff],
        by_cases hxy : x + y = 0,
        { simp [hxy] },
        rw [dif_neg hxy, with_top.coe_le_coe, with_top.coe_le_coe, ← min_le_iff,
          ← set.is_wf.min_union],
        exact set.is_wf.min_le_min_of_subset support_add_subset, } },
  end)
  (λ x y, begin
    by_cases hx : x = 0,
    { simp [hx] },
    by_cases hy : y = 0,
    { simp [hy] },
    rw [dif_neg hx, dif_neg hy, dif_neg (mul_ne_zero hx hy),
      ← with_top.coe_add, with_top.coe_eq_coe],
    apply le_antisymm,
    { apply set.is_wf.min_le,
      rw [mem_support, mul_coeff_min_add_min],
      exact mul_ne_zero (coeff_min_ne_zero hx) (coeff_min_ne_zero hy) },
    { rw ← set.is_wf.min_add,
      exact set.is_wf.min_le_min_of_subset (support_mul_subset_add_support) },
  end)

variables {Γ} {R}

lemma add_val_apply {x : hahn_series Γ R} :
  add_val Γ R x = if h : x = (0 : hahn_series Γ R) then (⊤ : with_top Γ)
    else x.is_wf_support.min (support_nonempty_iff.2 h) :=
add_valuation.of_apply _

@[simp]
lemma add_val_apply_of_ne {x : hahn_series Γ R} (hx : x ≠ 0) :
  add_val Γ R x = x.is_wf_support.min (support_nonempty_iff.2 hx) :=
dif_neg hx

end valuation

section
variables (Γ) (R) [partial_order Γ] [add_comm_monoid R]

/-- An infinite family of Hahn series which has a formal coefficient-wise sum.
  The requirements for this are that the union of the supports of the series is well-founded,
  and that only finitely many series are nonzero at any given coefficient. -/
structure summable_family (α : Type*) :=
(to_fun : α → hahn_series Γ R)
<<<<<<< HEAD
(is_wf_Union_support' : set.is_wf (⋃ (a : α), (to_fun a).support))
(finite_co_support' : ∀ (g : Γ), ({a | (to_fun a).coeff g ≠ 0}).finite)
=======
(is_pwo_Union_support' : set.is_pwo (⋃ (a : α), (to_fun a).support))
(co_support : Γ → finset α)
(mem_co_support' : ∀ (a : α) (g : Γ), a ∈ co_support g ↔ (to_fun a).coeff g ≠ 0)
>>>>>>> 5263ea32

end

namespace summable_family
section add_comm_monoid

variables [partial_order Γ] [add_comm_monoid R] {α : Type*}

instance : has_coe_to_fun (summable_family Γ R α) :=
⟨λ _, (α → hahn_series Γ R), to_fun⟩

lemma is_pwo_Union_support (s : summable_family Γ R α) : set.is_pwo (⋃ (a : α), (s a).support) :=
s.is_pwo_Union_support'

lemma finite_co_support (s : summable_family Γ R α) (g : Γ) :
  (function.support (λ a, (s a).coeff g)).finite :=
s.finite_co_support' g

lemma coe_injective : @function.injective (summable_family Γ R α) (α → hahn_series Γ R) coe_fn
| ⟨f1, hU1, hf1⟩ ⟨f2, hU2, hf2⟩ h :=
begin
  change f1 = f2 at h,
  subst h,
end

@[ext]
lemma ext {s t : summable_family Γ R α} (h : ∀ (a : α), s a = t a) : s = t :=
coe_injective $ funext h

instance : has_add (summable_family Γ R α) :=
⟨λ x y, { to_fun := x + y,
    is_pwo_Union_support' := (x.is_pwo_Union_support.union y.is_pwo_Union_support).mono (begin
      rw ← set.Union_union_distrib,
      exact set.Union_subset_Union (λ a, support_add_subset)
    end),
    finite_co_support' := λ g, ((x.finite_co_support g).union (y.finite_co_support g)).subset begin
      intros a ha,
      change (x a).coeff g + (y a).coeff g ≠ 0 at ha,
      rw [set.mem_union, function.mem_support, function.mem_support],
      contrapose! ha,
      rw [ha.1, ha.2, add_zero]
    end }⟩

instance : has_zero (summable_family Γ R α) :=
⟨⟨0, by simp, by simp⟩⟩

instance : inhabited (summable_family Γ R α) := ⟨0⟩

@[simp]
lemma coe_add {s t : summable_family Γ R α} : ⇑(s + t) = s + t := rfl

lemma add_apply {s t : summable_family Γ R α} {a : α} : (s + t) a = s a + t a := rfl

@[simp]
lemma coe_zero : ((0 : summable_family Γ R α) : α → hahn_series Γ R) = 0 := rfl

lemma zero_apply {a : α} : (0 : summable_family Γ R α) a = 0 := rfl

instance : add_comm_monoid (summable_family Γ R α) :=
{ add := (+),
  zero := 0,
  zero_add := λ s, by { ext, apply zero_add },
  add_zero := λ s, by { ext, apply add_zero },
  add_comm := λ s t, by { ext, apply add_comm },
  add_assoc := λ r s t, by { ext, apply add_assoc } }

/-- The infinite sum of a `summable_family` of Hahn series. -/
def hsum (s : summable_family Γ R α) :
  hahn_series Γ R :=
<<<<<<< HEAD
{ coeff := λ g, ∑ᶠ i, (s i).coeff g,
  is_wf_support' := s.is_wf_Union_support.mono (λ g, begin
=======
{ coeff := λ g, ∑ i in s.co_support g, (s i).coeff g,
  is_pwo_support' := s.is_pwo_Union_support.mono (λ g, begin
>>>>>>> 5263ea32
    contrapose,
    rw [set.mem_Union, not_exists, function.mem_support, not_not],
    simp_rw [mem_support, not_not],
    intro h,
    rw [finsum_congr h, finsum_zero],
  end) }

@[simp]
lemma hsum_coeff {s : summable_family Γ R α} {g : Γ} :
  s.hsum.coeff g = ∑ᶠ i, (s i).coeff g := rfl

lemma support_hsum_subset {s : summable_family Γ R α} :
  s.hsum.support ⊆ ⋃ (a : α), (s a).support :=
λ g hg, begin
  rw [mem_support, hsum_coeff, finsum_eq_sum _ (s.finite_co_support _)] at hg,
  obtain ⟨a, h1, h2⟩ := exists_ne_zero_of_sum_ne_zero hg,
  rw [set.mem_Union],
  exact ⟨a, h2⟩,
end

@[simp]
lemma hsum_add {s t : summable_family Γ R α} : (s + t).hsum = s.hsum + t.hsum :=
begin
  ext g,
  simp only [hsum_coeff, add_coeff, add_apply],
  exact finsum_add_distrib (s.finite_co_support _) (t.finite_co_support _)
end

end add_comm_monoid

section add_comm_group
variables [partial_order Γ] [add_comm_group R] {α : Type*} {s t : summable_family Γ R α} {a : α}

instance : add_comm_group (summable_family Γ R α) :=
{ neg := λ s, { to_fun := λ a, - s a,
<<<<<<< HEAD
    is_wf_Union_support' := by { simp_rw [support_neg], exact s.is_wf_Union_support' },
    finite_co_support' := λ g, by { simp only [neg_coeff', pi.neg_apply, ne.def, neg_eq_zero],
      exact s.finite_co_support g } },
=======
    is_pwo_Union_support' := by { simp_rw [support_neg], exact s.is_pwo_Union_support' },
    co_support := s.co_support,
    mem_co_support' := by simp },
>>>>>>> 5263ea32
  add_left_neg := λ a, by { ext, apply add_left_neg },
  .. summable_family.add_comm_monoid }

@[simp]
lemma coe_neg : ⇑(-s) = - s := rfl

lemma neg_apply : (-s) a = - (s a) := rfl

lemma coe_sub : ⇑(s - t) = s - t := rfl

lemma sub_apply : (s - t) a = s a - t a := rfl

end add_comm_group

section semiring

variables [ordered_cancel_add_comm_monoid Γ] [semiring R] {α : Type*}

instance : has_scalar (hahn_series Γ R) (summable_family Γ R α) :=
{ smul := λ x s, { to_fun := λ a, x * (s a),
    is_pwo_Union_support' := begin
      apply (x.is_pwo_support.add s.is_pwo_Union_support).mono,
      refine set.subset.trans (set.Union_subset_Union (λ a, support_mul_subset_add_support)) _,
      intro g,
      simp only [set.mem_Union, exists_imp_distrib],
      exact λ a ha, (set.add_subset_add (set.subset.refl _) (set.subset_Union _ a)) ha,
    end,
<<<<<<< HEAD
    finite_co_support' := λ g, begin
      refine ((add_antidiagonal x.is_wf_support s.is_wf_Union_support g).finite_to_set.bUnion
        (λ ij hij, _)).subset (λ a ha, _),
      { exact λ ij hij, function.support (λ a, (s a).coeff ij.2) },
      { apply s.finite_co_support },
      { obtain ⟨i, j, hi, hj, rfl⟩ := support_mul_subset_add_support ha,
        simp only [exists_prop, set.mem_Union, mem_add_antidiagonal,
          mul_coeff, ne.def, mem_support, is_wf_support, prod.exists],
        refine ⟨i, j, mem_coe.2 (mem_add_antidiagonal.2 ⟨rfl, hi, set.mem_Union.2 ⟨a, hj⟩⟩), hj⟩, }
=======
    co_support := λ g, ((add_antidiagonal x.is_pwo_support s.is_pwo_Union_support g).bUnion
      (λ ij, s.co_support ij.snd)).filter (λ a, (x * (s a)).coeff g ≠ 0),
    mem_co_support' := λ a g, begin
      rw [mem_filter],
      apply and_iff_right_of_imp,
      simp only [mem_bUnion, exists_prop, set.mem_Union, mem_add_antidiagonal, mem_co_support,
        mul_coeff, ne.def, mem_support, is_pwo_support, prod.exists],
      contrapose!,
      intro h,
      rw sum_eq_zero,
      rintros ⟨i, j⟩ hij,
      rw [mem_add_antidiagonal, mem_support] at hij,
      by_cases he : ∃ (b : α), (s b).coeff j ≠ 0,
      { rw [h i j ⟨hij.1, hij.2.1, he⟩, mul_zero] },
      simp_rw [not_exists, ne.def, not_not] at he,
      rw [he a, mul_zero],
>>>>>>> 5263ea32
    end } }

@[simp]
lemma smul_apply {x : hahn_series Γ R} {s : summable_family Γ R α} {a : α} :
  (x • s) a = x * (s a) := rfl

instance : module (hahn_series Γ R) (summable_family Γ R α) :=
{ smul := (•),
  smul_zero := λ x, ext (λ a, mul_zero _),
  zero_smul := λ x, ext (λ a, zero_mul _),
  one_smul := λ x, ext (λ a, one_mul _),
  add_smul := λ x y s, ext (λ a, add_mul _ _ _),
  smul_add := λ x s t, ext (λ a, mul_add _ _ _),
  mul_smul := λ x y s, ext (λ a, mul_assoc _ _ _) }

@[simp]
lemma hsum_smul {x : hahn_series Γ R} {s : summable_family Γ R α} :
  (x • s).hsum = x * s.hsum :=
begin
  ext g,
<<<<<<< HEAD
  simp only [mul_coeff, hsum_coeff, smul_apply],
  have h : ∀ i, (s i).support ⊆ ⋃ j, (s j).support := set.subset_Union _,
  refine (finsum_congr (λ i, finset.sum_subset _ _)).trans _,
=======
  rw [mul_coeff, sum_subset (add_antidiagonal_mono_right support_hsum_subset)],
  { rw hsum_coeff,
    have h : (x • s).co_support g ⊆ (add_antidiagonal x.is_pwo_support s.is_pwo_Union_support
      g).bUnion (λ ij, s.co_support ij.snd),
    { intros a ha,
      rw [mem_co_support, smul_apply, mul_coeff] at ha,
      obtain ⟨ij, h1, h2⟩ := exists_ne_zero_of_sum_ne_zero ha,
      rw mem_bUnion,
      exact ⟨ij, add_antidiagonal_mono_right (set.subset_Union _ a) h1,
        mem_co_support.2 (right_ne_zero_of_mul h2)⟩ },
    refine eq.trans (sum_subset h _) _,
    { apply is_pwo_Union_support },
    { intros a h1 h2,
      contrapose! h2,
      rw [mem_co_support],
      exact h2 },
    have h' : ∀ a, ((x • s) a).coeff g =
      ∑ (ij : Γ × Γ) in add_antidiagonal x.is_pwo_support s.is_pwo_Union_support g,
      x.coeff ij.fst * (s a).coeff ij.snd,
    { intro a,
      rw [smul_apply, mul_coeff],
      apply sum_subset (add_antidiagonal_mono_right
        (set.subset_Union (support ∘ s) a)),
      intros ij h1 h2,
      rw [mem_add_antidiagonal] at *,
      have h : ¬ ij.snd ∈ (s a).support := λ c, h2 ⟨h1.1, h1.2.1, c⟩,
      rw [mem_support, not_not] at h,
      rw [h, mul_zero] },
    rw [sum_congr rfl (λ a ha, h' a), sum_comm],
    refine sum_congr rfl (λ ij hij, _),
    rw [hsum_coeff, ← mul_sum],
    apply congr rfl (sum_subset (subset_bUnion_of_mem _ hij) _).symm,
    intros a h1 h2,
    contrapose! h2,
    rw [mem_co_support],
    exact h2 },
  { intros ij h1 h2,
    rw mem_add_antidiagonal at *,
    have h : ¬ ij.snd ∈ s.hsum.support := λ con, h2 ⟨h1.1, h1.2.1, con⟩,
    rw [mem_support, not_not] at h,
    simp [h] },
>>>>>>> 5263ea32
end

/-- The summation of a `summable_family` as a `linear_map`. -/
@[simps] def lsum : (summable_family Γ R α) →ₗ[hahn_series Γ R] (hahn_series Γ R) :=
⟨hsum, λ _ _, hsum_add, λ _ _, hsum_smul⟩

end semiring

section of_finsupp
variables [partial_order Γ] [add_comm_monoid R] {α : Type*}

/-- A family with only finitely many nonzero elements is summable. -/
def of_finsupp (f : α →₀ (hahn_series Γ R)) :
  summable_family Γ R α :=
{ to_fun := f,
  is_pwo_Union_support' := begin
      apply (f.support.is_pwo_sup (λ a, (f a).support) (λ a ha, (f a).is_pwo_support)).mono,
      intros g hg,
      obtain ⟨a, ha⟩ := set.mem_Union.1 hg,
      have haf : a ∈ f.support,
      { rw finsupp.mem_support_iff,
        contrapose! ha,
        rw [ha, support_zero],
        exact set.not_mem_empty _ },
      have h : (λ i, (f i).support) a ≤ _ := le_sup haf,
      exact h ha,
    end,
  finite_co_support' := λ g, begin
    refine f.support.finite_to_set.subset (λ a ha, _),
    simp only [coeff.add_monoid_hom_apply, mem_coe, finsupp.mem_support_iff,
    ne.def, function.mem_support],
    contrapose! ha,
    simp [ha]
  end }

@[simp]
lemma coe_of_finsupp {f : α →₀ (hahn_series Γ R)} : ⇑(summable_family.of_finsupp f) = f := rfl

@[simp]
lemma hsum_of_finsupp {f : α →₀ (hahn_series Γ R)} :
  (of_finsupp f).hsum = f.sum (λ a, id) :=
begin
  ext g,
  simp only [hsum_coeff, coe_of_finsupp, finsupp.sum, ne.def],
  simp_rw [← coeff.add_monoid_hom_apply, id.def],
  rw [add_monoid_hom.map_sum, finsum_eq_sum_of_support_subset],
  intros x h,
  simp only [coeff.add_monoid_hom_apply, mem_coe, finsupp.mem_support_iff, ne.def],
  contrapose! h,
  simp [h]
end

end of_finsupp

end summable_family

end hahn_series<|MERGE_RESOLUTION|>--- conflicted
+++ resolved
@@ -742,14 +742,8 @@
   and that only finitely many series are nonzero at any given coefficient. -/
 structure summable_family (α : Type*) :=
 (to_fun : α → hahn_series Γ R)
-<<<<<<< HEAD
-(is_wf_Union_support' : set.is_wf (⋃ (a : α), (to_fun a).support))
+(is_pwo_Union_support' : set.is_pwo (⋃ (a : α), (to_fun a).support))
 (finite_co_support' : ∀ (g : Γ), ({a | (to_fun a).coeff g ≠ 0}).finite)
-=======
-(is_pwo_Union_support' : set.is_pwo (⋃ (a : α), (to_fun a).support))
-(co_support : Γ → finset α)
-(mem_co_support' : ∀ (a : α) (g : Γ), a ∈ co_support g ↔ (to_fun a).coeff g ≠ 0)
->>>>>>> 5263ea32
 
 end
 
@@ -819,13 +813,8 @@
 /-- The infinite sum of a `summable_family` of Hahn series. -/
 def hsum (s : summable_family Γ R α) :
   hahn_series Γ R :=
-<<<<<<< HEAD
 { coeff := λ g, ∑ᶠ i, (s i).coeff g,
-  is_wf_support' := s.is_wf_Union_support.mono (λ g, begin
-=======
-{ coeff := λ g, ∑ i in s.co_support g, (s i).coeff g,
   is_pwo_support' := s.is_pwo_Union_support.mono (λ g, begin
->>>>>>> 5263ea32
     contrapose,
     rw [set.mem_Union, not_exists, function.mem_support, not_not],
     simp_rw [mem_support, not_not],
@@ -861,15 +850,9 @@
 
 instance : add_comm_group (summable_family Γ R α) :=
 { neg := λ s, { to_fun := λ a, - s a,
-<<<<<<< HEAD
-    is_wf_Union_support' := by { simp_rw [support_neg], exact s.is_wf_Union_support' },
+    is_pwo_Union_support' := by { simp_rw [support_neg], exact s.is_pwo_Union_support' },
     finite_co_support' := λ g, by { simp only [neg_coeff', pi.neg_apply, ne.def, neg_eq_zero],
       exact s.finite_co_support g } },
-=======
-    is_pwo_Union_support' := by { simp_rw [support_neg], exact s.is_pwo_Union_support' },
-    co_support := s.co_support,
-    mem_co_support' := by simp },
->>>>>>> 5263ea32
   add_left_neg := λ a, by { ext, apply add_left_neg },
   .. summable_family.add_comm_monoid }
 
@@ -897,34 +880,15 @@
       simp only [set.mem_Union, exists_imp_distrib],
       exact λ a ha, (set.add_subset_add (set.subset.refl _) (set.subset_Union _ a)) ha,
     end,
-<<<<<<< HEAD
     finite_co_support' := λ g, begin
-      refine ((add_antidiagonal x.is_wf_support s.is_wf_Union_support g).finite_to_set.bUnion
+      refine ((add_antidiagonal x.is_pwo_support s.is_pwo_Union_support g).finite_to_set.bUnion
         (λ ij hij, _)).subset (λ a ha, _),
       { exact λ ij hij, function.support (λ a, (s a).coeff ij.2) },
       { apply s.finite_co_support },
       { obtain ⟨i, j, hi, hj, rfl⟩ := support_mul_subset_add_support ha,
         simp only [exists_prop, set.mem_Union, mem_add_antidiagonal,
-          mul_coeff, ne.def, mem_support, is_wf_support, prod.exists],
+          mul_coeff, ne.def, mem_support, is_pwo_support, prod.exists],
         refine ⟨i, j, mem_coe.2 (mem_add_antidiagonal.2 ⟨rfl, hi, set.mem_Union.2 ⟨a, hj⟩⟩), hj⟩, }
-=======
-    co_support := λ g, ((add_antidiagonal x.is_pwo_support s.is_pwo_Union_support g).bUnion
-      (λ ij, s.co_support ij.snd)).filter (λ a, (x * (s a)).coeff g ≠ 0),
-    mem_co_support' := λ a g, begin
-      rw [mem_filter],
-      apply and_iff_right_of_imp,
-      simp only [mem_bUnion, exists_prop, set.mem_Union, mem_add_antidiagonal, mem_co_support,
-        mul_coeff, ne.def, mem_support, is_pwo_support, prod.exists],
-      contrapose!,
-      intro h,
-      rw sum_eq_zero,
-      rintros ⟨i, j⟩ hij,
-      rw [mem_add_antidiagonal, mem_support] at hij,
-      by_cases he : ∃ (b : α), (s b).coeff j ≠ 0,
-      { rw [h i j ⟨hij.1, hij.2.1, he⟩, mul_zero] },
-      simp_rw [not_exists, ne.def, not_not] at he,
-      rw [he a, mul_zero],
->>>>>>> 5263ea32
     end } }
 
 @[simp]
@@ -945,53 +909,9 @@
   (x • s).hsum = x * s.hsum :=
 begin
   ext g,
-<<<<<<< HEAD
   simp only [mul_coeff, hsum_coeff, smul_apply],
   have h : ∀ i, (s i).support ⊆ ⋃ j, (s j).support := set.subset_Union _,
   refine (finsum_congr (λ i, finset.sum_subset _ _)).trans _,
-=======
-  rw [mul_coeff, sum_subset (add_antidiagonal_mono_right support_hsum_subset)],
-  { rw hsum_coeff,
-    have h : (x • s).co_support g ⊆ (add_antidiagonal x.is_pwo_support s.is_pwo_Union_support
-      g).bUnion (λ ij, s.co_support ij.snd),
-    { intros a ha,
-      rw [mem_co_support, smul_apply, mul_coeff] at ha,
-      obtain ⟨ij, h1, h2⟩ := exists_ne_zero_of_sum_ne_zero ha,
-      rw mem_bUnion,
-      exact ⟨ij, add_antidiagonal_mono_right (set.subset_Union _ a) h1,
-        mem_co_support.2 (right_ne_zero_of_mul h2)⟩ },
-    refine eq.trans (sum_subset h _) _,
-    { apply is_pwo_Union_support },
-    { intros a h1 h2,
-      contrapose! h2,
-      rw [mem_co_support],
-      exact h2 },
-    have h' : ∀ a, ((x • s) a).coeff g =
-      ∑ (ij : Γ × Γ) in add_antidiagonal x.is_pwo_support s.is_pwo_Union_support g,
-      x.coeff ij.fst * (s a).coeff ij.snd,
-    { intro a,
-      rw [smul_apply, mul_coeff],
-      apply sum_subset (add_antidiagonal_mono_right
-        (set.subset_Union (support ∘ s) a)),
-      intros ij h1 h2,
-      rw [mem_add_antidiagonal] at *,
-      have h : ¬ ij.snd ∈ (s a).support := λ c, h2 ⟨h1.1, h1.2.1, c⟩,
-      rw [mem_support, not_not] at h,
-      rw [h, mul_zero] },
-    rw [sum_congr rfl (λ a ha, h' a), sum_comm],
-    refine sum_congr rfl (λ ij hij, _),
-    rw [hsum_coeff, ← mul_sum],
-    apply congr rfl (sum_subset (subset_bUnion_of_mem _ hij) _).symm,
-    intros a h1 h2,
-    contrapose! h2,
-    rw [mem_co_support],
-    exact h2 },
-  { intros ij h1 h2,
-    rw mem_add_antidiagonal at *,
-    have h : ¬ ij.snd ∈ s.hsum.support := λ con, h2 ⟨h1.1, h1.2.1, con⟩,
-    rw [mem_support, not_not] at h,
-    simp [h] },
->>>>>>> 5263ea32
 end
 
 /-- The summation of a `summable_family` as a `linear_map`. -/
