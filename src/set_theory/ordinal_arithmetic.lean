/-
Copyright (c) 2017 Johannes Hölzl. All rights reserved.
Released under Apache 2.0 license as described in the file LICENSE.
Authors: Mario Carneiro, Floris van Doorn, Violeta Hernández Palacios
-/
import set_theory.ordinal
import tactic.by_contra

/-!
# Ordinal arithmetic

Ordinals have an addition (corresponding to disjoint union) that turns them into an additive
monoid, and a multiplication (corresponding to the lexicographic order on the product) that turns
them into a monoid. One can also define correspondingly a subtraction, a division, a successor
function, a power function and a logarithm function.

We also define limit ordinals and prove the basic induction principle on ordinals separating
successor ordinals and limit ordinals, in `limit_rec_on`.

## Main definitions and results

* `o₁ + o₂` is the order on the disjoint union of `o₁` and `o₂` obtained by declaring that
  every element of `o₁` is smaller than every element of `o₂`.
* `o₁ - o₂` is the unique ordinal `o` such that `o₂ + o = o₁`, when `o₂ ≤ o₁`.
* `o₁ * o₂` is the lexicographic order on `o₂ × o₁`.
* `o₁ / o₂` is the ordinal `o` such that `o₁ = o₂ * o + o'` with `o' < o₂`. We also define the
  divisibility predicate, and a modulo operation.
* `succ o = o + 1` is the successor of `o`.
* `pred o` if the predecessor of `o`. If `o` is not a successor, we set `pred o = o`.

We also define the power function and the logarithm function on ordinals, and discuss the properties
of casts of natural numbers of and of `omega` with respect to these operations.

Some properties of the operations are also used to discuss general tools on ordinals:

* `is_limit o`: an ordinal is a limit ordinal if it is neither `0` nor a successor.
* `limit_rec_on` is the main induction principle of ordinals: if one can prove a property by
  induction at successor ordinals and at limit ordinals, then it holds for all ordinals.
* `is_normal`: a function `f : ordinal → ordinal` satisfies `is_normal` if it is strictly increasing
  and order-continuous, i.e., the image `f o` of a limit ordinal `o` is the sup of `f a` for
  `a < o`.
* `enum_ord`: enumerates an unbounded set of ordinals by the ordinals themselves.
* `nfp f a`: the next fixed point of a function `f` on ordinals, above `a`. It behaves well
  for normal functions.
* `CNF b o` is the Cantor normal form of the ordinal `o` in base `b`.
* `sup`, `lsub`: the supremum / least strict upper bound of an indexed family of ordinals in
  `Type u`, as an ordinal in `Type u`.
* `bsup`, `blsub`: the supremum / least strict upper bound of a set of ordinals indexed by ordinals
  less than a given ordinal `o`.
-/

noncomputable theory

open function cardinal set equiv
open_locale classical cardinal

universes u v w
variables {α : Type*} {β : Type*} {γ : Type*}
  {r : α → α → Prop} {s : β → β → Prop} {t : γ → γ → Prop}

namespace ordinal

/-! ### Further properties of addition on ordinals -/

@[simp] theorem lift_add (a b) : lift (a + b) = lift a + lift b :=
quotient.induction_on₂ a b $ λ ⟨α, r, _⟩ ⟨β, s, _⟩,
quotient.sound ⟨(rel_iso.preimage equiv.ulift _).trans
 (rel_iso.sum_lex_congr (rel_iso.preimage equiv.ulift _)
   (rel_iso.preimage equiv.ulift _)).symm⟩

@[simp] theorem lift_succ (a) : lift (succ a) = succ (lift a) :=
by unfold succ; simp only [lift_add, lift_one]

theorem add_le_add_iff_left (a) {b c : ordinal} : a + b ≤ a + c ↔ b ≤ c :=
⟨induction_on a $ λ α r hr, induction_on b $ λ β₁ s₁ hs₁, induction_on c $ λ β₂ s₂ hs₂ ⟨f⟩, ⟨
  have fl : ∀ a, f (sum.inl a) = sum.inl a := λ a,
    by simpa only [initial_seg.trans_apply, initial_seg.le_add_apply]
      using @initial_seg.eq _ _ _ _ (@sum.lex.is_well_order _ _ _ _ hr hs₂)
        ((initial_seg.le_add r s₁).trans f) (initial_seg.le_add r s₂) a,
  have ∀ b, {b' // f (sum.inr b) = sum.inr b'}, begin
    intro b, cases e : f (sum.inr b),
    { rw ← fl at e, have := f.inj' e, contradiction },
    { exact ⟨_, rfl⟩ }
  end,
  let g (b) := (this b).1 in
  have fr : ∀ b, f (sum.inr b) = sum.inr (g b), from λ b, (this b).2,
  ⟨⟨⟨g, λ x y h, by injection f.inj'
    (by rw [fr, fr, h] : f (sum.inr x) = f (sum.inr y))⟩,
    λ a b, by simpa only [sum.lex_inr_inr, fr, rel_embedding.coe_fn_to_embedding,
        initial_seg.coe_fn_to_rel_embedding, function.embedding.coe_fn_mk]
      using @rel_embedding.map_rel_iff _ _ _ _ f.to_rel_embedding (sum.inr a) (sum.inr b)⟩,
    λ a b H, begin
      rcases f.init' (by rw fr; exact sum.lex_inr_inr.2 H) with ⟨a'|a', h⟩,
      { rw fl at h, cases h },
      { rw fr at h, exact ⟨a', sum.inr.inj h⟩ }
    end⟩⟩,
λ h, add_le_add_left h _⟩

theorem add_succ (o₁ o₂ : ordinal) : o₁ + succ o₂ = succ (o₁ + o₂) :=
(add_assoc _ _ _).symm

@[simp] theorem succ_zero : succ 0 = 1 := zero_add _

theorem one_le_iff_pos {o : ordinal} : 1 ≤ o ↔ 0 < o :=
by rw [← succ_zero, succ_le]

theorem one_le_iff_ne_zero {o : ordinal} : 1 ≤ o ↔ o ≠ 0 :=
by rw [one_le_iff_pos, ordinal.pos_iff_ne_zero]

theorem succ_pos (o : ordinal) : 0 < succ o :=
lt_of_le_of_lt (ordinal.zero_le _) (lt_succ_self _)

theorem succ_ne_zero (o : ordinal) : succ o ≠ 0 :=
ne_of_gt $ succ_pos o

@[simp] theorem card_succ (o : ordinal) : card (succ o) = card o + 1 :=
by simp only [succ, card_add, card_one]

theorem nat_cast_succ (n : ℕ) : (succ n : ordinal) = n.succ := rfl

theorem add_left_cancel (a) {b c : ordinal} : a + b = a + c ↔ b = c :=
by simp only [le_antisymm_iff, add_le_add_iff_left]

theorem lt_succ {a b : ordinal} : a < succ b ↔ a ≤ b :=
by rw [← not_le, succ_le, not_lt]

theorem lt_one_iff_zero {a : ordinal} : a < 1 ↔ a = 0 :=
by rw [←succ_zero, lt_succ, ordinal.le_zero]

theorem add_lt_add_iff_left (a) {b c : ordinal} : a + b < a + c ↔ b < c :=
by rw [← not_le, ← not_le, add_le_add_iff_left]

theorem lt_of_add_lt_add_right {a b c : ordinal} : a + b < c + b → a < c :=
lt_imp_lt_of_le_imp_le (λ h, add_le_add_right h _)

@[simp] theorem succ_lt_succ {a b : ordinal} : succ a < succ b ↔ a < b :=
by rw [lt_succ, succ_le]

@[simp] theorem succ_le_succ {a b : ordinal} : succ a ≤ succ b ↔ a ≤ b :=
le_iff_le_iff_lt_iff_lt.2 succ_lt_succ

theorem succ_inj {a b : ordinal} : succ a = succ b ↔ a = b :=
by simp only [le_antisymm_iff, succ_le_succ]

theorem add_le_add_iff_right {a b : ordinal} (n : ℕ) : a + n ≤ b + n ↔ a ≤ b :=
by induction n with n ih; [rw [nat.cast_zero, add_zero, add_zero],
  rw [← nat_cast_succ, add_succ, add_succ, succ_le_succ, ih]]

theorem add_right_cancel {a b : ordinal} (n : ℕ) : a + n = b + n ↔ a = b :=
by simp only [le_antisymm_iff, add_le_add_iff_right]

/-! ### The zero ordinal -/

@[simp] theorem card_eq_zero {o} : card o = 0 ↔ o = 0 :=
⟨induction_on o $ λ α r _ h, begin
  refine le_antisymm (le_of_not_lt $
    λ hn, mk_ne_zero_iff.2 _ h) (ordinal.zero_le _),
  rw [← succ_le, succ_zero] at hn, cases hn with f,
  exact ⟨f punit.star⟩
end, λ e, by simp only [e, card_zero]⟩

@[simp] theorem type_eq_zero_of_empty [is_well_order α r] [is_empty α] : type r = 0 :=
card_eq_zero.symm.mpr (mk_eq_zero _)

@[simp] theorem type_eq_zero_iff_is_empty [is_well_order α r] : type r = 0 ↔ is_empty α :=
(@card_eq_zero (type r)).symm.trans mk_eq_zero_iff

theorem type_ne_zero_iff_nonempty [is_well_order α r] : type r ≠ 0 ↔ nonempty α :=
(not_congr (@card_eq_zero (type r))).symm.trans mk_ne_zero_iff

protected lemma one_ne_zero : (1 : ordinal) ≠ 0 :=
type_ne_zero_iff_nonempty.2 ⟨punit.star⟩

instance : nontrivial ordinal.{u} :=
⟨⟨1, 0, ordinal.one_ne_zero⟩⟩

theorem zero_lt_one : (0 : ordinal) < 1 :=
lt_iff_le_and_ne.2 ⟨ordinal.zero_le _, ne.symm $ ordinal.one_ne_zero⟩

/-! ### The predecessor of an ordinal -/

/-- The ordinal predecessor of `o` is `o'` if `o = succ o'`,
  and `o` otherwise. -/
def pred (o : ordinal.{u}) : ordinal.{u} :=
if h : ∃ a, o = succ a then classical.some h else o

@[simp] theorem pred_succ (o) : pred (succ o) = o :=
by have h : ∃ a, succ o = succ a := ⟨_, rfl⟩;
   simpa only [pred, dif_pos h] using (succ_inj.1 $ classical.some_spec h).symm

theorem pred_le_self (o) : pred o ≤ o :=
if h : ∃ a, o = succ a then let ⟨a, e⟩ := h in
by rw [e, pred_succ]; exact le_of_lt (lt_succ_self _)
else by rw [pred, dif_neg h]

theorem pred_eq_iff_not_succ {o} : pred o = o ↔ ¬ ∃ a, o = succ a :=
⟨λ e ⟨a, e'⟩, by rw [e', pred_succ] at e; exact ne_of_lt (lt_succ_self _) e,
 λ h, dif_neg h⟩

theorem pred_lt_iff_is_succ {o} : pred o < o ↔ ∃ a, o = succ a :=
iff.trans (by simp only [le_antisymm_iff, pred_le_self, true_and, not_le])
  (iff_not_comm.1 pred_eq_iff_not_succ).symm

theorem succ_pred_iff_is_succ {o} : succ (pred o) = o ↔ ∃ a, o = succ a :=
⟨λ e, ⟨_, e.symm⟩, λ ⟨a, e⟩, by simp only [e, pred_succ]⟩

theorem succ_lt_of_not_succ {o} (h : ¬ ∃ a, o = succ a) {b} : succ b < o ↔ b < o :=
⟨lt_trans (lt_succ_self _), λ l,
  lt_of_le_of_ne (succ_le.2 l) (λ e, h ⟨_, e.symm⟩)⟩

theorem lt_pred {a b} : a < pred b ↔ succ a < b :=
if h : ∃ a, b = succ a then let ⟨c, e⟩ := h in
by rw [e, pred_succ, succ_lt_succ]
else by simp only [pred, dif_neg h, succ_lt_of_not_succ h]

theorem pred_le {a b} : pred a ≤ b ↔ a ≤ succ b :=
le_iff_le_iff_lt_iff_lt.2 lt_pred

@[simp] theorem lift_is_succ {o} : (∃ a, lift o = succ a) ↔ (∃ a, o = succ a) :=
⟨λ ⟨a, h⟩,
  let ⟨b, e⟩ := lift_down $ show a ≤ lift o, from le_of_lt $
    h.symm ▸ lt_succ_self _ in
  ⟨b, lift_inj.1 $ by rw [h, ← e, lift_succ]⟩,
 λ ⟨a, h⟩, ⟨lift a, by simp only [h, lift_succ]⟩⟩

@[simp] theorem lift_pred (o) : lift (pred o) = pred (lift o) :=
if h : ∃ a, o = succ a then
by cases h with a e; simp only [e, pred_succ, lift_succ]
else by rw [pred_eq_iff_not_succ.2 h,
            pred_eq_iff_not_succ.2 (mt lift_is_succ.1 h)]

/-! ### Limit ordinals -/

/-- A limit ordinal is an ordinal which is not zero and not a successor. -/
def is_limit (o : ordinal) : Prop := o ≠ 0 ∧ ∀ a < o, succ a < o

theorem not_zero_is_limit : ¬ is_limit 0
| ⟨h, _⟩ := h rfl

theorem not_succ_is_limit (o) : ¬ is_limit (succ o)
| ⟨_, h⟩ := lt_irrefl _ (h _ (lt_succ_self _))

theorem not_succ_of_is_limit {o} (h : is_limit o) : ¬ ∃ a, o = succ a
| ⟨a, e⟩ := not_succ_is_limit a (e ▸ h)

theorem succ_lt_of_is_limit {o} (h : is_limit o) {a} : succ a < o ↔ a < o :=
⟨lt_trans (lt_succ_self _), h.2 _⟩

theorem le_succ_of_is_limit {o} (h : is_limit o) {a} : o ≤ succ a ↔ o ≤ a :=
le_iff_le_iff_lt_iff_lt.2 $ succ_lt_of_is_limit h

theorem limit_le {o} (h : is_limit o) {a} : o ≤ a ↔ ∀ x < o, x ≤ a :=
⟨λ h x l, le_trans (le_of_lt l) h,
 λ H, (le_succ_of_is_limit h).1 $ le_of_not_lt $ λ hn,
  not_lt_of_le (H _ hn) (lt_succ_self _)⟩

theorem lt_limit {o} (h : is_limit o) {a} : a < o ↔ ∃ x < o, a < x :=
by simpa only [not_ball, not_le] using not_congr (@limit_le _ h a)

@[simp] theorem lift_is_limit (o) : is_limit (lift o) ↔ is_limit o :=
and_congr (not_congr $ by simpa only [lift_zero] using @lift_inj o 0)
⟨λ H a h, lift_lt.1 $ by simpa only [lift_succ] using H _ (lift_lt.2 h),
 λ H a h, let ⟨a', e⟩ := lift_down (le_of_lt h) in
   by rw [← e, ← lift_succ, lift_lt];
      rw [← e, lift_lt] at h; exact H a' h⟩

theorem is_limit.pos {o : ordinal} (h : is_limit o) : 0 < o :=
lt_of_le_of_ne (ordinal.zero_le _) h.1.symm

theorem is_limit.one_lt {o : ordinal} (h : is_limit o) : 1 < o :=
by simpa only [succ_zero] using h.2 _ h.pos

theorem is_limit.nat_lt {o : ordinal} (h : is_limit o) : ∀ n : ℕ, (n : ordinal) < o
| 0     := h.pos
| (n+1) := h.2 _ (is_limit.nat_lt n)

theorem zero_or_succ_or_limit (o : ordinal) :
  o = 0 ∨ (∃ a, o = succ a) ∨ is_limit o :=
if o0 : o = 0 then or.inl o0 else
if h : ∃ a, o = succ a then or.inr (or.inl h) else
or.inr $ or.inr ⟨o0, λ a, (succ_lt_of_not_succ h).2⟩

/-- Main induction principle of ordinals: if one can prove a property by
  induction at successor ordinals and at limit ordinals, then it holds for all ordinals. -/
@[elab_as_eliminator] def limit_rec_on {C : ordinal → Sort*}
  (o : ordinal) (H₁ : C 0) (H₂ : ∀ o, C o → C (succ o))
  (H₃ : ∀ o, is_limit o → (∀ o' < o, C o') → C o) : C o :=
wf.fix (λ o IH,
  if o0 : o = 0 then by rw o0; exact H₁ else
  if h : ∃ a, o = succ a then
    by rw ← succ_pred_iff_is_succ.2 h; exact
    H₂ _ (IH _ $ pred_lt_iff_is_succ.2 h)
  else H₃ _ ⟨o0, λ a, (succ_lt_of_not_succ h).2⟩ IH) o

@[simp] theorem limit_rec_on_zero {C} (H₁ H₂ H₃) : @limit_rec_on C 0 H₁ H₂ H₃ = H₁ :=
by rw [limit_rec_on, well_founded.fix_eq, dif_pos rfl]; refl

@[simp] theorem limit_rec_on_succ {C} (o H₁ H₂ H₃) :
  @limit_rec_on C (succ o) H₁ H₂ H₃ = H₂ o (@limit_rec_on C o H₁ H₂ H₃) :=
begin
  have h : ∃ a, succ o = succ a := ⟨_, rfl⟩,
  rw [limit_rec_on, well_founded.fix_eq,
      dif_neg (succ_ne_zero o), dif_pos h],
  generalize : limit_rec_on._proof_2 (succ o) h = h₂,
  generalize : limit_rec_on._proof_3 (succ o) h = h₃,
  revert h₂ h₃, generalize e : pred (succ o) = o', intros,
  rw pred_succ at e, subst o', refl
end

@[simp] theorem limit_rec_on_limit {C} (o H₁ H₂ H₃ h) :
  @limit_rec_on C o H₁ H₂ H₃ = H₃ o h (λ x h, @limit_rec_on C x H₁ H₂ H₃) :=
by rw [limit_rec_on, well_founded.fix_eq,
       dif_neg h.1, dif_neg (not_succ_of_is_limit h)]; refl

lemma has_succ_of_is_limit {α} {r : α → α → Prop} [wo : is_well_order α r]
  (h : (type r).is_limit) (x : α) : ∃y, r x y :=
begin
  use enum r (typein r x).succ (h.2 _ (typein_lt_type r x)),
  convert (enum_lt (typein_lt_type r x) _).mpr (lt_succ_self _), rw [enum_typein]
end

lemma type_subrel_lt (o : ordinal.{u}) :
  type (subrel (<) {o' : ordinal | o' < o}) = ordinal.lift.{u+1} o :=
begin
  refine quotient.induction_on o _,
  rintro ⟨α, r, wo⟩, resetI, apply quotient.sound,
  constructor, symmetry, refine (rel_iso.preimage equiv.ulift r).trans (typein_iso r)
end

lemma mk_initial_seg (o : ordinal.{u}) :
  #{o' : ordinal | o' < o} = cardinal.lift.{u+1} o.card :=
by rw [lift_card, ←type_subrel_lt, card_type]

/-! ### Normal ordinal functions -/

/-- A normal ordinal function is a strictly increasing function which is
  order-continuous, i.e., the image `f o` of a limit ordinal `o` is the sup of `f a` for
  `a < o`.  -/
def is_normal (f : ordinal → ordinal) : Prop :=
(∀ o, f o < f (succ o)) ∧ ∀ o, is_limit o → ∀ a, f o ≤ a ↔ ∀ b < o, f b ≤ a

theorem is_normal.limit_le {f} (H : is_normal f) : ∀ {o}, is_limit o →
  ∀ {a}, f o ≤ a ↔ ∀ b < o, f b ≤ a := H.2

theorem is_normal.limit_lt {f} (H : is_normal f) {o} (h : is_limit o) {a} :
  a < f o ↔ ∃ b < o, a < f b :=
not_iff_not.1 $ by simpa only [exists_prop, not_exists, not_and, not_lt] using H.2 _ h a

theorem is_normal.strict_mono {f} (H : is_normal f) : strict_mono f :=
λ a b, limit_rec_on b (not.elim (not_lt_of_le $ ordinal.zero_le _))
  (λ b IH h, (lt_or_eq_of_le (lt_succ.1 h)).elim
    (λ h, lt_trans (IH h) (H.1 _))
    (λ e, e ▸ H.1 _))
  (λ b l IH h, lt_of_lt_of_le (H.1 a)
    ((H.2 _ l _).1 (le_refl _) _ (l.2 _ h)))

theorem is_normal.lt_iff {f} (H : is_normal f) {a b} : f a < f b ↔ a < b :=
strict_mono.lt_iff_lt $ H.strict_mono

theorem is_normal.le_iff {f} (H : is_normal f) {a b} : f a ≤ f b ↔ a ≤ b :=
le_iff_le_iff_lt_iff_lt.2 H.lt_iff

theorem is_normal.inj {f} (H : is_normal f) {a b} : f a = f b ↔ a = b :=
by simp only [le_antisymm_iff, H.le_iff]

theorem is_normal.le_self {f} (H : is_normal f) (a) : a ≤ f a :=
well_founded.self_le_of_strict_mono wf H.strict_mono a

theorem is_normal.le_set {f} (H : is_normal f) (p : ordinal → Prop)
  (p0 : ∃ x, p x) (S)
  (H₂ : ∀ o, S ≤ o ↔ ∀ a, p a → a ≤ o) {o} :
  f S ≤ o ↔ ∀ a, p a → f a ≤ o :=
⟨λ h a pa, le_trans (H.le_iff.2 ((H₂ _).1 (le_refl _) _ pa)) h,
λ h, begin
  revert H₂, apply limit_rec_on S,
  { intro H₂,
     cases p0 with x px,
     have := ordinal.le_zero.1 ((H₂ _).1 (ordinal.zero_le _) _ px),
     rw this at px, exact h _ px },
  { intros S _ H₂,
    rcases not_ball.1 (mt (H₂ S).2 $ not_le_of_lt $ lt_succ_self _) with ⟨a, h₁, h₂⟩,
    exact le_trans (H.le_iff.2 $ succ_le.2 $ not_le.1 h₂) (h _ h₁) },
  { intros S L _ H₂, apply (H.2 _ L _).2, intros a h',
    rcases not_ball.1 (mt (H₂ a).2 (not_le.2 h')) with ⟨b, h₁, h₂⟩,
    exact le_trans (H.le_iff.2 $ le_of_lt $ not_le.1 h₂) (h _ h₁) }
end⟩

theorem is_normal.le_set' {f} (H : is_normal f) (p : α → Prop) (g : α → ordinal)
  (p0 : ∃ x, p x) (S)
  (H₂ : ∀ o, S ≤ o ↔ ∀ a, p a → g a ≤ o) {o} :
  f S ≤ o ↔ ∀ a, p a → f (g a) ≤ o :=
(H.le_set (λ x, ∃ y, p y ∧ x = g y)
  (let ⟨x, px⟩ := p0 in ⟨_, _, px, rfl⟩) _
  (λ o, (H₂ o).trans ⟨λ H a ⟨y, h1, h2⟩, h2.symm ▸ H y h1,
    λ H a h1, H (g a) ⟨a, h1, rfl⟩⟩)).trans
⟨λ H a h, H (g a) ⟨a, h, rfl⟩, λ H a ⟨y, h1, h2⟩, h2.symm ▸ H y h1⟩

theorem is_normal.refl : is_normal id :=
⟨λ x, lt_succ_self _, λ o l a, limit_le l⟩

theorem is_normal.trans {f g} (H₁ : is_normal f) (H₂ : is_normal g) :
  is_normal (λ x, f (g x)) :=
⟨λ x, H₁.lt_iff.2 (H₂.1 _),
 λ o l a, H₁.le_set' (< o) g ⟨_, l.pos⟩ _ (λ c, H₂.2 _ l _)⟩

theorem is_normal.is_limit {f} (H : is_normal f) {o} (l : is_limit o) :
  is_limit (f o) :=
⟨ne_of_gt $ lt_of_le_of_lt (ordinal.zero_le _) $ H.lt_iff.2 l.pos,
λ a h, let ⟨b, h₁, h₂⟩ := (H.limit_lt l).1 h in
  lt_of_le_of_lt (succ_le.2 h₂) (H.lt_iff.2 h₁)⟩

theorem is_normal.le_iff_eq {f} (H : is_normal f) {a} : f a ≤ a ↔ f a = a :=
(H.le_self a).le_iff_eq

theorem add_le_of_limit {a b c : ordinal.{u}}
  (h : is_limit b) : a + b ≤ c ↔ ∀ b' < b, a + b' ≤ c :=
⟨λ h b' l, le_trans (add_le_add_left (le_of_lt l) _) h,
λ H, le_of_not_lt $
induction_on a (λ α r _, induction_on b $ λ β s _ h H l, begin
  resetI,
  suffices : ∀ x : β, sum.lex r s (sum.inr x) (enum _ _ l),
  { cases enum _ _ l with x x,
    { cases this (enum s 0 h.pos) },
    { exact irrefl _ (this _) } },
  intros x,
  rw [← typein_lt_typein (sum.lex r s), typein_enum],
  have := H _ (h.2 _ (typein_lt_type s x)),
  rw [add_succ, succ_le] at this,
  refine lt_of_le_of_lt (type_le'.2
    ⟨rel_embedding.of_monotone (λ a, _) (λ a b, _)⟩) this,
  { rcases a with ⟨a | b, h⟩,
    { exact sum.inl a },
    { exact sum.inr ⟨b, by cases h; assumption⟩ } },
  { rcases a with ⟨a | a, h₁⟩; rcases b with ⟨b | b, h₂⟩; cases h₁; cases h₂;
      rintro ⟨⟩; constructor; assumption }
end) h H⟩

theorem add_is_normal (a : ordinal) : is_normal ((+) a) :=
⟨λ b, (add_lt_add_iff_left a).2 (lt_succ_self _),
 λ b l c, add_le_of_limit l⟩

theorem add_is_limit (a) {b} : is_limit b → is_limit (a + b) :=
(add_is_normal a).is_limit

/-! ### Subtraction on ordinals-/

/-- `a - b` is the unique ordinal satisfying
  `b + (a - b) = a` when `b ≤ a`. -/
def sub (a b : ordinal.{u}) : ordinal.{u} :=
omin {o | a ≤ b+o} ⟨a, le_add_left _ _⟩

instance : has_sub ordinal := ⟨sub⟩

theorem le_add_sub (a b : ordinal) : a ≤ b + (a - b) :=
omin_mem {o | a ≤ b+o} _

theorem sub_le {a b c : ordinal} : a - b ≤ c ↔ a ≤ b + c :=
⟨λ h, le_trans (le_add_sub a b) (add_le_add_left h _),
 λ h, omin_le h⟩

theorem lt_sub {a b c : ordinal} : a < b - c ↔ c + a < b :=
lt_iff_lt_of_le_iff_le sub_le

theorem add_sub_cancel (a b : ordinal) : a + b - a = b :=
le_antisymm (sub_le.2 $ le_refl _)
  ((add_le_add_iff_left a).1 $ le_add_sub _ _)

theorem sub_eq_of_add_eq {a b c : ordinal} (h : a + b = c) : c - a = b :=
h ▸ add_sub_cancel _ _

theorem sub_le_self (a b : ordinal) : a - b ≤ a :=
sub_le.2 $ le_add_left _ _

protected theorem add_sub_cancel_of_le {a b : ordinal} (h : b ≤ a) : b + (a - b) = a :=
le_antisymm begin
  rcases zero_or_succ_or_limit (a-b) with e|⟨c,e⟩|l,
  { simp only [e, add_zero, h] },
  { rw [e, add_succ, succ_le, ← lt_sub, e], apply lt_succ_self },
  { exact (add_le_of_limit l).2 (λ c l, le_of_lt (lt_sub.1 l)) }
end (le_add_sub _ _)

@[simp] theorem sub_zero (a : ordinal) : a - 0 = a :=
by simpa only [zero_add] using add_sub_cancel 0 a

@[simp] theorem zero_sub (a : ordinal) : 0 - a = 0 :=
by rw ← ordinal.le_zero; apply sub_le_self

@[simp] theorem sub_self (a : ordinal) : a - a = 0 :=
by simpa only [add_zero] using add_sub_cancel a 0

protected theorem sub_eq_zero_iff_le {a b : ordinal} : a - b = 0 ↔ a ≤ b :=
⟨λ h, by simpa only [h, add_zero] using le_add_sub a b,
 λ h, by rwa [← ordinal.le_zero, sub_le, add_zero]⟩

theorem sub_sub (a b c : ordinal) : a - b - c = a - (b + c) :=
eq_of_forall_ge_iff $ λ d, by rw [sub_le, sub_le, sub_le, add_assoc]

theorem add_sub_add_cancel (a b c : ordinal) : a + b - (a + c) = b - c :=
by rw [← sub_sub, add_sub_cancel]

theorem sub_is_limit {a b} (l : is_limit a) (h : b < a) : is_limit (a - b) :=
⟨ne_of_gt $ lt_sub.2 $ by rwa add_zero,
 λ c h, by rw [lt_sub, add_succ]; exact l.2 _ (lt_sub.1 h)⟩

@[simp] theorem one_add_omega : 1 + omega.{u} = omega :=
begin
  refine le_antisymm _ (le_add_left _ _),
  rw [omega, one_eq_lift_type_unit, ← lift_add, lift_le, type_add],
  have : is_well_order unit empty_relation := by apply_instance,
  refine ⟨rel_embedding.collapse (rel_embedding.of_monotone _ _)⟩,
  { apply sum.rec, exact λ _, 0, exact nat.succ },
  { intros a b, cases a; cases b; intro H; cases H with _ _ H _ _ H;
    [cases H, exact nat.succ_pos _, exact nat.succ_lt_succ H] }
end

@[simp, priority 990]
theorem one_add_of_omega_le {o} (h : omega ≤ o) : 1 + o = o :=
by rw [← ordinal.add_sub_cancel_of_le h, ← add_assoc, one_add_omega]

/-! ### Multiplication of ordinals-/

/-- The multiplication of ordinals `o₁` and `o₂` is the (well founded) lexicographic order on
`o₂ × o₁`. -/
instance : monoid ordinal.{u} :=
{ mul := λ a b, quotient.lift_on₂ a b
      (λ ⟨α, r, wo⟩ ⟨β, s, wo'⟩, ⟦⟨β × α, prod.lex s r, by exactI prod.lex.is_well_order⟩⟧
        : Well_order → Well_order → ordinal) $
    λ ⟨α₁, r₁, o₁⟩ ⟨α₂, r₂, o₂⟩ ⟨β₁, s₁, p₁⟩ ⟨β₂, s₂, p₂⟩ ⟨f⟩ ⟨g⟩,
    quot.sound ⟨rel_iso.prod_lex_congr g f⟩,
  one := 1,
  mul_assoc := λ a b c, quotient.induction_on₃ a b c $ λ ⟨α, r, _⟩ ⟨β, s, _⟩ ⟨γ, t, _⟩,
    eq.symm $ quotient.sound ⟨⟨prod_assoc _ _ _, λ a b, begin
      rcases a with ⟨⟨a₁, a₂⟩, a₃⟩,
      rcases b with ⟨⟨b₁, b₂⟩, b₃⟩,
      simp [prod.lex_def, and_or_distrib_left, or_assoc, and_assoc]
    end⟩⟩,
  mul_one := λ a, induction_on a $ λ α r _, quotient.sound
    ⟨⟨punit_prod _, λ a b, by rcases a with ⟨⟨⟨⟩⟩, a⟩; rcases b with ⟨⟨⟨⟩⟩, b⟩;
    simp only [prod.lex_def, empty_relation, false_or];
    simp only [eq_self_iff_true, true_and]; refl⟩⟩,
  one_mul := λ a, induction_on a $ λ α r _, quotient.sound
    ⟨⟨prod_punit _, λ a b, by rcases a with ⟨a, ⟨⟨⟩⟩⟩; rcases b with ⟨b, ⟨⟨⟩⟩⟩;
    simp only [prod.lex_def, empty_relation, and_false, or_false]; refl⟩⟩ }

@[simp] theorem type_mul {α β : Type u} (r : α → α → Prop) (s : β → β → Prop)
  [is_well_order α r] [is_well_order β s] : type r * type s = type (prod.lex s r) := rfl

@[simp] theorem lift_mul (a b) : lift (a * b) = lift a * lift b :=
quotient.induction_on₂ a b $ λ ⟨α, r, _⟩ ⟨β, s, _⟩,
quotient.sound ⟨(rel_iso.preimage equiv.ulift _).trans
 (rel_iso.prod_lex_congr (rel_iso.preimage equiv.ulift _)
   (rel_iso.preimage equiv.ulift _)).symm⟩

@[simp] theorem card_mul (a b) : card (a * b) = card a * card b :=
quotient.induction_on₂ a b $ λ ⟨α, r, _⟩ ⟨β, s, _⟩,
mul_comm (mk β) (mk α)

@[simp] theorem mul_zero (a : ordinal) : a * 0 = 0 :=
induction_on a $ λ α _ _, by exactI type_eq_zero_of_empty

@[simp] theorem zero_mul (a : ordinal) : 0 * a = 0 :=
induction_on a $ λ α _ _, by exactI type_eq_zero_of_empty

theorem mul_add (a b c : ordinal) : a * (b + c) = a * b + a * c :=
quotient.induction_on₃ a b c $ λ ⟨α, r, _⟩ ⟨β, s, _⟩ ⟨γ, t, _⟩,
quotient.sound ⟨⟨sum_prod_distrib _ _ _, begin
  rintro ⟨a₁|a₁, a₂⟩ ⟨b₁|b₁, b₂⟩; simp only [prod.lex_def,
    sum.lex_inl_inl, sum.lex.sep, sum.lex_inr_inl, sum.lex_inr_inr,
    sum_prod_distrib_apply_left, sum_prod_distrib_apply_right];
  simp only [sum.inl.inj_iff, true_or, false_and, false_or]
end⟩⟩

@[simp] theorem mul_add_one (a b : ordinal) : a * (b + 1) = a * b + a :=
by rw [mul_add, mul_one]

@[simp] theorem mul_one_add (a b : ordinal) : a * (1 + b) = a + a * b :=
by rw [mul_add, mul_one]

@[simp] theorem mul_succ (a b : ordinal) : a * succ b = a * b + a := mul_add_one _ _

theorem mul_le_mul_left {a b} (c : ordinal) : a ≤ b → c * a ≤ c * b :=
quotient.induction_on₃ a b c $ λ ⟨α, r, _⟩ ⟨β, s, _⟩ ⟨γ, t, _⟩ ⟨f⟩, begin
  resetI,
  refine type_le'.2 ⟨rel_embedding.of_monotone
    (λ a, (f a.1, a.2))
    (λ a b h, _)⟩, clear_,
  cases h with a₁ b₁ a₂ b₂ h' a b₁ b₂ h',
  { exact prod.lex.left _ _ (f.to_rel_embedding.map_rel_iff.2 h') },
  { exact prod.lex.right _ h' }
end

theorem mul_le_mul_right {a b} (c : ordinal) : a ≤ b → a * c ≤ b * c :=
quotient.induction_on₃ a b c $ λ ⟨α, r, _⟩ ⟨β, s, _⟩ ⟨γ, t, _⟩ ⟨f⟩, begin
  resetI,
  refine type_le'.2 ⟨rel_embedding.of_monotone
    (λ a, (a.1, f a.2))
    (λ a b h, _)⟩,
  cases h with a₁ b₁ a₂ b₂ h' a b₁ b₂ h',
  { exact prod.lex.left _ _ h' },
  { exact prod.lex.right _ (f.to_rel_embedding.map_rel_iff.2 h') }
end

theorem le_mul_left (a : ordinal) {b : ordinal} (hb : 0 < b) : a ≤ a * b :=
by { convert mul_le_mul_left a (one_le_iff_pos.2 hb), rw mul_one a }

theorem le_mul_right (a : ordinal) {b : ordinal} (hb : 0 < b) : a ≤ b * a :=
by { convert mul_le_mul_right a (one_le_iff_pos.2 hb), rw one_mul a }

theorem mul_le_mul {a b c d : ordinal} (h₁ : a ≤ c) (h₂ : b ≤ d) : a * b ≤ c * d :=
le_trans (mul_le_mul_left _ h₂) (mul_le_mul_right _ h₁)

private lemma mul_le_of_limit_aux {α β r s} [is_well_order α r] [is_well_order β s]
  {c} (h : is_limit (type s)) (H : ∀ b' < type s, type r * b' ≤ c)
  (l : c < type r * type s) : false :=
begin
  suffices : ∀ a b, prod.lex s r (b, a) (enum _ _ l),
  { cases enum _ _ l with b a, exact irrefl _ (this _ _) },
  intros a b,
  rw [← typein_lt_typein (prod.lex s r), typein_enum],
  have := H _ (h.2 _ (typein_lt_type s b)),
  rw [mul_succ] at this,
  have := lt_of_lt_of_le ((add_lt_add_iff_left _).2
    (typein_lt_type _ a)) this,
  refine lt_of_le_of_lt _ this,
  refine (type_le'.2 _),
  constructor,
  refine rel_embedding.of_monotone (λ a, _) (λ a b, _),
  { rcases a with ⟨⟨b', a'⟩, h⟩,
    by_cases e : b = b',
    { refine sum.inr ⟨a', _⟩,
      subst e, cases h with _ _ _ _ h _ _ _ h,
      { exact (irrefl _ h).elim },
      { exact h } },
    { refine sum.inl (⟨b', _⟩, a'),
      cases h with _ _ _ _ h _ _ _ h,
      { exact h }, { exact (e rfl).elim } } },
  { rcases a with ⟨⟨b₁, a₁⟩, h₁⟩,
    rcases b with ⟨⟨b₂, a₂⟩, h₂⟩,
    intro h, by_cases e₁ : b = b₁; by_cases e₂ : b = b₂,
    { substs b₁ b₂,
      simpa only [subrel_val, prod.lex_def, @irrefl _ s _ b, true_and, false_or, eq_self_iff_true,
        dif_pos, sum.lex_inr_inr] using h },
    { subst b₁,
      simp only [subrel_val, prod.lex_def, e₂, prod.lex_def, dif_pos, subrel_val, eq_self_iff_true,
        or_false, dif_neg, not_false_iff, sum.lex_inr_inl, false_and] at h ⊢,
      cases h₂; [exact asymm h h₂_h, exact e₂ rfl] },
    { simp [e₂, dif_neg e₁, show b₂ ≠ b₁, by cc] },
    { simpa only [dif_neg e₁, dif_neg e₂, prod.lex_def, subrel_val, subtype.mk_eq_mk,
        sum.lex_inl_inl] using h } }
end

theorem mul_le_of_limit {a b c : ordinal.{u}}
  (h : is_limit b) : a * b ≤ c ↔ ∀ b' < b, a * b' ≤ c :=
⟨λ h b' l, le_trans (mul_le_mul_left _ (le_of_lt l)) h,
λ H, le_of_not_lt $ induction_on a (λ α r _, induction_on b $ λ β s _,
  by exactI mul_le_of_limit_aux) h H⟩

theorem mul_is_normal {a : ordinal} (h : 0 < a) : is_normal ((*) a) :=
⟨λ b, by rw mul_succ; simpa only [add_zero] using (add_lt_add_iff_left (a*b)).2 h,
 λ b l c, mul_le_of_limit l⟩

theorem lt_mul_of_limit {a b c : ordinal.{u}}
  (h : is_limit c) : a < b * c ↔ ∃ c' < c, a < b * c' :=
by simpa only [not_ball, not_le] using not_congr (@mul_le_of_limit b c a h)

theorem mul_lt_mul_iff_left {a b c : ordinal} (a0 : 0 < a) : a * b < a * c ↔ b < c :=
(mul_is_normal a0).lt_iff

theorem mul_le_mul_iff_left {a b c : ordinal} (a0 : 0 < a) : a * b ≤ a * c ↔ b ≤ c :=
(mul_is_normal a0).le_iff

theorem mul_lt_mul_of_pos_left {a b c : ordinal}
  (h : a < b) (c0 : 0 < c) : c * a < c * b :=
(mul_lt_mul_iff_left c0).2 h

theorem mul_pos {a b : ordinal} (h₁ : 0 < a) (h₂ : 0 < b) : 0 < a * b :=
by simpa only [mul_zero] using mul_lt_mul_of_pos_left h₂ h₁

theorem mul_ne_zero {a b : ordinal} : a ≠ 0 → b ≠ 0 → a * b ≠ 0 :=
by simpa only [ordinal.pos_iff_ne_zero] using mul_pos

theorem le_of_mul_le_mul_left {a b c : ordinal}
  (h : c * a ≤ c * b) (h0 : 0 < c) : a ≤ b :=
le_imp_le_of_lt_imp_lt (λ h', mul_lt_mul_of_pos_left h' h0) h

theorem mul_right_inj {a b c : ordinal} (a0 : 0 < a) : a * b = a * c ↔ b = c :=
(mul_is_normal a0).inj

theorem mul_is_limit {a b : ordinal}
  (a0 : 0 < a) : is_limit b → is_limit (a * b) :=
(mul_is_normal a0).is_limit

theorem mul_is_limit_left {a b : ordinal}
  (l : is_limit a) (b0 : 0 < b) : is_limit (a * b) :=
begin
  rcases zero_or_succ_or_limit b with rfl|⟨b,rfl⟩|lb,
  { exact b0.false.elim },
  { rw mul_succ, exact add_is_limit _ l },
  { exact mul_is_limit l.pos lb }
end

/-! ### Division on ordinals -/

protected lemma div_aux (a b : ordinal.{u}) (h : b ≠ 0) : set.nonempty {o | a < b * succ o} :=
⟨a, succ_le.1 $
  by simpa only [succ_zero, one_mul]
    using mul_le_mul_right (succ a) (succ_le.2 (ordinal.pos_iff_ne_zero.2 h))⟩

/-- `a / b` is the unique ordinal `o` satisfying
  `a = b * o + o'` with `o' < b`. -/
protected def div (a b : ordinal.{u}) : ordinal.{u} :=
if h : b = 0 then 0 else omin {o | a < b * succ o} (ordinal.div_aux a b h)

instance : has_div ordinal := ⟨ordinal.div⟩

@[simp] theorem div_zero (a : ordinal) : a / 0 = 0 := dif_pos rfl

lemma div_def (a) {b : ordinal} (h : b ≠ 0) :
  a / b = omin {o | a < b * succ o} (ordinal.div_aux a b h) := dif_neg h

theorem lt_mul_succ_div (a) {b : ordinal} (h : b ≠ 0) : a < b * succ (a / b) :=
by rw div_def a h; exact omin_mem {o | a < b * succ o} _

theorem lt_mul_div_add (a) {b : ordinal} (h : b ≠ 0) : a < b * (a / b) + b :=
by simpa only [mul_succ] using lt_mul_succ_div a h

theorem div_le {a b c : ordinal} (b0 : b ≠ 0) : a / b ≤ c ↔ a < b * succ c :=
⟨λ h, lt_of_lt_of_le (lt_mul_succ_div a b0) (mul_le_mul_left _ $ succ_le_succ.2 h),
 λ h, by rw div_def a b0; exact omin_le h⟩

theorem lt_div {a b c : ordinal} (c0 : c ≠ 0) : a < b / c ↔ c * succ a ≤ b :=
by rw [← not_le, div_le c0, not_lt]

theorem le_div {a b c : ordinal} (c0 : c ≠ 0) :
  a ≤ b / c ↔ c * a ≤ b :=
begin
  apply limit_rec_on a,
  { simp only [mul_zero, ordinal.zero_le] },
  { intros, rw [succ_le, lt_div c0] },
  { simp only [mul_le_of_limit, limit_le, iff_self, forall_true_iff] {contextual := tt} }
end

theorem div_lt {a b c : ordinal} (b0 : b ≠ 0) :
  a / b < c ↔ a < b * c :=
lt_iff_lt_of_le_iff_le $ le_div b0

theorem div_le_of_le_mul {a b c : ordinal} (h : a ≤ b * c) : a / b ≤ c :=
if b0 : b = 0 then by simp only [b0, div_zero, ordinal.zero_le] else
(div_le b0).2 $ lt_of_le_of_lt h $
mul_lt_mul_of_pos_left (lt_succ_self _) (ordinal.pos_iff_ne_zero.2 b0)

theorem mul_lt_of_lt_div {a b c : ordinal} : a < b / c → c * a < b :=
lt_imp_lt_of_le_imp_le div_le_of_le_mul

@[simp] theorem zero_div (a : ordinal) : 0 / a = 0 :=
ordinal.le_zero.1 $ div_le_of_le_mul $ ordinal.zero_le _

theorem mul_div_le (a b : ordinal) : b * (a / b) ≤ a :=
if b0 : b = 0 then by simp only [b0, zero_mul, ordinal.zero_le] else (le_div b0).1 (le_refl _)

theorem mul_add_div (a) {b : ordinal} (b0 : b ≠ 0) (c) : (b * a + c) / b = a + c / b :=
begin
  apply le_antisymm,
  { apply (div_le b0).2,
    rw [mul_succ, mul_add, add_assoc, add_lt_add_iff_left],
    apply lt_mul_div_add _ b0 },
  { rw [le_div b0, mul_add, add_le_add_iff_left],
    apply mul_div_le }
end

theorem div_eq_zero_of_lt {a b : ordinal} (h : a < b) : a / b = 0 :=
begin
  rw [← ordinal.le_zero, div_le $ ordinal.pos_iff_ne_zero.1 $ lt_of_le_of_lt (ordinal.zero_le _) h],
  simpa only [succ_zero, mul_one] using h
end

@[simp] theorem mul_div_cancel (a) {b : ordinal} (b0 : b ≠ 0) : b * a / b = a :=
by simpa only [add_zero, zero_div] using mul_add_div a b0 0

@[simp] theorem div_one (a : ordinal) : a / 1 = a :=
by simpa only [one_mul] using mul_div_cancel a ordinal.one_ne_zero

@[simp] theorem div_self {a : ordinal} (h : a ≠ 0) : a / a = 1 :=
by simpa only [mul_one] using mul_div_cancel 1 h

theorem mul_sub (a b c : ordinal) : a * (b - c) = a * b - a * c :=
if a0 : a = 0 then by simp only [a0, zero_mul, sub_self] else
eq_of_forall_ge_iff $ λ d,
by rw [sub_le, ← le_div a0, sub_le, ← le_div a0, mul_add_div _ a0]

theorem is_limit_add_iff {a b} : is_limit (a + b) ↔ is_limit b ∨ (b = 0 ∧ is_limit a) :=
begin
  split; intro h,
  { by_cases h' : b = 0,
    { rw [h', add_zero] at h, right, exact ⟨h', h⟩ },
      left, rw [←add_sub_cancel a b], apply sub_is_limit h,
      suffices : a + 0 < a + b, simpa only [add_zero],
      rwa [add_lt_add_iff_left, ordinal.pos_iff_ne_zero] },
  rcases h with h|⟨rfl, h⟩, exact add_is_limit a h, simpa only [add_zero]
end

theorem dvd_add_iff : ∀ {a b c : ordinal}, a ∣ b → (a ∣ b + c ↔ a ∣ c)
| a _ c ⟨b, rfl⟩ :=
 ⟨λ ⟨d, e⟩, ⟨d - b, by rw [mul_sub, ← e, add_sub_cancel]⟩,
  λ ⟨d, e⟩, by { rw [e, ← mul_add], apply dvd_mul_right }⟩

theorem dvd_add {a b c : ordinal} (h₁ : a ∣ b) : a ∣ c → a ∣ b + c :=
(dvd_add_iff h₁).2

theorem dvd_zero (a : ordinal) : a ∣ 0 := ⟨_, (mul_zero _).symm⟩

theorem zero_dvd {a : ordinal} : 0 ∣ a ↔ a = 0 :=
⟨λ ⟨h, e⟩, by simp only [e, zero_mul], λ e, e.symm ▸ dvd_zero _⟩

theorem one_dvd (a : ordinal) : 1 ∣ a := ⟨a, (one_mul _).symm⟩

theorem div_mul_cancel : ∀ {a b : ordinal}, a ≠ 0 → a ∣ b → a * (b / a) = b
| a _ a0 ⟨b, rfl⟩ := by rw [mul_div_cancel _ a0]

theorem le_of_dvd : ∀ {a b : ordinal}, b ≠ 0 → a ∣ b → a ≤ b
| a _ b0 ⟨b, rfl⟩ := by simpa only [mul_one] using mul_le_mul_left a
  (one_le_iff_ne_zero.2 (λ h : b = 0, by simpa only [h, mul_zero] using b0))

theorem dvd_antisymm {a b : ordinal} (h₁ : a ∣ b) (h₂ : b ∣ a) : a = b :=
if a0 : a = 0 then by subst a; exact (zero_dvd.1 h₁).symm else
if b0 : b = 0 then by subst b; exact zero_dvd.1 h₂ else
le_antisymm (le_of_dvd b0 h₁) (le_of_dvd a0 h₂)

/-- `a % b` is the unique ordinal `o'` satisfying
  `a = b * o + o'` with `o' < b`. -/
instance : has_mod ordinal := ⟨λ a b, a - b * (a / b)⟩

theorem mod_def (a b : ordinal) : a % b = a - b * (a / b) := rfl

@[simp] theorem mod_zero (a : ordinal) : a % 0 = a :=
by simp only [mod_def, div_zero, zero_mul, sub_zero]

theorem mod_eq_of_lt {a b : ordinal} (h : a < b) : a % b = a :=
by simp only [mod_def, div_eq_zero_of_lt h, mul_zero, sub_zero]

@[simp] theorem zero_mod (b : ordinal) : 0 % b = 0 :=
by simp only [mod_def, zero_div, mul_zero, sub_self]

theorem div_add_mod (a b : ordinal) : b * (a / b) + a % b = a :=
ordinal.add_sub_cancel_of_le $ mul_div_le _ _

theorem mod_lt (a) {b : ordinal} (h : b ≠ 0) : a % b < b :=
(add_lt_add_iff_left (b * (a / b))).1 $
by rw div_add_mod; exact lt_mul_div_add a h

@[simp] theorem mod_self (a : ordinal) : a % a = 0 :=
if a0 : a = 0 then by simp only [a0, zero_mod] else
by simp only [mod_def, div_self a0, mul_one, sub_self]

@[simp] theorem mod_one (a : ordinal) : a % 1 = 0 :=
by simp only [mod_def, div_one, one_mul, sub_self]

theorem dvd_of_mod_eq_zero {a b : ordinal} (H : a % b = 0) : b ∣ a :=
⟨a / b, by simpa [H] using (div_add_mod a b).symm⟩

theorem mod_eq_zero_of_dvd {a b : ordinal} (H : b ∣ a) : a % b = 0 :=
begin
  rcases H with ⟨c, rfl⟩,
  rcases eq_or_ne b 0 with rfl | hb,
  { simp },
  { simp [mod_def, hb] }
end

theorem dvd_iff_mod_eq_zero {a b : ordinal} : b ∣ a ↔ a % b = 0 :=
⟨mod_eq_zero_of_dvd, dvd_of_mod_eq_zero⟩

/-! ### Families of ordinals

There are two kinds of indexed families that naturally arise when dealing with ordinals: those
indexed by some type in the appropriate universe, and those indexed by ordinals less than another.
The following API allows one to convert from one kind of family to the other.

In many cases, this makes it easy to prove claims about one kind of family via the corresponding
claim on the other. -/

/-- Converts a family indexed by a `Type u` to one indexed by an `ordinal.{u}` using a specified
well-ordering. -/
def bfamily_of_family' {ι : Type u} (r : ι → ι → Prop) [is_well_order ι r] (f : ι → α) :
  Π a < type r, α :=
λ a ha, f (enum r a ha)

/-- Converts a family indexed by a `Type u` to one indexed by an `ordinal.{u}` using a well-ordering
given by the axiom of choice. -/
def bfamily_of_family {ι : Type u} : (ι → α) → Π a < type (@well_ordering_rel ι), α :=
bfamily_of_family' well_ordering_rel

/-- Converts a family indexed by an `ordinal.{u}` to one indexed by an `Type u` using a specified
well-ordering. -/
def family_of_bfamily' {ι : Type u} (r : ι → ι → Prop) [is_well_order ι r] {o} (ho : type r = o)
  (f : Π a < o, α) : ι → α :=
λ i, f (typein r i) (by { rw ←ho, exact typein_lt_type r i })

/-- Converts a family indexed by an `ordinal.{u}` to one indexed by a `Type u` using a well-ordering
given by the axiom of choice. -/
def family_of_bfamily (o : ordinal) (f : Π a < o, α) : o.out.α → α :=
family_of_bfamily' o.out.r (type_out o) f

@[simp] theorem bfamily_of_family'_typein {ι} (r : ι → ι → Prop) [is_well_order ι r] (f : ι → α)
  (i) : bfamily_of_family' r f (typein r i) (typein_lt_type r i) = f i :=
by simp only [bfamily_of_family', enum_typein]

@[simp] theorem bfamily_of_family_typein {ι} (f : ι → α) (i) :
  bfamily_of_family f (typein _ i) (typein_lt_type _ i) = f i :=
bfamily_of_family'_typein  _ f i

@[simp] theorem family_of_bfamily'_enum {ι : Type u} (r : ι → ι → Prop) [is_well_order ι r] {o}
  (ho : type r = o) (f : Π a < o, α) (i hi) :
  family_of_bfamily' r ho f (enum r i (by rwa ho)) = f i hi :=
by simp only [family_of_bfamily', typein_enum]

@[simp] theorem family_of_bfamily_enum (o : ordinal) (f : Π a < o, α) (i hi) :
  family_of_bfamily o f (enum o.out.r i (by { convert hi, exact type_out _ })) = f i hi :=
family_of_bfamily'_enum _ (type_out o) f _ _

/-! ### Supremum of a family of ordinals -/

/-- The supremum of a family of ordinals -/
def sup {ι} (f : ι → ordinal) : ordinal :=
omin {c | ∀ i, f i ≤ c}
  ⟨(sup (cardinal.succ ∘ card ∘ f)).ord, λ i, le_of_lt $
    cardinal.lt_ord.2 (lt_of_lt_of_le (cardinal.lt_succ_self _) (le_sup _ _))⟩

theorem le_sup {ι} (f : ι → ordinal) : ∀ i, f i ≤ sup f :=
omin_mem {c | ∀ i, f i ≤ c} _

theorem sup_le {ι} {f : ι → ordinal} {a} : sup f ≤ a ↔ ∀ i, f i ≤ a :=
⟨λ h i, le_trans (le_sup _ _) h, λ h, omin_le h⟩

theorem lt_sup {ι} {f : ι → ordinal} {a} : a < sup f ↔ ∃ i, a < f i :=
by simpa only [not_forall, not_le] using not_congr (@sup_le _ f a)

theorem lt_sup_of_ne_sup {ι} {f : ι → ordinal} : (∀ i, f i ≠ sup f) ↔ ∀ i, f i < sup f :=
⟨λ hf _, lt_of_le_of_ne (le_sup _ _) (hf _), λ hf _, ne_of_lt (hf _)⟩

theorem sup_not_succ_of_ne_sup {ι} {f : ι → ordinal} (hf : ∀ i, f i ≠ sup f) {a}
  (hao : a < sup f) : succ a < sup f :=
begin
  by_contra' hoa,
  exact hao.not_le (sup_le.2 (λ i, lt_succ.1 ((lt_of_le_of_ne (le_sup _ _) (hf i)).trans_le hoa)))
end

@[simp] theorem sup_eq_zero_iff {ι} {f : ι → ordinal} : sup f = 0 ↔ ∀ i, f i = 0 :=
begin
  refine ⟨λ h i, _, λ h, le_antisymm
    (sup_le.2 (λ i, ordinal.le_zero.2 (h i))) (ordinal.zero_le _)⟩,
  rw [←ordinal.le_zero, ←h],
  exact le_sup f i
end

theorem is_normal.sup {f} (H : is_normal f)
  {ι} {g : ι → ordinal} (h : nonempty ι) : f (sup g) = sup (f ∘ g) :=
eq_of_forall_ge_iff $ λ a,
by rw [sup_le, comp, H.le_set' (λ_:ι, true) g (let ⟨i⟩ := h in ⟨i, ⟨⟩⟩)];
  intros; simp only [sup_le, true_implies_iff]

theorem sup_ord {ι} (f : ι → cardinal) : sup (λ i, (f i).ord) = (cardinal.sup f).ord :=
eq_of_forall_ge_iff $ λ a, by simp only [sup_le, cardinal.ord_le, cardinal.sup_le]

lemma unbounded_range_of_sup_ge {α β : Type u} (r : α → α → Prop) [is_well_order α r] (f : β → α)
  (h : type r ≤ sup.{u u} (typein r ∘ f)) : unbounded r (range f) :=
(not_bounded_iff _).1 $ λ ⟨x, hx⟩, not_lt_of_le h $ lt_of_le_of_lt
  (sup_le.2 $ λ y, le_of_lt $ (typein_lt_typein r).2 $ hx _ $ mem_range_self y)
  (typein_lt_type r x)

/-- The supremum of a family of ordinals indexed by the set
  of ordinals less than some `o : ordinal.{u}`.
  (This is not a special case of `sup` over the subtype,
  because `{a // a < o} : Type (u+1)` and `sup` only works over
  families in `Type u`.) -/
def bsup (o : ordinal.{u}) : (Π a < o, ordinal.{max u v}) → ordinal.{max u v} :=
match o, o.out, o.out_eq with
| _, ⟨α, r, _⟩, rfl, f := by exactI sup (λ a, f (typein r a) (typein_lt_type _ _))
end

theorem bsup_le {o f a} : bsup.{u v} o f ≤ a ↔ ∀ i h, f i h ≤ a :=
match o, o.out, o.out_eq, f :
 ∀ o w (e : ⟦w⟧ = o) (f : Π (a : ordinal.{u}), a < o → ordinal.{(max u v)}),
   bsup._match_1 o w e f ≤ a ↔ ∀ i h, f i h ≤ a with
| _, ⟨α, r, _⟩, rfl, f := by rw [bsup._match_1, sup_le]; exactI
  ⟨λ H i h, by simpa only [typein_enum] using H (enum r i h), λ H b, H _ _⟩
end

theorem le_bsup {o} (f : Π a < o, ordinal) (i h) : f i h ≤ bsup o f :=
bsup_le.1 (le_refl _) _ _

theorem lt_bsup {o} (f : Π a < o, ordinal) {a} : a < bsup o f ↔ ∃ i hi, a < f i hi :=
by simpa only [not_forall, not_le] using not_congr (@bsup_le _ f a)

theorem bsup_eq_sup' {o ι} (r : ι → ι → Prop) [is_well_order ι r] (ho : type r = o) (f) :
  bsup o f = sup (family_of_bfamily' r ho f) :=
eq_of_forall_ge_iff $ λ o,
by { rw [bsup_le, ordinal.sup_le], subst ho, exact
  ⟨λ H b, H _ _, λ H i h, by simpa only [family_of_bfamily', typein_enum] using H (enum r i h)⟩ }

theorem sup_eq_sup {ι : Type u} (r r' : ι → ι → Prop) [is_well_order ι r] [is_well_order ι r'] {o}
  (ho : type r = o) (ho' : type r' = o) (f : Π a < o, ordinal) :
  sup (family_of_bfamily' r ho f) = sup (family_of_bfamily' r' ho' f) :=
by rw [←bsup_eq_sup', ←bsup_eq_sup']

theorem bsup_eq_sup {o} (f : Π a < o, ordinal) : bsup o f = sup (family_of_bfamily o f) :=
bsup_eq_sup' _ _ f

theorem sup_eq_bsup' {ι} (r : ι → ι → Prop) [is_well_order ι r] (f : ι → ordinal) :
  sup f = bsup _ (bfamily_of_family' r f) :=
by simp only [bsup_eq_sup' r, enum_typein, family_of_bfamily', bfamily_of_family']

theorem bsup_eq_bsup {ι : Type u} (r r' : ι → ι → Prop) [is_well_order ι r] [is_well_order ι r']
  (f : ι → ordinal) : bsup _ (bfamily_of_family' r f) = bsup _ (bfamily_of_family' r' f) :=
by rw [←sup_eq_bsup', ←sup_eq_bsup']

theorem sup_eq_bsup {ι} (f : ι → ordinal) : sup f = bsup _ (bfamily_of_family f) :=
sup_eq_bsup' _ f

theorem is_normal.bsup {f} (H : is_normal f) {o} :
  ∀ (g : Π a < o, ordinal) (h : o ≠ 0), f (bsup o g) = bsup o (λ a h, f (g a h)) :=
induction_on o $ λ α r _ g h,
begin
  resetI,
  rw [bsup_eq_sup' r rfl, H.sup (type_ne_zero_iff_nonempty.1 h), bsup_eq_sup' r rfl],
  refl
end

theorem lt_bsup_of_ne_bsup {o : ordinal} {f : Π a < o, ordinal} :
  (∀ i h, f i h ≠ o.bsup f) ↔ ∀ i h, f i h < o.bsup f :=
⟨λ hf _ _, lt_of_le_of_ne (le_bsup _ _ _) (hf _ _), λ hf _ _, ne_of_lt (hf _ _)⟩

theorem bsup_not_succ_of_ne_bsup {o} {f : Π a < o, ordinal}
  (hf : ∀ {i : ordinal} (h : i < o), f i h ≠ o.bsup f) (a) :
  a < bsup o f → succ a < bsup o f :=
by { rw bsup_eq_sup at *, exact sup_not_succ_of_ne_sup (λ i, hf _) }

@[simp] theorem bsup_eq_zero_iff {o} {f : Π a < o, ordinal} : bsup o f = 0 ↔ ∀ i hi, f i hi = 0 :=
begin
  refine ⟨λ h i hi, _, λ h, le_antisymm
    (bsup_le.2 (λ i hi, ordinal.le_zero.2 (h i hi))) (ordinal.zero_le _)⟩,
  rw [←ordinal.le_zero, ←h],
  exact le_bsup f i hi,
end

theorem lt_bsup_of_limit {o : ordinal} {f : Π a < o, ordinal}
  (hf : ∀ {a a'} (ha : a < o) (ha' : a' < o), a < a' → f a ha < f a' ha')
  (ho : o.is_limit) (i h) : f i h < bsup o f :=
lt_of_lt_of_le (hf _ _ $ lt_succ_self i) (le_bsup f i.succ $ ho.2 _ h)

theorem bsup_id {o} (ho : is_limit o) : bsup.{u u} o (λ x _, x) = o :=
le_antisymm (bsup_le.2 (λ i hi, hi.le))
  (not_lt.1 (λ h, (lt_bsup_of_limit.{u u} (λ _ _ _ _, id) ho _ h).false))

theorem is_normal.bsup_eq {f} (H : is_normal f) {o : ordinal} (h : is_limit o) :
  bsup.{u} o (λ x _, f x) = f o :=
by { rw [←is_normal.bsup.{u u} H (λ x _, x) h.1, bsup_id h] }

/-- The least strict upper bound of a family of ordinals. -/
def lsub {ι} (f : ι → ordinal) : ordinal :=
sup (λ i, (f i).succ)

theorem lsub_le {ι} {f : ι → ordinal} {a} : lsub f ≤ a ↔ ∀ i, f i < a :=
by { convert sup_le, simp [succ_le] }

theorem lt_lsub {ι} (f : ι → ordinal) (i) : f i < lsub f :=
succ_le.1 (le_sup _ i)

theorem sup_le_lsub {ι} (f : ι → ordinal) : sup f ≤ lsub f :=
sup_le.2 (λ i, le_of_lt (lt_lsub f i))

theorem lsub_le_sup_succ {ι} (f : ι → ordinal) : lsub f ≤ succ (sup f) :=
lsub_le.2 (λ i, lt_succ.2 (le_sup f i))

theorem sup_succ_le_lsub {ι} (f : ι → ordinal) : (sup f).succ ≤ lsub f ↔ ∃ i, f i = sup f :=
begin
  refine ⟨λ h, _, _⟩,
  { by_contra' hf,
    exact ne_of_lt (succ_le.1 h) (le_antisymm (sup_le_lsub f)
      (lsub_le.2 (lt_sup_of_ne_sup.1 hf))) },
  rintro ⟨_, hf⟩,
  rw [succ_le, ←hf],
  exact lt_lsub _ _
end

theorem sup_succ_eq_lsub {ι} (f : ι → ordinal) : (sup f).succ = lsub f ↔ ∃ i, f i = sup f :=
begin
  rw iff.intro le_of_eq (λ h, le_antisymm h (lsub_le_sup_succ f)),
  exact sup_succ_le_lsub f
end

theorem sup_eq_lsub_iff_succ {ι} (f : ι → ordinal) :
  sup f = lsub f ↔ ∀ a < lsub f, succ a < lsub f :=
begin
  refine ⟨λ h, _, λ hf, le_antisymm (sup_le_lsub f) (lsub_le.2 (λ i, _))⟩,
  { rw ←h,
    exact λ a, sup_not_succ_of_ne_sup (λ i, ne_of_lt (lsub_le.1 (le_of_eq h.symm) i)) },
  by_contra' hle,
  have heq := (sup_succ_eq_lsub f).2 ⟨i, le_antisymm (le_sup _ _) hle⟩,
  have := hf (sup f) ( by { rw ←heq, exact lt_succ_self _ } ),
  rw heq at this,
  exact this.false
end

theorem sup_eq_lsub_iff_lt_sup {ι} (f : ι → ordinal) : sup f = lsub f ↔ ∀ i, f i < sup f :=
⟨λ h i, (by { rw h, apply lt_lsub }), λ h, le_antisymm (sup_le_lsub f) (lsub_le.2 h)⟩

lemma lsub_eq_zero {ι} [h : is_empty ι] (f : ι → ordinal) : lsub f = 0 :=
by { rw [←ordinal.le_zero, lsub_le], exact h.elim }

lemma lsub_pos {ι} [h : nonempty ι] (f : ι → ordinal) : 0 < lsub f :=
h.elim $ λ i, (ordinal.zero_le _).trans_lt (lt_lsub f i)

@[simp] theorem lsub_eq_zero_iff {ι} {f : ι → ordinal} : lsub f = 0 ↔ is_empty ι :=
begin
  refine ⟨λ h, ⟨λ i, _⟩, λ h, @lsub_eq_zero _ h _⟩,
  have := @lsub_pos _ ⟨i⟩ f,
  rw h at this,
  exact this.false
end

/-- The bounded least strict upper bound of a family of ordinals. -/
def blsub (o : ordinal.{u}) (f : Π a < o, ordinal.{max u v}) : ordinal.{max u v} :=
o.bsup (λ a ha, (f a ha).succ)

theorem blsub_eq_lsub' {ι} (r : ι → ι → Prop) [is_well_order ι r] {o} (ho : type r = o) (f) :
  blsub o f = lsub (family_of_bfamily' r ho f) :=
bsup_eq_sup' r ho _

theorem lsub_eq_lsub {ι : Type u} (r r' : ι → ι → Prop) [is_well_order ι r] [is_well_order ι r'] {o}
  (ho : type r = o) (ho' : type r' = o) (f : Π a < o, ordinal) :
  lsub (family_of_bfamily' r ho f) = lsub (family_of_bfamily' r' ho' f) :=
by rw [←blsub_eq_lsub', ←blsub_eq_lsub']

theorem blsub_eq_lsub {o} (f : Π a < o, ordinal) : blsub o f = lsub (family_of_bfamily o f) :=
bsup_eq_sup _

theorem lsub_eq_blsub' {ι} (r : ι → ι → Prop) [is_well_order ι r] (f : ι → ordinal) :
  lsub f = blsub _ (bfamily_of_family' r f) :=
sup_eq_bsup' r _

theorem blsub_eq_blsub {ι : Type u} (r r' : ι → ι → Prop) [is_well_order ι r] [is_well_order ι r']
  (f : ι → ordinal) : blsub _ (bfamily_of_family' r f) = blsub _ (bfamily_of_family' r' f) :=
by rw [←lsub_eq_blsub', ←lsub_eq_blsub']

theorem lsub_eq_blsub {ι} (f : ι → ordinal) : lsub f = blsub _ (bfamily_of_family f) :=
sup_eq_bsup _

theorem blsub_le {o f a} : blsub o f ≤ a ↔ ∀ i h, f i h < a :=
by { convert bsup_le, apply propext, simp [succ_le] }

theorem lt_blsub {o} (f : Π a < o, ordinal) (i h) : f i h < blsub o f :=
blsub_le.1 (le_refl _) _ _

theorem bsup_le_blsub {o} (f : Π a < o, ordinal) : bsup o f ≤ blsub o f :=
bsup_le.2 (λ i h, le_of_lt (lt_blsub f i h))

theorem blsub_le_bsup_succ {o} (f : Π a < o, ordinal) : blsub o f ≤ (bsup o f).succ :=
blsub_le.2 (λ i h, lt_succ.2 (le_bsup f i h))

theorem bsup_succ_le_blsub {o} (f : Π a < o, ordinal) :
  (bsup o f).succ ≤ blsub o f ↔ ∃ i hi, f i hi = bsup o f :=
begin
  refine ⟨λ h, _, _⟩,
  { by_contra' hf,
    exact ne_of_lt (succ_le.1 h) (le_antisymm (bsup_le_blsub f)
      (blsub_le.2 (lt_bsup_of_ne_bsup.1 hf))) },
  rintro ⟨_, _, hf⟩,
  rw [succ_le, ←hf],
  exact lt_blsub _ _ _
end

theorem bsup_succ_eq_blsub {o} (f : Π a < o, ordinal) :
  (bsup o f).succ = blsub o f ↔ ∃ i hi, f i hi = bsup o f :=
begin
  rw iff.intro le_of_eq (λ h, le_antisymm h (blsub_le_bsup_succ f)),
  exact bsup_succ_le_blsub f
end

theorem bsup_eq_blsub_iff_succ {o} (f : Π a < o, ordinal) :
  bsup o f = blsub o f ↔ ∀ a < blsub o f, succ a < blsub o f :=
by { rw [bsup_eq_sup, blsub_eq_lsub], apply sup_eq_lsub_iff_succ }

theorem bsup_eq_blsub_iff_lt_bsup {o} (f : Π a < o, ordinal) :
  bsup o f = blsub o f ↔ ∀ i hi, f i hi < bsup o f :=
⟨λ h i, (by { rw h, apply lt_blsub }), λ h, le_antisymm (bsup_le_blsub f) (blsub_le.2 h)⟩

@[simp] theorem blsub_eq_zero_iff {o} {f : Π a < o, ordinal} : blsub o f = 0 ↔ o = 0 :=
by { rw [blsub_eq_lsub, lsub_eq_zero_iff], exact out_empty_iff_eq_zero }

lemma blsub_eq_zero {o : ordinal} (ho : o = 0) (f : Π a < o, ordinal) : blsub o f = 0 :=
by rwa blsub_eq_zero_iff

lemma blsub_pos {o : ordinal} (ho : 0 < o) (f : Π a < o, ordinal) : 0 < blsub o f :=
(ordinal.zero_le _).trans_lt (lt_blsub f 0 ho)

theorem blsub_type (r : α → α → Prop) [is_well_order α r] (f) :
  blsub (type r) f = lsub (λ a, f (typein r a) (typein_lt_type _ _)) :=
eq_of_forall_ge_iff $ λ o,
by rw [blsub_le, lsub_le]; exact
  ⟨λ H b, H _ _, λ H i h, by simpa only [typein_enum] using H (enum r i h)⟩

theorem blsub_id {o} : blsub.{u u} o (λ x _, x) = o :=
begin
  apply le_antisymm,
  { rw blsub_le,
    exact λ _, id },
  by_contra' h,
  exact (lt_blsub.{u u} (λ x _, x) _ h).false
end

/-! ### Enumerating unbounded sets of ordinals with ordinals -/

section
variables {S : set ordinal.{u}} (hS : unbounded (<) S)

-- A characterization of unboundedness that's more convenient to our purposes.
private lemma unbounded_aux (hS : unbounded (<) S) (a) : ∃ b, b ∈ S ∧ a ≤ b :=
let ⟨b, hb, hb'⟩ := hS a in ⟨b, hb, le_of_not_gt hb'⟩

/-- Enumerator function for an unbounded set of ordinals. -/
def enum_ord (S : set ordinal) (hS : unbounded (<) S) : ordinal → ordinal :=
wf.fix (λ o f, omin _ (unbounded_aux hS (blsub.{u u} o f)))

/-- The hypothesis that asserts that the `omin` from `enum_ord_def'` exists. -/
lemma enum_ord_def'_H {hS : unbounded (<) S} {o} :
  ∃ x, x ∈ S ∧ blsub.{u u} o (λ c _, enum_ord S hS c) ≤ x :=
unbounded_aux hS _

/-- The equation that characterizes `enum_ord` definitionally. This isn't the nicest expression to
work with, so consider using `enum_ord_def` instead. -/
theorem enum_ord_def' (o) :
  enum_ord S hS o = omin (S ∩ {b | blsub.{u u} o (λ c _, enum_ord S hS c) ≤ b}) enum_ord_def'_H :=
wf.fix_eq _ _

private theorem enum_ord_mem_aux (o) :
  S (enum_ord S hS o) ∧ blsub.{u u} o (λ c _, enum_ord S hS c) ≤ (enum_ord S hS o) :=
by { rw enum_ord_def', exact omin_mem (λ _, _ ∧ _) _ }

theorem enum_ord_mem (o) : enum_ord S hS o ∈ S :=
(enum_ord_mem_aux hS o).left

theorem blsub_le_enum_ord (o) : blsub.{u u} o (λ c _, enum_ord S hS c) ≤ enum_ord S hS o :=
(enum_ord_mem_aux hS o).right

theorem enum_ord.strict_mono : strict_mono (enum_ord S hS) :=
λ _ _ h, (lt_blsub.{u u} _ _ h).trans_le (blsub_le_enum_ord hS _)

/-- The hypothesis that asserts that the `omin` from `enum_ord_def` exists. -/
lemma enum_ord_def_H {hS : unbounded (<) S} {o} :
  ∃ x, x ∈ S ∧ ∀ c, c < o → enum_ord S hS c < x :=
(⟨_, enum_ord_mem hS o, λ _ b, enum_ord.strict_mono hS b⟩)

/-- A more workable definition for `enum_ord`. -/
theorem enum_ord_def (o) :
  enum_ord S hS o = omin (S ∩ {b | ∀ c, c < o → enum_ord S hS c < b}) enum_ord_def_H :=
begin
  rw enum_ord_def',
  congr,
  ext,
  exact ⟨λ h a hao, (lt_blsub.{u u} _ _ hao).trans_le h, λ h, blsub_le.2 h⟩
end

theorem enum_ord.surjective : ∀ s ∈ S, ∃ a, enum_ord S hS a = s :=
begin
  by_contra' H,
  cases omin_mem _ H with hal har,
  apply har (omin (λ b, omin _ H ≤ enum_ord S hS b)
    ⟨_, well_founded.self_le_of_strict_mono wf (enum_ord.strict_mono hS) _⟩),
  rw enum_ord_def,
  refine le_antisymm (omin_le ⟨hal, λ b hb, _⟩) _,
  { by_contra' h,
    exact not_lt_of_le (@omin_le _ _ b h) hb },
  rw le_omin,
  rintros b ⟨hb, hbr⟩,
  by_contra' hba,
  refine @not_lt_omin _ H _ ⟨hb, (λ d hdb, ne_of_lt (hbr d _) hdb)⟩ hba,
  by_contra' hcd,
  apply not_le_of_lt hba,
  rw ←hdb,
  refine le_trans _ ((enum_ord.strict_mono hS).monotone hcd),
  exact omin_mem (λ _, omin _ H ≤ _) _
end

/-- An order isomorphism between an unbounded set of ordinals and the ordinals. -/
def enum_ord.order_iso : ordinal ≃o S :=
strict_mono.order_iso_of_surjective (λ o, ⟨_, enum_ord_mem hS o⟩) (enum_ord.strict_mono hS)
  (λ s, let ⟨a, ha⟩ := enum_ord.surjective hS s s.prop in ⟨a, subtype.eq ha⟩)

theorem enum_ord_range : range (enum_ord S hS) = S :=
by { rw range_eq_iff, exact ⟨enum_ord_mem hS, enum_ord.surjective hS⟩ }

/-- A characterization of `enum_ord`: it is the unique strict monotonic function with range `S`. -/
theorem eq_enum_ord (f : ordinal → ordinal) :
  strict_mono f ∧ range f = S ↔ f = enum_ord S hS :=
begin
  split, swap,
  { rintro rfl,
    exact ⟨enum_ord.strict_mono hS, enum_ord_range hS⟩ },
  rw range_eq_iff,
  rintro ⟨h, hl, hr⟩,
  refine funext (λ a, _),
  apply wf.induction a,
  refine λ b H, le_antisymm _ _,
  { cases hr _ (enum_ord_mem hS b) with d hd,
    rw ←hd,
    apply h.monotone,
    by_contra' hbd,
    have := enum_ord.strict_mono hS hbd,
    rw ←(H d hbd) at this,
    exact ne_of_lt this hd },
  rw enum_ord_def,
  refine omin_le ⟨hl b, λ c hc, _⟩,
  rw ←(H c hc),
  exact h hc
end

end

/-! ### Ordinal exponential -/

/-- The ordinal exponential, defined by transfinite recursion. -/
def opow (a b : ordinal) : ordinal :=
if a = 0 then 1 - b else
limit_rec_on b 1 (λ _ IH, IH * a) (λ b _, bsup.{u u} b)

instance : has_pow ordinal ordinal := ⟨opow⟩
local infixr ^ := @pow ordinal ordinal ordinal.has_pow

theorem zero_opow' (a : ordinal) : 0 ^ a = 1 - a :=
by simp only [pow, opow, if_pos rfl]

@[simp] theorem zero_opow {a : ordinal} (a0 : a ≠ 0) : 0 ^ a = 0 :=
by rwa [zero_opow', ordinal.sub_eq_zero_iff_le, one_le_iff_ne_zero]

@[simp] theorem opow_zero (a : ordinal) : a ^ 0 = 1 :=
by by_cases a = 0; [simp only [pow, opow, if_pos h, sub_zero],
simp only [pow, opow, if_neg h, limit_rec_on_zero]]

@[simp] theorem opow_succ (a b : ordinal) : a ^ succ b = a ^ b * a :=
if h : a = 0 then by subst a; simp only [zero_opow (succ_ne_zero _), mul_zero]
else by simp only [pow, opow, limit_rec_on_succ, if_neg h]

theorem opow_limit {a b : ordinal} (a0 : a ≠ 0) (h : is_limit b) :
  a ^ b = bsup.{u u} b (λ c _, a ^ c) :=
by simp only [pow, opow, if_neg a0]; rw limit_rec_on_limit _ _ _ _ h; refl

theorem opow_le_of_limit {a b c : ordinal} (a0 : a ≠ 0) (h : is_limit b) :
  a ^ b ≤ c ↔ ∀ b' < b, a ^ b' ≤ c :=
by rw [opow_limit a0 h, bsup_le]

theorem lt_opow_of_limit {a b c : ordinal} (b0 : b ≠ 0) (h : is_limit c) :
  a < b ^ c ↔ ∃ c' < c, a < b ^ c' :=
by rw [← not_iff_not, not_exists]; simp only [not_lt, opow_le_of_limit b0 h, exists_prop, not_and]

@[simp] theorem opow_one (a : ordinal) : a ^ 1 = a :=
by rw [← succ_zero, opow_succ]; simp only [opow_zero, one_mul]

@[simp] theorem one_opow (a : ordinal) : 1 ^ a = 1 :=
begin
  apply limit_rec_on a,
  { simp only [opow_zero] },
  { intros _ ih, simp only [opow_succ, ih, mul_one] },
  refine λ b l IH, eq_of_forall_ge_iff (λ c, _),
  rw [opow_le_of_limit ordinal.one_ne_zero l],
  exact ⟨λ H, by simpa only [opow_zero] using H 0 l.pos,
         λ H b' h, by rwa IH _ h⟩,
end

theorem opow_pos {a : ordinal} (b)
  (a0 : 0 < a) : 0 < a ^ b :=
begin
  have h0 : 0 < a ^ 0, {simp only [opow_zero, zero_lt_one]},
  apply limit_rec_on b,
  { exact h0 },
  { intros b IH, rw [opow_succ],
    exact mul_pos IH a0 },
  { exact λ b l _, (lt_opow_of_limit (ordinal.pos_iff_ne_zero.1 a0) l).2
      ⟨0, l.pos, h0⟩ },
end

theorem opow_ne_zero {a : ordinal} (b)
  (a0 : a ≠ 0) : a ^ b ≠ 0 :=
ordinal.pos_iff_ne_zero.1 $ opow_pos b $ ordinal.pos_iff_ne_zero.2 a0

theorem opow_is_normal {a : ordinal} (h : 1 < a) : is_normal ((^) a) :=
have a0 : 0 < a, from lt_trans zero_lt_one h,
⟨λ b, by simpa only [mul_one, opow_succ] using
  (mul_lt_mul_iff_left (opow_pos b a0)).2 h,
 λ b l c, opow_le_of_limit (ne_of_gt a0) l⟩

theorem opow_lt_opow_iff_right {a b c : ordinal}
  (a1 : 1 < a) : a ^ b < a ^ c ↔ b < c :=
(opow_is_normal a1).lt_iff

theorem opow_le_opow_iff_right {a b c : ordinal}
  (a1 : 1 < a) : a ^ b ≤ a ^ c ↔ b ≤ c :=
(opow_is_normal a1).le_iff

theorem opow_right_inj {a b c : ordinal}
  (a1 : 1 < a) : a ^ b = a ^ c ↔ b = c :=
(opow_is_normal a1).inj

theorem opow_is_limit {a b : ordinal}
  (a1 : 1 < a) : is_limit b → is_limit (a ^ b) :=
(opow_is_normal a1).is_limit

theorem opow_is_limit_left {a b : ordinal}
  (l : is_limit a) (hb : b ≠ 0) : is_limit (a ^ b) :=
begin
  rcases zero_or_succ_or_limit b with e|⟨b,rfl⟩|l',
  { exact absurd e hb },
  { rw opow_succ,
    exact mul_is_limit (opow_pos _ l.pos) l },
  { exact opow_is_limit l.one_lt l' }
end

theorem opow_le_opow_right {a b c : ordinal}
  (h₁ : 0 < a) (h₂ : b ≤ c) : a ^ b ≤ a ^ c :=
begin
  cases lt_or_eq_of_le (one_le_iff_pos.2 h₁) with h₁ h₁,
  { exact (opow_le_opow_iff_right h₁).2 h₂ },
  { subst a, simp only [one_opow] }
end

theorem opow_le_opow_left {a b : ordinal} (c)
  (ab : a ≤ b) : a ^ c ≤ b ^ c :=
begin
  by_cases a0 : a = 0,
  { subst a, by_cases c0 : c = 0,
    { subst c, simp only [opow_zero] },
    { simp only [zero_opow c0, ordinal.zero_le] } },
  { apply limit_rec_on c,
    { simp only [opow_zero] },
    { intros c IH, simpa only [opow_succ] using mul_le_mul IH ab },
    { exact λ c l IH, (opow_le_of_limit a0 l).2
        (λ b' h, le_trans (IH _ h) (opow_le_opow_right
          (lt_of_lt_of_le (ordinal.pos_iff_ne_zero.2 a0) ab) (le_of_lt h))) } }
end

theorem le_opow_self {a : ordinal} (b) (a1 : 1 < a) : b ≤ a ^ b :=
(opow_is_normal a1).le_self _

theorem opow_lt_opow_left_of_succ {a b c : ordinal}
  (ab : a < b) : a ^ succ c < b ^ succ c :=
by rw [opow_succ, opow_succ]; exact
lt_of_le_of_lt
  (mul_le_mul_right _ $ opow_le_opow_left _ $ le_of_lt ab)
  (mul_lt_mul_of_pos_left ab (opow_pos _ (lt_of_le_of_lt (ordinal.zero_le _) ab)))

theorem opow_add (a b c : ordinal) : a ^ (b + c) = a ^ b * a ^ c :=
begin
  by_cases a0 : a = 0,
  { subst a,
    by_cases c0 : c = 0, {simp only [c0, add_zero, opow_zero, mul_one]},
    have : b+c ≠ 0 := ne_of_gt (lt_of_lt_of_le
      (ordinal.pos_iff_ne_zero.2 c0) (le_add_left _ _)),
    simp only [zero_opow c0, zero_opow this, mul_zero] },
  cases eq_or_lt_of_le (one_le_iff_ne_zero.2 a0) with a1 a1,
  { subst a1, simp only [one_opow, mul_one] },
  apply limit_rec_on c,
  { simp only [add_zero, opow_zero, mul_one] },
  { intros c IH,
    rw [add_succ, opow_succ, IH, opow_succ, mul_assoc] },
  { intros c l IH,
    refine eq_of_forall_ge_iff (λ d, (((opow_is_normal a1).trans
      (add_is_normal b)).limit_le l).trans _),
    simp only [IH] {contextual := tt},
    exact (((mul_is_normal $ opow_pos b (ordinal.pos_iff_ne_zero.2 a0)).trans
      (opow_is_normal a1)).limit_le l).symm }
end

theorem opow_dvd_opow (a) {b c : ordinal}
  (h : b ≤ c) : a ^ b ∣ a ^ c :=
by { rw [← ordinal.add_sub_cancel_of_le h, opow_add], apply dvd_mul_right }

theorem opow_dvd_opow_iff {a b c : ordinal}
  (a1 : 1 < a) : a ^ b ∣ a ^ c ↔ b ≤ c :=
⟨λ h, le_of_not_lt $ λ hn,
  not_le_of_lt ((opow_lt_opow_iff_right a1).2 hn) $
   le_of_dvd (opow_ne_zero _ $ one_le_iff_ne_zero.1 $ le_of_lt a1) h,
opow_dvd_opow _⟩

theorem opow_mul (a b c : ordinal) : a ^ (b * c) = (a ^ b) ^ c :=
begin
  by_cases b0 : b = 0, {simp only [b0, zero_mul, opow_zero, one_opow]},
  by_cases a0 : a = 0,
  { subst a,
    by_cases c0 : c = 0, {simp only [c0, mul_zero, opow_zero]},
    simp only [zero_opow b0, zero_opow c0, zero_opow (mul_ne_zero b0 c0)] },
  cases eq_or_lt_of_le (one_le_iff_ne_zero.2 a0) with a1 a1,
  { subst a1, simp only [one_opow] },
  apply limit_rec_on c,
  { simp only [mul_zero, opow_zero] },
  { intros c IH,
    rw [mul_succ, opow_add, IH, opow_succ] },
  { intros c l IH,
    refine eq_of_forall_ge_iff (λ d, (((opow_is_normal a1).trans
      (mul_is_normal (ordinal.pos_iff_ne_zero.2 b0))).limit_le l).trans _),
    simp only [IH] {contextual := tt},
    exact (opow_le_of_limit (opow_ne_zero _ a0) l).symm }
end

/-! ### Ordinal logarithm -/

/-- The ordinal logarithm is the solution `u` to the equation
  `x = b ^ u * v + w` where `v < b` and `w < b ^ u`. -/
def log (b : ordinal) (x : ordinal) : ordinal :=
if h : 1 < b then pred $
  omin {o | x < b^o} ⟨succ x, succ_le.1 (le_opow_self _ h)⟩
else 0

@[simp] theorem log_not_one_lt {b : ordinal} (b1 : ¬ 1 < b) (x : ordinal) : log b x = 0 :=
by simp only [log, dif_neg b1]

theorem log_def {b : ordinal} (b1 : 1 < b) (x : ordinal) : log b x =
  pred (omin {o | x < b^o} (log._proof_1 b x b1)) :=
by simp only [log, dif_pos b1]

@[simp] theorem log_zero (b : ordinal) : log b 0 = 0 :=
if b1 : 1 < b then
  by rw [log_def b1, ← ordinal.le_zero, pred_le];
     apply omin_le; change 0<b^succ 0;
     rw [succ_zero, opow_one];
     exact lt_trans zero_lt_one b1
else by simp only [log_not_one_lt b1]

theorem succ_log_def {b x : ordinal} (b1 : 1 < b) (x0 : 0 < x) : succ (log b x) =
  omin {o | x < b^o} (log._proof_1 b x b1) :=
begin
  let t := omin {o | x < b^o} (log._proof_1 b x b1),
  have : x < b ^ t := omin_mem {o | x < b^o} _,
  rcases zero_or_succ_or_limit t with h|h|h,
  { refine (not_lt_of_le (one_le_iff_pos.2 x0) _).elim,
    simpa only [h, opow_zero] },
  { rw [show log b x = pred t, from log_def b1 x,
        succ_pred_iff_is_succ.2 h] },
  { rcases (lt_opow_of_limit (ne_of_gt $ lt_trans zero_lt_one b1) h).1 this with ⟨a, h₁, h₂⟩,
    exact (not_le_of_lt h₁).elim (le_omin.1 (le_refl t) a h₂) }
end

theorem lt_opow_succ_log {b : ordinal} (b1 : 1 < b) (x : ordinal) :
  x < b ^ succ (log b x) :=
begin
  cases lt_or_eq_of_le (ordinal.zero_le x) with x0 x0,
  { rw [succ_log_def b1 x0], exact omin_mem {o | x < b^o} _ },
  { subst x, apply opow_pos _ (lt_trans zero_lt_one b1) }
end

theorem opow_log_le (b) {x : ordinal} (x0 : 0 < x) :
  b ^ log b x ≤ x :=
begin
  by_cases b0 : b = 0,
  { rw [b0, zero_opow'],
    refine le_trans (sub_le_self _ _) (one_le_iff_pos.2 x0) },
  cases lt_or_eq_of_le (one_le_iff_ne_zero.2 b0) with b1 b1,
  { refine le_of_not_lt (λ h, not_le_of_lt (lt_succ_self (log b x)) _),
    have := @omin_le {o | x < b^o} _ _ h,
    rwa ← succ_log_def b1 x0 at this },
  { rw [← b1, one_opow], exact one_le_iff_pos.2 x0 }
end

theorem le_log {b x c : ordinal} (b1 : 1 < b) (x0 : 0 < x) :
  c ≤ log b x ↔ b ^ c ≤ x :=
⟨λ h, le_trans ((opow_le_opow_iff_right b1).2 h) (opow_log_le b x0),
 λ h, le_of_not_lt $ λ hn,
   not_le_of_lt (lt_opow_succ_log b1 x) $
   le_trans ((opow_le_opow_iff_right b1).2 (succ_le.2 hn)) h⟩

theorem log_lt {b x c : ordinal} (b1 : 1 < b) (x0 : 0 < x) :
  log b x < c ↔ x < b ^ c :=
lt_iff_lt_of_le_iff_le (le_log b1 x0)

theorem log_le_log (b) {x y : ordinal} (xy : x ≤ y) :
  log b x ≤ log b y :=
if x0 : x = 0 then by simp only [x0, log_zero, ordinal.zero_le] else
have x0 : 0 < x, from ordinal.pos_iff_ne_zero.2 x0,
if b1 : 1 < b then
  (le_log b1 (lt_of_lt_of_le x0 xy)).2 $ le_trans (opow_log_le _ x0) xy
else by simp only [log_not_one_lt b1, ordinal.zero_le]

theorem log_le_self (b x : ordinal) : log b x ≤ x :=
if x0 : x = 0 then by simp only [x0, log_zero, ordinal.zero_le] else
if b1 : 1 < b then
  le_trans (le_opow_self _ b1) (opow_log_le b (ordinal.pos_iff_ne_zero.2 x0))
else by simp only [log_not_one_lt b1, ordinal.zero_le]

@[simp] theorem log_one (b : ordinal) : log b 1 = 0 :=
if hb : 1 < b then by rwa [←lt_one_iff_zero, log_lt hb zero_lt_one, opow_one]
else log_not_one_lt hb 1

lemma opow_mul_add_pos {b v : ordinal} (hb : 0 < b) (u) (hv : 0 < v) (w) :
  0 < b ^ u * v + w :=
(opow_pos u hb).trans_le ((le_mul_left _ hv).trans (le_add_right _ _))

lemma opow_mul_add_lt_opow_mul_succ {b u w : ordinal} (v : ordinal) (hw : w < b ^ u) :
  b ^ u * v + w < b ^ u * v.succ :=
by rwa [mul_succ, add_lt_add_iff_left]

lemma opow_mul_add_lt_opow_succ {b u v w : ordinal} (hvb : v < b) (hw : w < b ^ u) :
  b ^ u * v + w < b ^ u.succ :=
begin
  convert (opow_mul_add_lt_opow_mul_succ v hw).trans_le (mul_le_mul_left _ (succ_le.2 hvb)),
  exact opow_succ b u
end

theorem log_opow_mul_add {b u v w : ordinal} (hb : 1 < b) (hv : 0 < v) (hvb : v < b)
  (hw : w < b ^ u) : log b (b ^ u * v + w) = u :=
begin
  have hpos := opow_mul_add_pos (zero_lt_one.trans hb) u hv w,
  by_contra' hne,
  cases lt_or_gt_of_ne hne with h h,
  { rw log_lt hb hpos at h,
    exact not_le_of_lt h ((le_mul_left _ hv).trans (le_add_right _ _)) },
  { change _ < _ at h,
    rw [←succ_le, le_log hb hpos] at h,
    exact (not_lt_of_le h) (opow_mul_add_lt_opow_succ hvb hw) }
end

@[simp] theorem log_opow {b : ordinal} (hb : 1 < b) (x : ordinal) : log b (b ^ x) = x :=
begin
  convert log_opow_mul_add hb zero_lt_one hb (opow_pos x (zero_lt_one.trans hb)),
  rw [add_zero, mul_one]
end

theorem add_log_le_log_mul {x y : ordinal} (b : ordinal) (x0 : 0 < x) (y0 : 0 < y) :
  log b x + log b y ≤ log b (x * y) :=
begin
  by_cases hb : 1 < b,
  { rw [le_log hb (mul_pos x0 y0), opow_add],
    exact mul_le_mul (opow_log_le b x0) (opow_log_le b y0) },
  simp only [log_not_one_lt hb, zero_add]
end

/-! ### The Cantor normal form -/

theorem CNF_aux {b o : ordinal} (b0 : b ≠ 0) (o0 : o ≠ 0) :
  o % b ^ log b o < o :=
lt_of_lt_of_le
  (mod_lt _ $ opow_ne_zero _ b0)
  (opow_log_le _ $ ordinal.pos_iff_ne_zero.2 o0)

/-- Proving properties of ordinals by induction over their Cantor normal form. -/
@[elab_as_eliminator] noncomputable def CNF_rec {b : ordinal} (b0 : b ≠ 0)
  {C : ordinal → Sort*}
  (H0 : C 0)
  (H : ∀ o, o ≠ 0 → o % b ^ log b o < o → C (o % b ^ log b o) → C o)
  : ∀ o, C o
| o :=
  if o0 : o = 0 then by rw o0; exact H0 else
  have _, from CNF_aux b0 o0,
  H o o0 this (CNF_rec (o % b ^ log b o))
using_well_founded {dec_tac := `[assumption]}

@[simp] theorem CNF_rec_zero {b} (b0) {C H0 H} : @CNF_rec b b0 C H0 H 0 = H0 :=
by rw [CNF_rec, dif_pos rfl]; refl

@[simp] theorem CNF_rec_ne_zero {b} (b0) {C H0 H o} (o0) :
  @CNF_rec b b0 C H0 H o = H o o0 (CNF_aux b0 o0) (@CNF_rec b b0 C H0 H _) :=
by rw [CNF_rec, dif_neg o0]

/-- The Cantor normal form of an ordinal is the list of coefficients
  in the base-`b` expansion of `o`.

    CNF b (b ^ u₁ * v₁ + b ^ u₂ * v₂) = [(u₁, v₁), (u₂, v₂)] -/
def CNF (b := omega) (o : ordinal) : list (ordinal × ordinal) :=
if b0 : b = 0 then [] else
CNF_rec b0 [] (λ o o0 h IH, (log b o, o / b ^ log b o) :: IH) o

@[simp] theorem zero_CNF (o) : CNF 0 o = [] :=
dif_pos rfl

@[simp] theorem CNF_zero (b) : CNF b 0 = [] :=
if b0 : b = 0 then dif_pos b0 else
(dif_neg b0).trans $ CNF_rec_zero _

theorem CNF_ne_zero {b o : ordinal} (b0 : b ≠ 0) (o0 : o ≠ 0) :
  CNF b o = (log b o, o / b ^ log b o) :: CNF b (o % b ^ log b o) :=
by unfold CNF; rw [dif_neg b0, dif_neg b0, CNF_rec_ne_zero b0 o0]

theorem one_CNF {o : ordinal} (o0 : o ≠ 0) :
  CNF 1 o = [(0, o)] :=
by rw [CNF_ne_zero ordinal.one_ne_zero o0, log_not_one_lt (lt_irrefl _), opow_zero, mod_one,
       CNF_zero, div_one]

theorem CNF_foldr {b : ordinal} (b0 : b ≠ 0) (o) :
  (CNF b o).foldr (λ p r, b ^ p.1 * p.2 + r) 0 = o :=
CNF_rec b0 (by rw CNF_zero; refl)
  (λ o o0 h IH, by rw [CNF_ne_zero b0 o0, list.foldr_cons, IH, div_add_mod]) o

theorem CNF_pairwise_aux (b := omega) (o) :
  (∀ p ∈ CNF b o, prod.fst p ≤ log b o) ∧
  (CNF b o).pairwise (λ p q, q.1 < p.1) :=
begin
  by_cases b0 : b = 0,
  { simp only [b0, zero_CNF, list.pairwise.nil, and_true], exact λ _, false.elim },
  cases lt_or_eq_of_le (one_le_iff_ne_zero.2 b0) with b1 b1,
  { refine CNF_rec b0 _ _ o,
    { simp only [CNF_zero, list.pairwise.nil, and_true], exact λ _, false.elim },
    intros o o0 H IH, cases IH with IH₁ IH₂,
    simp only [CNF_ne_zero b0 o0, list.forall_mem_cons, list.pairwise_cons, IH₂, and_true],
    refine ⟨⟨le_refl _, λ p m, _⟩, λ p m, _⟩,
    { exact le_trans (IH₁ p m) (log_le_log _ $ le_of_lt H) },
    { refine lt_of_le_of_lt (IH₁ p m) ((log_lt b1 _).2 _),
      { rw ordinal.pos_iff_ne_zero, intro e,
        rw e at m, simpa only [CNF_zero] using m },
      { exact mod_lt _ (opow_ne_zero _ b0) } } },
  { by_cases o0 : o = 0,
    { simp only [o0, CNF_zero, list.pairwise.nil, and_true], exact λ _, false.elim },
    rw [← b1, one_CNF o0],
    simp only [list.mem_singleton, log_not_one_lt (lt_irrefl _), forall_eq, le_refl, true_and,
      list.pairwise_singleton] }
end

theorem CNF_pairwise (b := omega) (o) :
  (CNF b o).pairwise (λ p q, prod.fst q < p.1) :=
(CNF_pairwise_aux _ _).2

theorem CNF_fst_le_log (b := omega) (o) :
  ∀ p ∈ CNF b o, prod.fst p ≤ log b o :=
(CNF_pairwise_aux _ _).1

theorem CNF_fst_le (b := omega) (o) (p ∈ CNF b o) : prod.fst p ≤ o :=
le_trans (CNF_fst_le_log _ _ p H) (log_le_self _ _)

theorem CNF_snd_lt {b : ordinal} (b1 : 1 < b) (o) :
  ∀ p ∈ CNF b o, prod.snd p < b :=
begin
  have b0 := ne_of_gt (lt_trans zero_lt_one b1),
  refine CNF_rec b0 (λ _, by rw [CNF_zero]; exact false.elim) _ o,
  intros o o0 H IH,
  simp only [CNF_ne_zero b0 o0, list.mem_cons_iff, forall_eq_or_imp, iff_true_intro IH, and_true],
  rw [div_lt (opow_ne_zero _ b0), ← opow_succ],
  exact lt_opow_succ_log b1 _,
end

theorem CNF_sorted (b := omega) (o) :
  ((CNF b o).map prod.fst).sorted (>) :=
by rw [list.sorted, list.pairwise_map]; exact CNF_pairwise b o

/-! ### Casting naturals into ordinals, compatibility with operations -/

@[simp] theorem nat_cast_mul {m n : ℕ} : ((m * n : ℕ) : ordinal) = m * n :=
by induction n with n IH; [simp only [nat.cast_zero, nat.mul_zero, mul_zero],
  rw [nat.mul_succ, nat.cast_add, IH, nat.cast_succ, mul_add_one]]

@[simp] theorem nat_cast_opow {m n : ℕ} : ((pow m n : ℕ) : ordinal) = m ^ n :=
by induction n with n IH; [simp only [pow_zero, nat.cast_zero, opow_zero, nat.cast_one],
  rw [pow_succ', nat_cast_mul, IH, nat.cast_succ, ← succ_eq_add_one, opow_succ]]

@[simp] theorem nat_cast_le {m n : ℕ} : (m : ordinal) ≤ n ↔ m ≤ n :=
by rw [← cardinal.ord_nat, ← cardinal.ord_nat,
       cardinal.ord_le_ord, cardinal.nat_cast_le]

@[simp] theorem nat_cast_lt {m n : ℕ} : (m : ordinal) < n ↔ m < n :=
by simp only [lt_iff_le_not_le, nat_cast_le]

@[simp] theorem nat_cast_inj {m n : ℕ} : (m : ordinal) = n ↔ m = n :=
by simp only [le_antisymm_iff, nat_cast_le]

@[simp] theorem nat_cast_eq_zero {n : ℕ} : (n : ordinal) = 0 ↔ n = 0 :=
@nat_cast_inj n 0

theorem nat_cast_ne_zero {n : ℕ} : (n : ordinal) ≠ 0 ↔ n ≠ 0 :=
not_congr nat_cast_eq_zero

@[simp] theorem nat_cast_pos {n : ℕ} : (0 : ordinal) < n ↔ 0 < n :=
@nat_cast_lt 0 n

@[simp] theorem nat_cast_sub {m n : ℕ} : ((m - n : ℕ) : ordinal) = m - n :=
(_root_.le_total m n).elim
  (λ h, by rw [tsub_eq_zero_iff_le.2 h, ordinal.sub_eq_zero_iff_le.2 (nat_cast_le.2 h)]; refl)
  (λ h, (add_left_cancel n).1 $ by rw [← nat.cast_add,
     add_tsub_cancel_of_le h, ordinal.add_sub_cancel_of_le (nat_cast_le.2 h)])

@[simp] theorem nat_cast_div {m n : ℕ} : ((m / n : ℕ) : ordinal) = m / n :=
if n0 : n = 0 then by simp only [n0, nat.div_zero, nat.cast_zero, div_zero] else
have n0':_, from nat_cast_ne_zero.2 n0,
le_antisymm
  (by rw [le_div n0', ← nat_cast_mul, nat_cast_le, mul_comm];
      apply nat.div_mul_le_self)
  (by rw [div_le n0', succ, ← nat.cast_succ, ← nat_cast_mul,
          nat_cast_lt, mul_comm, ← nat.div_lt_iff_lt_mul _ _ (nat.pos_of_ne_zero n0)];
      apply nat.lt_succ_self)

@[simp] theorem nat_cast_mod {m n : ℕ} : ((m % n : ℕ) : ordinal) = m % n :=
by rw [← add_left_cancel (n*(m/n)), div_add_mod, ← nat_cast_div, ← nat_cast_mul, ← nat.cast_add,
       nat.div_add_mod]

@[simp] theorem nat_le_card {o} {n : ℕ} : (n : cardinal) ≤ card o ↔ (n : ordinal) ≤ o :=
⟨λ h, by rwa [← cardinal.ord_le, cardinal.ord_nat] at h,
 λ h, card_nat n ▸ card_le_card h⟩

@[simp] theorem nat_lt_card {o} {n : ℕ} : (n : cardinal) < card o ↔ (n : ordinal) < o :=
by rw [← succ_le, ← cardinal.succ_le, ← cardinal.nat_succ, nat_le_card]; refl

@[simp] theorem card_lt_nat {o} {n : ℕ} : card o < n ↔ o < n :=
lt_iff_lt_of_le_iff_le nat_le_card

@[simp] theorem card_le_nat {o} {n : ℕ} : card o ≤ n ↔ o ≤ n :=
le_iff_le_iff_lt_iff_lt.2 nat_lt_card

@[simp] theorem card_eq_nat {o} {n : ℕ} : card o = n ↔ o = n :=
by simp only [le_antisymm_iff, card_le_nat, nat_le_card]

@[simp] theorem type_fin (n : ℕ) : @type (fin n) (<) _ = n :=
by rw [← card_eq_nat, card_type, mk_fin]

@[simp] theorem lift_nat_cast (n : ℕ) : lift n = n :=
by induction n with n ih; [simp only [nat.cast_zero, lift_zero],
  simp only [nat.cast_succ, lift_add, ih, lift_one]]

theorem lift_type_fin (n : ℕ) : lift (@type (fin n) (<) _) = n :=
by simp only [type_fin, lift_nat_cast]

theorem type_fintype (r : α → α → Prop) [is_well_order α r] [fintype α] : type r = fintype.card α :=
by rw [← card_eq_nat, card_type, mk_fintype]

end ordinal

/-! ### Properties of `omega` -/

namespace cardinal
open ordinal

@[simp] theorem ord_omega : ord.{u} omega = ordinal.omega :=
le_antisymm (ord_le.2 $ le_refl _) $
le_of_forall_lt $ λ o h, begin
  rcases ordinal.lt_lift_iff.1 h with ⟨o, rfl, h'⟩,
  rw [lt_ord, ← lift_card, ← lift_omega.{0 u},
      lift_lt, ← typein_enum (<) h'],
  exact lt_omega_iff_fintype.2 ⟨set.fintype_lt_nat _⟩
end

@[simp] theorem add_one_of_omega_le {c} (h : omega ≤ c) : c + 1 = c :=
by rw [add_comm, ← card_ord c, ← card_one,
       ← card_add, one_add_of_omega_le];
   rwa [← ord_omega, ord_le_ord]

end cardinal

namespace ordinal

theorem lt_add_of_limit {a b c : ordinal.{u}}
  (h : is_limit c) : a < b + c ↔ ∃ c' < c, a < b + c' :=
by rw [←is_normal.bsup_eq.{u u} (add_is_normal b) h, lt_bsup]

theorem lt_omega {o : ordinal.{u}} : o < omega ↔ ∃ n : ℕ, o = n :=
by rw [← cardinal.ord_omega, cardinal.lt_ord, lt_omega]; simp only [card_eq_nat]

theorem nat_lt_omega (n : ℕ) : (n : ordinal) < omega :=
lt_omega.2 ⟨_, rfl⟩

theorem omega_pos : 0 < omega := nat_lt_omega 0

theorem omega_ne_zero : omega ≠ 0 := ne_of_gt omega_pos

theorem one_lt_omega : 1 < omega := by simpa only [nat.cast_one] using nat_lt_omega 1

theorem omega_is_limit : is_limit omega :=
⟨omega_ne_zero, λ o h,
  let ⟨n, e⟩ := lt_omega.1 h in
  by rw [e]; exact nat_lt_omega (n+1)⟩

theorem omega_le {o : ordinal.{u}} : omega ≤ o ↔ ∀ n : ℕ, (n : ordinal) ≤ o :=
⟨λ h n, le_trans (le_of_lt (nat_lt_omega _)) h,
 λ H, le_of_forall_lt $ λ a h,
   let ⟨n, e⟩ := lt_omega.1 h in
   by rw [e, ← succ_le]; exact H (n+1)⟩

theorem omega_eq_sup_nat_cast : omega = sup nat.cast :=
(omega_le.2 $ le_sup _).antisymm $ sup_le.2 $ λ n, (nat_lt_omega n).le

theorem nat_lt_limit {o} (h : is_limit o) : ∀ n : ℕ, (n : ordinal) < o
| 0     := lt_of_le_of_ne (ordinal.zero_le o) h.1.symm
| (n+1) := h.2 _ (nat_lt_limit n)

theorem omega_le_of_is_limit {o} (h : is_limit o) : omega ≤ o :=
omega_le.2 $ λ n, le_of_lt $ nat_lt_limit h n

theorem add_omega {a : ordinal} (h : a < omega) : a + omega = omega :=
begin
  rcases lt_omega.1 h with ⟨n, rfl⟩,
  clear h, induction n with n IH,
  { rw [nat.cast_zero, zero_add] },
  { rw [nat.cast_succ, add_assoc, one_add_of_omega_le (le_refl _), IH] }
end

theorem add_lt_omega {a b : ordinal} (ha : a < omega) (hb : b < omega) : a + b < omega :=
match a, b, lt_omega.1 ha, lt_omega.1 hb with
| _, _, ⟨m, rfl⟩, ⟨n, rfl⟩ := by rw [← nat.cast_add]; apply nat_lt_omega
end

theorem mul_lt_omega {a b : ordinal} (ha : a < omega) (hb : b < omega) : a * b < omega :=
match a, b, lt_omega.1 ha, lt_omega.1 hb with
| _, _, ⟨m, rfl⟩, ⟨n, rfl⟩ := by rw [← nat_cast_mul]; apply nat_lt_omega
end

theorem is_limit_iff_omega_dvd {a : ordinal} : is_limit a ↔ a ≠ 0 ∧ omega ∣ a :=
begin
  refine ⟨λ l, ⟨l.1, ⟨a / omega, le_antisymm _ (mul_div_le _ _)⟩⟩, λ h, _⟩,
  { refine (limit_le l).2 (λ x hx, le_of_lt _),
    rw [← div_lt omega_ne_zero, ← succ_le, le_div omega_ne_zero,
        mul_succ, add_le_of_limit omega_is_limit],
    intros b hb,
    rcases lt_omega.1 hb with ⟨n, rfl⟩,
    exact le_trans (add_le_add_right (mul_div_le _ _) _)
      (le_of_lt $ lt_sub.1 $ nat_lt_limit (sub_is_limit l hx) _) },
  { rcases h with ⟨a0, b, rfl⟩,
    refine mul_is_limit_left omega_is_limit
      (ordinal.pos_iff_ne_zero.2 $ mt _ a0),
    intro e, simp only [e, mul_zero] }
end

local infixr ^ := @pow ordinal ordinal ordinal.has_pow

theorem opow_lt_omega {a b : ordinal} (ha : a < omega) (hb : b < omega) : a ^ b < omega :=
match a, b, lt_omega.1 ha, lt_omega.1 hb with
| _, _, ⟨m, rfl⟩, ⟨n, rfl⟩ := by rw [← nat_cast_opow]; apply nat_lt_omega
end

theorem add_omega_opow {a b : ordinal} (h : a < omega ^ b) : a + omega ^ b = omega ^ b :=
begin
  refine le_antisymm _ (le_add_left _ _),
  revert h, apply limit_rec_on b,
  { intro h, rw [opow_zero, ← succ_zero, lt_succ, ordinal.le_zero] at h,
    rw [h, zero_add] },
  { intros b _ h, rw [opow_succ] at h,
    rcases (lt_mul_of_limit omega_is_limit).1 h with ⟨x, xo, ax⟩,
    refine le_trans (add_le_add_right (le_of_lt ax) _) _,
    rw [opow_succ, ← mul_add, add_omega xo] },
  { intros b l IH h, rcases (lt_opow_of_limit omega_ne_zero l).1 h with ⟨x, xb, ax⟩,
    refine (((add_is_normal a).trans (opow_is_normal one_lt_omega))
      .limit_le l).2 (λ y yb, _),
    let z := max x y,
    have := IH z (max_lt xb yb)
      (lt_of_lt_of_le ax $ opow_le_opow_right omega_pos (le_max_left _ _)),
    exact le_trans (add_le_add_left (opow_le_opow_right omega_pos (le_max_right _ _)) _)
      (le_trans this (opow_le_opow_right omega_pos $ le_of_lt $ max_lt xb yb)) }
end

theorem add_lt_omega_opow {a b c : ordinal} (h₁ : a < omega ^ c) (h₂ : b < omega ^ c) :
  a + b < omega ^ c :=
by rwa [← add_omega_opow h₁, add_lt_add_iff_left]

theorem add_absorp {a b c : ordinal} (h₁ : a < omega ^ b) (h₂ : omega ^ b ≤ c) : a + c = c :=
by rw [← ordinal.add_sub_cancel_of_le h₂, ← add_assoc, add_omega_opow h₁]

theorem add_absorp_iff {o : ordinal} (o0 : 0 < o) : (∀ a < o, a + o = o) ↔ ∃ a, o = omega ^ a :=
⟨λ H, ⟨log omega o, begin
  refine ((lt_or_eq_of_le (opow_log_le _ o0))
    .resolve_left $ λ h, _).symm,
  have := H _ h,
  have := lt_opow_succ_log one_lt_omega o,
  rw [opow_succ, lt_mul_of_limit omega_is_limit] at this,
  rcases this with ⟨a, ao, h'⟩,
  rcases lt_omega.1 ao with ⟨n, rfl⟩, clear ao,
  revert h', apply not_lt_of_le,
  suffices e : omega ^ log omega o * ↑n + o = o,
  { simpa only [e] using le_add_right (omega ^ log omega o * ↑n) o },
  induction n with n IH, {simp only [nat.cast_zero, mul_zero, zero_add]},
  simp only [nat.cast_succ, mul_add_one, add_assoc, this, IH]
end⟩,
λ ⟨b, e⟩, e.symm ▸ λ a, add_omega_opow⟩

theorem add_mul_limit_aux {a b c : ordinal} (ba : b + a = a)
  (l : is_limit c)
  (IH : ∀ c' < c, (a + b) * succ c' = a * succ c' + b) :
  (a + b) * c = a * c :=
le_antisymm
  ((mul_le_of_limit l).2 $ λ c' h, begin
    apply le_trans (mul_le_mul_left _ (le_of_lt $ lt_succ_self _)),
    rw IH _ h,
    apply le_trans (add_le_add_left _ _),
    { rw ← mul_succ, exact mul_le_mul_left _ (succ_le.2 $ l.2 _ h) },
    { rw ← ba, exact le_add_right _ _ }
  end)
  (mul_le_mul_right _ (le_add_right _ _))

theorem add_mul_succ {a b : ordinal} (c) (ba : b + a = a) :
  (a + b) * succ c = a * succ c + b :=
begin
  apply limit_rec_on c,
  { simp only [succ_zero, mul_one] },
  { intros c IH,
    rw [mul_succ, IH, ← add_assoc, add_assoc _ b, ba, ← mul_succ] },
  { intros c l IH,
    have := add_mul_limit_aux ba l IH,
    rw [mul_succ, add_mul_limit_aux ba l IH, mul_succ, add_assoc] }
end

theorem add_mul_limit {a b c : ordinal} (ba : b + a = a)
  (l : is_limit c) : (a + b) * c = a * c :=
add_mul_limit_aux ba l (λ c' _, add_mul_succ c' ba)

theorem mul_omega {a : ordinal} (a0 : 0 < a) (ha : a < omega) : a * omega = omega :=
le_antisymm
  ((mul_le_of_limit omega_is_limit).2 $ λ b hb, le_of_lt (mul_lt_omega ha hb))
  (by simpa only [one_mul] using mul_le_mul_right omega (one_le_iff_pos.2 a0))

theorem mul_lt_omega_opow {a b c : ordinal}
  (c0 : 0 < c) (ha : a < omega ^ c) (hb : b < omega) : a * b < omega ^ c :=
begin
  rcases zero_or_succ_or_limit c with rfl|⟨c,rfl⟩|l,
  { exact (lt_irrefl _).elim c0 },
  { rw opow_succ at ha,
    rcases ((mul_is_normal $ opow_pos _ omega_pos).limit_lt
      omega_is_limit).1 ha with ⟨n, hn, an⟩,
    refine lt_of_le_of_lt (mul_le_mul_right _ (le_of_lt an)) _,
    rw [opow_succ, mul_assoc, mul_lt_mul_iff_left (opow_pos _ omega_pos)],
    exact mul_lt_omega hn hb },
  { rcases ((opow_is_normal one_lt_omega).limit_lt l).1 ha with ⟨x, hx, ax⟩,
    refine lt_of_le_of_lt (mul_le_mul (le_of_lt ax) (le_of_lt hb)) _,
    rw [← opow_succ, opow_lt_opow_iff_right one_lt_omega],
    exact l.2 _ hx }
end

theorem mul_omega_dvd {a : ordinal}
  (a0 : 0 < a) (ha : a < omega) : ∀ {b}, omega ∣ b → a * b = b
| _ ⟨b, rfl⟩ := by rw [← mul_assoc, mul_omega a0 ha]

theorem mul_omega_opow_opow {a b : ordinal} (a0 : 0 < a) (h : a < omega ^ omega ^ b) :
  a * omega ^ omega ^ b = omega ^ omega ^ b :=
begin
  by_cases b0 : b = 0, {rw [b0, opow_zero, opow_one] at h ⊢, exact mul_omega a0 h},
  refine le_antisymm _
    (by simpa only [one_mul] using mul_le_mul_right (omega^omega^b) (one_le_iff_pos.2 a0)),
  rcases (lt_opow_of_limit omega_ne_zero (opow_is_limit_left omega_is_limit b0)).1 h
    with ⟨x, xb, ax⟩,
  refine le_trans (mul_le_mul_right _ (le_of_lt ax)) _,
  rw [← opow_add, add_omega_opow xb]
end

theorem opow_omega {a : ordinal} (a1 : 1 < a) (h : a < omega) : a ^ omega = omega :=
le_antisymm
  ((opow_le_of_limit (one_le_iff_ne_zero.1 $ le_of_lt a1) omega_is_limit).2
    (λ b hb, le_of_lt (opow_lt_omega h hb)))
  (le_opow_self _ a1)

theorem is_normal.apply_omega {f : ordinal.{u} → ordinal.{u}} (hf : is_normal f) :
  f omega = sup.{0 u} (f ∘ nat.cast) :=
by rw [omega_eq_sup_nat_cast, is_normal.sup.{0 u u} hf ⟨0⟩]

theorem mul_omega_eq_sup_mul_nat (o : ordinal) : o * omega = sup (λ n : ℕ, o * n) :=
begin
  rcases eq_zero_or_pos o with rfl | ho,
  { rw zero_mul, exact eq.symm (sup_eq_zero_iff.2 $ λ n, zero_mul _) },
  { exact (mul_is_normal ho).apply_omega }
end

section
variable {f : ordinal.{u} → ordinal.{u}}

/-! ### Fixed points of normal functions -/

/-- The next fixed point function, the least fixed point of the normal function `f` above `a`. -/
def nfp (f : ordinal → ordinal) (a : ordinal) :=
sup (λ n : ℕ, f^[n] a)

theorem iterate_le_nfp (f a n) : f^[n] a ≤ nfp f a :=
le_sup _ n

theorem le_nfp_self (f a) : a ≤ nfp f a :=
iterate_le_nfp f a 0

<<<<<<< HEAD
theorem nfp_le {a b} : nfp f a ≤ b ↔ ∀ n, f^[n] a ≤ b :=
sup_le

theorem is_normal.lt_nfp (H : is_normal f) {a b} :
  f b < nfp f a ↔ b < nfp f a :=
=======
theorem is_normal.lt_nfp {f} (H : is_normal f) {a b} : f b < nfp f a ↔ b < nfp f a :=
>>>>>>> b52cb02c
lt_sup.trans $ iff.trans
  (by exact
   ⟨λ ⟨n, h⟩, ⟨n, lt_of_le_of_lt (H.le_self _) h⟩,
    λ ⟨n, h⟩, ⟨n+1, by rw iterate_succ'; exact H.lt_iff.2 h⟩⟩)
  lt_sup.symm

theorem is_normal.nfp_le (H : is_normal f) {a b} :
  nfp f a ≤ f b ↔ nfp f a ≤ b :=
le_iff_le_iff_lt_iff_lt.2 H.lt_nfp

<<<<<<< HEAD
theorem is_normal.nfp_le_fp (H : is_normal f) {a b} (ab : a ≤ b) (h : f b ≤ b) : nfp f a ≤ b :=
=======
/-- `nfp f a` is the next fixed point after `a`. -/
theorem is_normal.nfp_le_fp {f} (H : is_normal f) {a b}
  (ab : a ≤ b) (h : f b ≤ b) : nfp f a ≤ b :=
>>>>>>> b52cb02c
sup_le.2 $ λ i, begin
  induction i with i IH generalizing a, {exact ab},
  exact IH (le_trans (H.le_iff.2 ab) h),
end

theorem is_normal.nfp_fp (H : is_normal f) (a) : f (nfp f a) = nfp f a :=
begin
  refine le_antisymm _ (H.le_self _),
  cases le_or_lt (f a) a with aa aa,
  { rwa le_antisymm (H.nfp_le_fp (le_refl _) aa) (le_nfp_self _ _) },
  rcases zero_or_succ_or_limit (nfp f a) with e|⟨b, e⟩|l,
  { refine @le_trans _ _ _ (f a) _ (H.le_iff.2 _) (iterate_le_nfp f a 1),
    simp only [e, ordinal.zero_le] },
  { have : f b < nfp f a := H.lt_nfp.2 (by simp only [e, lt_succ_self]),
    rw [e, lt_succ] at this,
    have ab : a ≤ b,
    { rw [← lt_succ, ← e],
      exact lt_of_lt_of_le aa (iterate_le_nfp f a 1) },
    refine le_trans (H.le_iff.2 (H.nfp_le_fp ab this))
      (le_trans this (le_of_lt _)),
    simp only [e, lt_succ_self] },
  { exact (H.2 _ l _).2 (λ b h, le_of_lt (H.lt_nfp.2 h)) }
end

<<<<<<< HEAD
theorem is_normal.le_nfp (H : is_normal f) {a b} : f b ≤ nfp f a ↔ b ≤ nfp f a :=
⟨le_trans (H.le_self _), λ h, by simpa only [H.nfp_fp] using H.le_iff.2 h⟩
=======
theorem is_normal.le_nfp {f} (H : is_normal f) {a b} : f b ≤ nfp f a ↔ b ≤ nfp f a :=
⟨le_trans (H.le_self _), λ h,
  by simpa only [H.nfp_fp] using H.le_iff.2 h⟩
>>>>>>> b52cb02c

theorem nfp_eq_self {a} (h : f a = a) : nfp f a = a :=
le_antisymm (sup_le.mpr $ λ i, by rw [iterate_fixed h]) (le_nfp_self f a)

<<<<<<< HEAD
protected lemma monotone.nfp (hf : monotone f) : monotone (nfp f) :=
λ a b h, nfp_le.2 (λ n, (hf.iterate n h).trans (le_sup _ n))

/-- The derivative of a normal function `f` is
  the sequence of fixed points of `f`. -/
=======
/-- Fixed point lemma for normal functions: the fixed points of a normal function are unbounded. -/
theorem is_normal.nfp_unbounded {f} (H : is_normal f) : unbounded (<) (fixed_points f) :=
λ a, ⟨_, H.nfp_fp a, not_lt_of_ge (le_nfp_self f a)⟩

/-- The derivative of a normal function `f` is the sequence of fixed points of `f`. -/
>>>>>>> b52cb02c
def deriv (f : ordinal → ordinal) (o : ordinal) : ordinal :=
limit_rec_on o (nfp f 0)
  (λ a IH, nfp f (succ IH))
  (λ a l, bsup.{u u} a)

@[simp] theorem deriv_zero (f) : deriv f 0 = nfp f 0 := limit_rec_on_zero _ _ _

@[simp] theorem deriv_succ (f o) : deriv f (succ o) = nfp f (succ (deriv f o)) :=
limit_rec_on_succ _ _ _ _

theorem deriv_limit (f) {o} : is_limit o → deriv f o = bsup.{u u} o (λ a _, deriv f a) :=
limit_rec_on_limit _ _ _ _

theorem deriv_is_normal (f) : is_normal (deriv f) :=
⟨λ o, by rw [deriv_succ, ← succ_le]; apply le_nfp_self,
 λ o l a, by rw [deriv_limit _ l, bsup_le]⟩

theorem is_normal.deriv_fp (H : is_normal f) (o) : f (deriv.{u} f o) = deriv f o :=
begin
  apply limit_rec_on o,
  { rw [deriv_zero, H.nfp_fp] },
  { intros o ih, rw [deriv_succ, H.nfp_fp] },
  intros o l IH,
  rw [deriv_limit _ l, is_normal.bsup.{u u u} H _ l.1],
  refine eq_of_forall_ge_iff (λ c, _),
  simp only [bsup_le, IH] {contextual:=tt}
end

<<<<<<< HEAD
theorem is_normal.le_iff_deriv (H : is_normal f) {a} : f a ≤ a ↔ ∃ o, deriv f o = a :=
⟨λ ha, begin
  suffices : ∀ o (_ : a ≤ deriv f o), ∃ o, deriv f o = a,
  from this a ((deriv_is_normal _).le_self _),
  refine λ o, limit_rec_on o (λ h₁, ⟨0, le_antisymm _ h₁⟩) (λ o IH h₁, _) (λ o l IH h₁, _),
  { rw deriv_zero,
    exact H.nfp_le_fp (ordinal.zero_le _) ha },
  { cases le_or_lt a (deriv f o), {exact IH h},
    refine ⟨succ o, le_antisymm _ h₁⟩,
    rw deriv_succ,
    exact H.nfp_le_fp (succ_le.2 h) ha },
  { cases eq_or_lt_of_le h₁, {exact ⟨_, h.symm⟩},
=======
theorem is_normal.fp_iff_deriv' {f} (H : is_normal f) {a} : f a ≤ a ↔ ∃ o, deriv f o = a :=
⟨λ ha, begin
  suffices : ∀ o (_:a ≤ deriv f o), ∃ o, deriv f o = a,
  from this a ((deriv_is_normal _).le_self _),
  intro o, apply limit_rec_on o,
  { intros h₁,
    refine ⟨0, le_antisymm _ h₁⟩,
    rw deriv_zero,
    exact H.nfp_le_fp (ordinal.zero_le _) ha },
  { intros o IH h₁,
    cases le_or_lt a (deriv f o), {exact IH h},
    refine ⟨succ o, le_antisymm _ h₁⟩,
    rw deriv_succ,
    exact H.nfp_le_fp (succ_le.2 h) ha },
  { intros o l IH h₁,
    cases eq_or_lt_of_le h₁, {exact ⟨_, h.symm⟩},
>>>>>>> b52cb02c
    rw [deriv_limit _ l, ← not_le, bsup_le, not_ball] at h,
    exact let ⟨o', h, hl⟩ := h in IH o' h (le_of_not_le hl) }
end, λ ⟨o, e⟩, e ▸ le_of_eq (H.deriv_fp _)⟩

<<<<<<< HEAD
theorem is_normal.apply_eq_self_iff_deriv (H : is_normal f) {a} :
  f a = a ↔ ∃ o, deriv f o = a :=
by rw [←H.le_iff_deriv, H.le_iff_eq]

end

/-! ### Fixed points of addition -/

theorem nfp_add_zero (a) : nfp ((+) a) 0 = a * omega :=
begin
  unfold nfp,
  rw mul_omega_eq_sup_mul_nat,
  congr, funext,
  induction n with n hn,
  { rw [nat.cast_zero, mul_zero, iterate_zero_apply] },
  { nth_rewrite 1 nat.succ_eq_one_add,
    rw [nat.cast_add, nat.cast_one, mul_one_add, iterate_succ_apply', hn] }
end

theorem nfp_add_eq_mul_omega {a b} (hba : b ≤ a * omega) :
  nfp ((+) a) b = a * omega :=
begin
  apply le_antisymm ((add_is_normal a).nfp_le_fp hba _),
  { rw ←nfp_add_zero,
    exact monotone.nfp (add_is_normal a).strict_mono.monotone (ordinal.zero_le b) },
  { rw [←mul_one_add, one_add_omega] }
end

theorem add_eq_right_iff_mul_omega_le {a b : ordinal} : a + b = b ↔ a * omega ≤ b :=
begin
  refine ⟨λ h, _, λ h, _⟩,
  { rw [←nfp_add_zero a, ←deriv_zero],
    cases (add_is_normal a).apply_eq_self_iff_deriv.1 h with c hc,
    rw ←hc,
    exact (deriv_is_normal _).strict_mono.monotone (ordinal.zero_le _) },
  { have := ordinal.add_sub_cancel_of_le h,
    nth_rewrite 0 ←this,
    rwa [←add_assoc, ←mul_one_add, one_add_omega] }
end

theorem add_le_right_iff_mul_omega_le {a b : ordinal} : a + b ≤ b ↔ a * omega ≤ b :=
by { rw ←add_eq_right_iff_mul_omega_le, exact (add_is_normal a).le_iff_eq }

theorem deriv_add_eq_mul_omega_add (a b : ordinal.{u}) : deriv ((+) a) b = a * omega + b :=
begin
  refine b.limit_rec_on _ (λ o h, _) (λ o ho h, _),
  { rw [deriv_zero, add_zero],
    exact nfp_add_zero a },
  { rw [deriv_succ, h, add_succ],
    exact nfp_eq_self (add_eq_right_iff_mul_omega_le.2 ((le_add_right _ _).trans
      (lt_succ_self _).le)) },
  { rw [←is_normal.bsup_eq.{u u} (add_is_normal _) ho,
      ←is_normal.bsup_eq.{u u} (deriv_is_normal _) ho],
    congr,
    ext a hao,
    exact h a hao }
=======
theorem is_normal.fp_iff_deriv {f} (H : is_normal f) {a} : f a = a ↔ ∃ o, deriv f o = a :=
by { rw ←H.fp_iff_deriv', exact ⟨λ h, le_of_eq h, λ h, le_antisymm h (H.le_self _)⟩ }

/-- `deriv f` is the fixed point enumerator of `f`. -/
theorem deriv_eq_enum_fp {f} (H : is_normal f) : deriv f = enum_ord _ H.nfp_unbounded :=
begin
  rw [←eq_enum_ord, range_eq_iff],
  use (deriv_is_normal f).strict_mono,
  refine ⟨λ a, H.deriv_fp a, λ _ _, _⟩,
  rwa ←H.fp_iff_deriv
>>>>>>> b52cb02c
end

end ordinal<|MERGE_RESOLUTION|>--- conflicted
+++ resolved
@@ -2062,15 +2062,11 @@
 theorem le_nfp_self (f a) : a ≤ nfp f a :=
 iterate_le_nfp f a 0
 
-<<<<<<< HEAD
 theorem nfp_le {a b} : nfp f a ≤ b ↔ ∀ n, f^[n] a ≤ b :=
 sup_le
 
 theorem is_normal.lt_nfp (H : is_normal f) {a b} :
   f b < nfp f a ↔ b < nfp f a :=
-=======
-theorem is_normal.lt_nfp {f} (H : is_normal f) {a b} : f b < nfp f a ↔ b < nfp f a :=
->>>>>>> b52cb02c
 lt_sup.trans $ iff.trans
   (by exact
    ⟨λ ⟨n, h⟩, ⟨n, lt_of_le_of_lt (H.le_self _) h⟩,
@@ -2081,13 +2077,7 @@
   nfp f a ≤ f b ↔ nfp f a ≤ b :=
 le_iff_le_iff_lt_iff_lt.2 H.lt_nfp
 
-<<<<<<< HEAD
 theorem is_normal.nfp_le_fp (H : is_normal f) {a b} (ab : a ≤ b) (h : f b ≤ b) : nfp f a ≤ b :=
-=======
-/-- `nfp f a` is the next fixed point after `a`. -/
-theorem is_normal.nfp_le_fp {f} (H : is_normal f) {a b}
-  (ab : a ≤ b) (h : f b ≤ b) : nfp f a ≤ b :=
->>>>>>> b52cb02c
 sup_le.2 $ λ i, begin
   induction i with i IH generalizing a, {exact ab},
   exact IH (le_trans (H.le_iff.2 ab) h),
@@ -2112,31 +2102,20 @@
   { exact (H.2 _ l _).2 (λ b h, le_of_lt (H.lt_nfp.2 h)) }
 end
 
-<<<<<<< HEAD
 theorem is_normal.le_nfp (H : is_normal f) {a b} : f b ≤ nfp f a ↔ b ≤ nfp f a :=
 ⟨le_trans (H.le_self _), λ h, by simpa only [H.nfp_fp] using H.le_iff.2 h⟩
-=======
-theorem is_normal.le_nfp {f} (H : is_normal f) {a b} : f b ≤ nfp f a ↔ b ≤ nfp f a :=
-⟨le_trans (H.le_self _), λ h,
-  by simpa only [H.nfp_fp] using H.le_iff.2 h⟩
->>>>>>> b52cb02c
 
 theorem nfp_eq_self {a} (h : f a = a) : nfp f a = a :=
 le_antisymm (sup_le.mpr $ λ i, by rw [iterate_fixed h]) (le_nfp_self f a)
 
-<<<<<<< HEAD
 protected lemma monotone.nfp (hf : monotone f) : monotone (nfp f) :=
 λ a b h, nfp_le.2 (λ n, (hf.iterate n h).trans (le_sup _ n))
 
-/-- The derivative of a normal function `f` is
-  the sequence of fixed points of `f`. -/
-=======
 /-- Fixed point lemma for normal functions: the fixed points of a normal function are unbounded. -/
 theorem is_normal.nfp_unbounded {f} (H : is_normal f) : unbounded (<) (fixed_points f) :=
 λ a, ⟨_, H.nfp_fp a, not_lt_of_ge (le_nfp_self f a)⟩
 
 /-- The derivative of a normal function `f` is the sequence of fixed points of `f`. -/
->>>>>>> b52cb02c
 def deriv (f : ordinal → ordinal) (o : ordinal) : ordinal :=
 limit_rec_on o (nfp f 0)
   (λ a IH, nfp f (succ IH))
@@ -2165,7 +2144,6 @@
   simp only [bsup_le, IH] {contextual:=tt}
 end
 
-<<<<<<< HEAD
 theorem is_normal.le_iff_deriv (H : is_normal f) {a} : f a ≤ a ↔ ∃ o, deriv f o = a :=
 ⟨λ ha, begin
   suffices : ∀ o (_ : a ≤ deriv f o), ∃ o, deriv f o = a,
@@ -2178,29 +2156,10 @@
     rw deriv_succ,
     exact H.nfp_le_fp (succ_le.2 h) ha },
   { cases eq_or_lt_of_le h₁, {exact ⟨_, h.symm⟩},
-=======
-theorem is_normal.fp_iff_deriv' {f} (H : is_normal f) {a} : f a ≤ a ↔ ∃ o, deriv f o = a :=
-⟨λ ha, begin
-  suffices : ∀ o (_:a ≤ deriv f o), ∃ o, deriv f o = a,
-  from this a ((deriv_is_normal _).le_self _),
-  intro o, apply limit_rec_on o,
-  { intros h₁,
-    refine ⟨0, le_antisymm _ h₁⟩,
-    rw deriv_zero,
-    exact H.nfp_le_fp (ordinal.zero_le _) ha },
-  { intros o IH h₁,
-    cases le_or_lt a (deriv f o), {exact IH h},
-    refine ⟨succ o, le_antisymm _ h₁⟩,
-    rw deriv_succ,
-    exact H.nfp_le_fp (succ_le.2 h) ha },
-  { intros o l IH h₁,
-    cases eq_or_lt_of_le h₁, {exact ⟨_, h.symm⟩},
->>>>>>> b52cb02c
     rw [deriv_limit _ l, ← not_le, bsup_le, not_ball] at h,
     exact let ⟨o', h, hl⟩ := h in IH o' h (le_of_not_le hl) }
 end, λ ⟨o, e⟩, e ▸ le_of_eq (H.deriv_fp _)⟩
 
-<<<<<<< HEAD
 theorem is_normal.apply_eq_self_iff_deriv (H : is_normal f) {a} :
   f a = a ↔ ∃ o, deriv f o = a :=
 by rw [←H.le_iff_deriv, H.le_iff_eq]
@@ -2257,18 +2216,6 @@
     congr,
     ext a hao,
     exact h a hao }
-=======
-theorem is_normal.fp_iff_deriv {f} (H : is_normal f) {a} : f a = a ↔ ∃ o, deriv f o = a :=
-by { rw ←H.fp_iff_deriv', exact ⟨λ h, le_of_eq h, λ h, le_antisymm h (H.le_self _)⟩ }
-
-/-- `deriv f` is the fixed point enumerator of `f`. -/
-theorem deriv_eq_enum_fp {f} (H : is_normal f) : deriv f = enum_ord _ H.nfp_unbounded :=
-begin
-  rw [←eq_enum_ord, range_eq_iff],
-  use (deriv_is_normal f).strict_mono,
-  refine ⟨λ a, H.deriv_fp a, λ _ _, _⟩,
-  rwa ←H.fp_iff_deriv
->>>>>>> b52cb02c
 end
 
 end ordinal