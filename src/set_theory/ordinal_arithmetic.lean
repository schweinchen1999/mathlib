/-
Copyright (c) 2017 Johannes Hölzl. All rights reserved.
Released under Apache 2.0 license as described in the file LICENSE.
Authors: Mario Carneiro, Floris van Doorn
-/
import order.bounded
import set_theory.ordinal
import tactic.by_contra

/-!
# Ordinal arithmetic

Ordinals have an addition (corresponding to disjoint union) that turns them into an additive
monoid, and a multiplication (corresponding to the lexicographic order on the product) that turns
them into a monoid. One can also define correspondingly a subtraction, a division, a successor
function, a power function and a logarithm function.

We also define limit ordinals and prove the basic induction principle on ordinals separating
successor ordinals and limit ordinals, in `limit_rec_on`.

## Main definitions and results

* `o₁ + o₂` is the order on the disjoint union of `o₁` and `o₂` obtained by declaring that
  every element of `o₁` is smaller than every element of `o₂`.
* `o₁ - o₂` is the unique ordinal `o` such that `o₂ + o = o₁`, when `o₂ ≤ o₁`.
* `o₁ * o₂` is the lexicographic order on `o₂ × o₁`.
* `o₁ / o₂` is the ordinal `o` such that `o₁ = o₂ * o + o'` with `o' < o₂`. We also define the
  divisibility predicate, and a modulo operation.
* `succ o = o + 1` is the successor of `o`.
* `pred o` if the predecessor of `o`. If `o` is not a successor, we set `pred o = o`.

We also define the power function and the logarithm function on ordinals, and discuss the properties
of casts of natural numbers of and of `omega` with respect to these operations.

Some properties of the operations are also used to discuss general tools on ordinals:

* `is_limit o`: an ordinal is a limit ordinal if it is neither `0` nor a successor.
* `limit_rec_on` is the main induction principle of ordinals: if one can prove a property by
  induction at successor ordinals and at limit ordinals, then it holds for all ordinals.

* `is_normal`: a function `f : ordinal → ordinal` satisfies `is_normal` if it is strictly increasing
  and order-continuous, i.e., the image `f o` of a limit ordinal `o` is the sup of `f a` for
  `a < o`.
* `nfp f a`: the next fixed point of a function `f` on ordinals, above `a`. It behaves well
  for normal functions.

* `CNF b o` is the Cantor normal form of the ordinal `o` in base `b`.

* `sup`: the supremum of an indexed family of ordinals in `Type u`, as an ordinal in `Type u`.
* `bsup`: the supremum of a set of ordinals indexed by ordinals less than a given ordinal `o`.
-/

noncomputable theory

open function cardinal set equiv
open_locale classical cardinal

universes u v w
variables {α : Type*} {β : Type*} {γ : Type*}
  {r : α → α → Prop} {s : β → β → Prop} {t : γ → γ → Prop}

namespace ordinal

/-! ### Further properties of addition on ordinals -/

@[simp] theorem lift_add (a b) : lift (a + b) = lift a + lift b :=
quotient.induction_on₂ a b $ λ ⟨α, r, _⟩ ⟨β, s, _⟩,
quotient.sound ⟨(rel_iso.preimage equiv.ulift _).trans
 (rel_iso.sum_lex_congr (rel_iso.preimage equiv.ulift _)
   (rel_iso.preimage equiv.ulift _)).symm⟩

@[simp] theorem lift_succ (a) : lift (succ a) = succ (lift a) :=
by unfold succ; simp only [lift_add, lift_one]

theorem add_le_add_iff_left (a) {b c : ordinal} : a + b ≤ a + c ↔ b ≤ c :=
⟨induction_on a $ λ α r hr, induction_on b $ λ β₁ s₁ hs₁, induction_on c $ λ β₂ s₂ hs₂ ⟨f⟩, ⟨
  have fl : ∀ a, f (sum.inl a) = sum.inl a := λ a,
    by simpa only [initial_seg.trans_apply, initial_seg.le_add_apply]
      using @initial_seg.eq _ _ _ _ (@sum.lex.is_well_order _ _ _ _ hr hs₂)
        ((initial_seg.le_add r s₁).trans f) (initial_seg.le_add r s₂) a,
  have ∀ b, {b' // f (sum.inr b) = sum.inr b'}, begin
    intro b, cases e : f (sum.inr b),
    { rw ← fl at e, have := f.inj' e, contradiction },
    { exact ⟨_, rfl⟩ }
  end,
  let g (b) := (this b).1 in
  have fr : ∀ b, f (sum.inr b) = sum.inr (g b), from λ b, (this b).2,
  ⟨⟨⟨g, λ x y h, by injection f.inj'
    (by rw [fr, fr, h] : f (sum.inr x) = f (sum.inr y))⟩,
    λ a b, by simpa only [sum.lex_inr_inr, fr, rel_embedding.coe_fn_to_embedding,
        initial_seg.coe_fn_to_rel_embedding, function.embedding.coe_fn_mk]
      using @rel_embedding.map_rel_iff _ _ _ _ f.to_rel_embedding (sum.inr a) (sum.inr b)⟩,
    λ a b H, begin
      rcases f.init' (by rw fr; exact sum.lex_inr_inr.2 H) with ⟨a'|a', h⟩,
      { rw fl at h, cases h },
      { rw fr at h, exact ⟨a', sum.inr.inj h⟩ }
    end⟩⟩,
λ h, add_le_add_left h _⟩

theorem add_succ (o₁ o₂ : ordinal) : o₁ + succ o₂ = succ (o₁ + o₂) :=
(add_assoc _ _ _).symm

@[simp] theorem succ_zero : succ 0 = 1 := zero_add _

theorem one_le_iff_pos {o : ordinal} : 1 ≤ o ↔ 0 < o :=
by rw [← succ_zero, succ_le]

theorem one_le_iff_ne_zero {o : ordinal} : 1 ≤ o ↔ o ≠ 0 :=
by rw [one_le_iff_pos, ordinal.pos_iff_ne_zero]

theorem succ_pos (o : ordinal) : 0 < succ o :=
lt_of_le_of_lt (ordinal.zero_le _) (lt_succ_self _)

theorem succ_ne_zero (o : ordinal) : succ o ≠ 0 :=
ne_of_gt $ succ_pos o

@[simp] theorem card_succ (o : ordinal) : card (succ o) = card o + 1 :=
by simp only [succ, card_add, card_one]

theorem nat_cast_succ (n : ℕ) : (succ n : ordinal) = n.succ := rfl

theorem add_left_cancel (a) {b c : ordinal} : a + b = a + c ↔ b = c :=
by simp only [le_antisymm_iff, add_le_add_iff_left]

theorem lt_succ {a b : ordinal} : a < succ b ↔ a ≤ b :=
by rw [← not_le, succ_le, not_lt]

theorem lt_one_iff_zero {a : ordinal} : a < 1 ↔ a = 0 :=
by rw [←succ_zero, lt_succ, ordinal.le_zero]

theorem add_lt_add_iff_left (a) {b c : ordinal} : a + b < a + c ↔ b < c :=
by rw [← not_le, ← not_le, add_le_add_iff_left]

theorem lt_of_add_lt_add_right {a b c : ordinal} : a + b < c + b → a < c :=
lt_imp_lt_of_le_imp_le (λ h, add_le_add_right h _)

@[simp] theorem succ_lt_succ {a b : ordinal} : succ a < succ b ↔ a < b :=
by rw [lt_succ, succ_le]

@[simp] theorem succ_le_succ {a b : ordinal} : succ a ≤ succ b ↔ a ≤ b :=
le_iff_le_iff_lt_iff_lt.2 succ_lt_succ

theorem succ_inj {a b : ordinal} : succ a = succ b ↔ a = b :=
by simp only [le_antisymm_iff, succ_le_succ]

theorem add_le_add_iff_right {a b : ordinal} (n : ℕ) : a + n ≤ b + n ↔ a ≤ b :=
by induction n with n ih; [rw [nat.cast_zero, add_zero, add_zero],
  rw [← nat_cast_succ, add_succ, add_succ, succ_le_succ, ih]]

theorem add_right_cancel {a b : ordinal} (n : ℕ) : a + n = b + n ↔ a = b :=
by simp only [le_antisymm_iff, add_le_add_iff_right]

/-! ### The zero ordinal -/

@[simp] theorem card_eq_zero {o} : card o = 0 ↔ o = 0 :=
⟨induction_on o $ λ α r _ h, begin
  refine le_antisymm (le_of_not_lt $
    λ hn, mk_ne_zero_iff.2 _ h) (ordinal.zero_le _),
  rw [← succ_le, succ_zero] at hn, cases hn with f,
  exact ⟨f punit.star⟩
end, λ e, by simp only [e, card_zero]⟩

@[simp] theorem type_eq_zero_of_empty [is_well_order α r] [is_empty α] : type r = 0 :=
card_eq_zero.symm.mpr (mk_eq_zero _)

@[simp] theorem type_eq_zero_iff_is_empty [is_well_order α r] : type r = 0 ↔ is_empty α :=
(@card_eq_zero (type r)).symm.trans mk_eq_zero_iff

theorem type_ne_zero_iff_nonempty [is_well_order α r] : type r ≠ 0 ↔ nonempty α :=
(not_congr (@card_eq_zero (type r))).symm.trans mk_ne_zero_iff

protected lemma one_ne_zero : (1 : ordinal) ≠ 0 :=
type_ne_zero_iff_nonempty.2 ⟨punit.star⟩

instance : nontrivial ordinal.{u} :=
⟨⟨1, 0, ordinal.one_ne_zero⟩⟩

theorem zero_lt_one : (0 : ordinal) < 1 :=
lt_iff_le_and_ne.2 ⟨ordinal.zero_le _, ne.symm $ ordinal.one_ne_zero⟩

theorem eq_zero_or_pos (a : ordinal) : a = 0 ∨ 0 < a :=
by { convert eq_or_ne a 0, exact propext ordinal.pos_iff_ne_zero }

/-! ### The predecessor of an ordinal -/

/-- The ordinal predecessor of `o` is `o'` if `o = succ o'`,
  and `o` otherwise. -/
def pred (o : ordinal.{u}) : ordinal.{u} :=
if h : ∃ a, o = succ a then classical.some h else o

@[simp] theorem pred_succ (o) : pred (succ o) = o :=
by have h : ∃ a, succ o = succ a := ⟨_, rfl⟩;
   simpa only [pred, dif_pos h] using (succ_inj.1 $ classical.some_spec h).symm

theorem pred_le_self (o) : pred o ≤ o :=
if h : ∃ a, o = succ a then let ⟨a, e⟩ := h in
by rw [e, pred_succ]; exact le_of_lt (lt_succ_self _)
else by rw [pred, dif_neg h]

theorem pred_eq_iff_not_succ {o} : pred o = o ↔ ¬ ∃ a, o = succ a :=
⟨λ e ⟨a, e'⟩, by rw [e', pred_succ] at e; exact ne_of_lt (lt_succ_self _) e,
 λ h, dif_neg h⟩

theorem pred_lt_iff_is_succ {o} : pred o < o ↔ ∃ a, o = succ a :=
iff.trans (by simp only [le_antisymm_iff, pred_le_self, true_and, not_le])
  (iff_not_comm.1 pred_eq_iff_not_succ).symm

theorem succ_pred_iff_is_succ {o} : succ (pred o) = o ↔ ∃ a, o = succ a :=
⟨λ e, ⟨_, e.symm⟩, λ ⟨a, e⟩, by simp only [e, pred_succ]⟩

theorem succ_lt_of_not_succ {o} (h : ¬ ∃ a, o = succ a) {b} : succ b < o ↔ b < o :=
⟨lt_trans (lt_succ_self _), λ l,
  lt_of_le_of_ne (succ_le.2 l) (λ e, h ⟨_, e.symm⟩)⟩

theorem lt_pred {a b} : a < pred b ↔ succ a < b :=
if h : ∃ a, b = succ a then let ⟨c, e⟩ := h in
by rw [e, pred_succ, succ_lt_succ]
else by simp only [pred, dif_neg h, succ_lt_of_not_succ h]

theorem pred_le {a b} : pred a ≤ b ↔ a ≤ succ b :=
le_iff_le_iff_lt_iff_lt.2 lt_pred

@[simp] theorem lift_is_succ {o} : (∃ a, lift o = succ a) ↔ (∃ a, o = succ a) :=
⟨λ ⟨a, h⟩,
  let ⟨b, e⟩ := lift_down $ show a ≤ lift o, from le_of_lt $
    h.symm ▸ lt_succ_self _ in
  ⟨b, lift_inj.1 $ by rw [h, ← e, lift_succ]⟩,
 λ ⟨a, h⟩, ⟨lift a, by simp only [h, lift_succ]⟩⟩

@[simp] theorem lift_pred (o) : lift (pred o) = pred (lift o) :=
if h : ∃ a, o = succ a then
by cases h with a e; simp only [e, pred_succ, lift_succ]
else by rw [pred_eq_iff_not_succ.2 h,
            pred_eq_iff_not_succ.2 (mt lift_is_succ.1 h)]

/-! ### Limit ordinals -/

/-- A limit ordinal is an ordinal which is not zero and not a successor. -/
def is_limit (o : ordinal) : Prop := o ≠ 0 ∧ ∀ a < o, succ a < o

theorem not_zero_is_limit : ¬ is_limit 0
| ⟨h, _⟩ := h rfl

theorem not_succ_is_limit (o) : ¬ is_limit (succ o)
| ⟨_, h⟩ := lt_irrefl _ (h _ (lt_succ_self _))

theorem not_succ_of_is_limit {o} (h : is_limit o) : ¬ ∃ a, o = succ a
| ⟨a, e⟩ := not_succ_is_limit a (e ▸ h)

theorem succ_lt_of_is_limit {o} (h : is_limit o) {a} : succ a < o ↔ a < o :=
⟨lt_trans (lt_succ_self _), h.2 _⟩

theorem le_succ_of_is_limit {o} (h : is_limit o) {a} : o ≤ succ a ↔ o ≤ a :=
le_iff_le_iff_lt_iff_lt.2 $ succ_lt_of_is_limit h

theorem limit_le {o} (h : is_limit o) {a} : o ≤ a ↔ ∀ x < o, x ≤ a :=
⟨λ h x l, le_trans (le_of_lt l) h,
 λ H, (le_succ_of_is_limit h).1 $ le_of_not_lt $ λ hn,
  not_lt_of_le (H _ hn) (lt_succ_self _)⟩

theorem lt_limit {o} (h : is_limit o) {a} : a < o ↔ ∃ x < o, a < x :=
by simpa only [not_ball, not_le] using not_congr (@limit_le _ h a)

@[simp] theorem lift_is_limit (o) : is_limit (lift o) ↔ is_limit o :=
and_congr (not_congr $ by simpa only [lift_zero] using @lift_inj o 0)
⟨λ H a h, lift_lt.1 $ by simpa only [lift_succ] using H _ (lift_lt.2 h),
 λ H a h, let ⟨a', e⟩ := lift_down (le_of_lt h) in
   by rw [← e, ← lift_succ, lift_lt];
      rw [← e, lift_lt] at h; exact H a' h⟩

theorem is_limit.pos {o : ordinal} (h : is_limit o) : 0 < o :=
lt_of_le_of_ne (ordinal.zero_le _) h.1.symm

theorem is_limit.one_lt {o : ordinal} (h : is_limit o) : 1 < o :=
by simpa only [succ_zero] using h.2 _ h.pos

theorem is_limit.nat_lt {o : ordinal} (h : is_limit o) : ∀ n : ℕ, (n : ordinal) < o
| 0     := h.pos
| (n+1) := h.2 _ (is_limit.nat_lt n)

theorem zero_or_succ_or_limit (o : ordinal) :
  o = 0 ∨ (∃ a, o = succ a) ∨ is_limit o :=
if o0 : o = 0 then or.inl o0 else
if h : ∃ a, o = succ a then or.inr (or.inl h) else
or.inr $ or.inr ⟨o0, λ a, (succ_lt_of_not_succ h).2⟩

/-- Main induction principle of ordinals: if one can prove a property by
  induction at successor ordinals and at limit ordinals, then it holds for all ordinals. -/
@[elab_as_eliminator] def limit_rec_on {C : ordinal → Sort*}
  (o : ordinal) (H₁ : C 0) (H₂ : ∀ o, C o → C (succ o))
  (H₃ : ∀ o, is_limit o → (∀ o' < o, C o') → C o) : C o :=
wf.fix (λ o IH,
  if o0 : o = 0 then by rw o0; exact H₁ else
  if h : ∃ a, o = succ a then
    by rw ← succ_pred_iff_is_succ.2 h; exact
    H₂ _ (IH _ $ pred_lt_iff_is_succ.2 h)
  else H₃ _ ⟨o0, λ a, (succ_lt_of_not_succ h).2⟩ IH) o

@[simp] theorem limit_rec_on_zero {C} (H₁ H₂ H₃) : @limit_rec_on C 0 H₁ H₂ H₃ = H₁ :=
by rw [limit_rec_on, well_founded.fix_eq, dif_pos rfl]; refl

@[simp] theorem limit_rec_on_succ {C} (o H₁ H₂ H₃) :
  @limit_rec_on C (succ o) H₁ H₂ H₃ = H₂ o (@limit_rec_on C o H₁ H₂ H₃) :=
begin
  have h : ∃ a, succ o = succ a := ⟨_, rfl⟩,
  rw [limit_rec_on, well_founded.fix_eq,
      dif_neg (succ_ne_zero o), dif_pos h],
  generalize : limit_rec_on._proof_2 (succ o) h = h₂,
  generalize : limit_rec_on._proof_3 (succ o) h = h₃,
  revert h₂ h₃, generalize e : pred (succ o) = o', intros,
  rw pred_succ at e, subst o', refl
end

@[simp] theorem limit_rec_on_limit {C} (o H₁ H₂ H₃ h) :
  @limit_rec_on C o H₁ H₂ H₃ = H₃ o h (λ x h, @limit_rec_on C x H₁ H₂ H₃) :=
by rw [limit_rec_on, well_founded.fix_eq,
       dif_neg h.1, dif_neg (not_succ_of_is_limit h)]; refl

lemma has_succ_of_is_limit {α} {r : α → α → Prop} [wo : is_well_order α r]
  (h : (type r).is_limit) (x : α) : ∃y, r x y :=
begin
  use enum r (typein r x).succ (h.2 _ (typein_lt_type r x)),
  convert (enum_lt (typein_lt_type r x) _).mpr (lt_succ_self _), rw [enum_typein]
end

lemma type_subrel_lt (o : ordinal.{u}) :
  type (subrel (<) {o' : ordinal | o' < o}) = ordinal.lift.{u+1} o :=
begin
  refine quotient.induction_on o _,
  rintro ⟨α, r, wo⟩, resetI, apply quotient.sound,
  constructor, symmetry, refine (rel_iso.preimage equiv.ulift r).trans (typein_iso r)
end

lemma mk_initial_seg (o : ordinal.{u}) :
  #{o' : ordinal | o' < o} = cardinal.lift.{u+1} o.card :=
by rw [lift_card, ←type_subrel_lt, card_type]

/-! ### Normal ordinal functions -/

/-- A normal ordinal function is a strictly increasing function which is
  order-continuous, i.e., the image `f o` of a limit ordinal `o` is the sup of `f a` for
  `a < o`.  -/
def is_normal (f : ordinal → ordinal) : Prop :=
(∀ o, f o < f (succ o)) ∧ ∀ o, is_limit o → ∀ a, f o ≤ a ↔ ∀ b < o, f b ≤ a

theorem is_normal.limit_le {f} (H : is_normal f) : ∀ {o}, is_limit o →
  ∀ {a}, f o ≤ a ↔ ∀ b < o, f b ≤ a := H.2

theorem is_normal.limit_lt {f} (H : is_normal f) {o} (h : is_limit o) {a} :
  a < f o ↔ ∃ b < o, a < f b :=
not_iff_not.1 $ by simpa only [exists_prop, not_exists, not_and, not_lt] using H.2 _ h a

theorem is_normal.strict_mono {f} (H : is_normal f) : strict_mono f :=
λ a b, limit_rec_on b (not.elim (not_lt_of_le $ ordinal.zero_le _))
  (λ b IH h, (lt_or_eq_of_le (lt_succ.1 h)).elim
    (λ h, lt_trans (IH h) (H.1 _))
    (λ e, e ▸ H.1 _))
  (λ b l IH h, lt_of_lt_of_le (H.1 a)
    ((H.2 _ l _).1 (le_refl _) _ (l.2 _ h)))

theorem is_normal.lt_iff {f} (H : is_normal f) {a b} : f a < f b ↔ a < b :=
strict_mono.lt_iff_lt $ H.strict_mono

theorem is_normal.le_iff {f} (H : is_normal f) {a b} : f a ≤ f b ↔ a ≤ b :=
le_iff_le_iff_lt_iff_lt.2 H.lt_iff

theorem is_normal.inj {f} (H : is_normal f) {a b} : f a = f b ↔ a = b :=
by simp only [le_antisymm_iff, H.le_iff]

theorem is_normal.le_self {f} (H : is_normal f) (a) : a ≤ f a :=
well_founded.self_le_of_strict_mono wf H.strict_mono a

theorem is_normal.le_set {f} (H : is_normal f) (p : ordinal → Prop)
  (p0 : ∃ x, p x) (S)
  (H₂ : ∀ o, S ≤ o ↔ ∀ a, p a → a ≤ o) {o} :
  f S ≤ o ↔ ∀ a, p a → f a ≤ o :=
⟨λ h a pa, le_trans (H.le_iff.2 ((H₂ _).1 (le_refl _) _ pa)) h,
λ h, begin
  revert H₂, apply limit_rec_on S,
  { intro H₂,
     cases p0 with x px,
     have := ordinal.le_zero.1 ((H₂ _).1 (ordinal.zero_le _) _ px),
     rw this at px, exact h _ px },
  { intros S _ H₂,
    rcases not_ball.1 (mt (H₂ S).2 $ not_le_of_lt $ lt_succ_self _) with ⟨a, h₁, h₂⟩,
    exact le_trans (H.le_iff.2 $ succ_le.2 $ not_le.1 h₂) (h _ h₁) },
  { intros S L _ H₂, apply (H.2 _ L _).2, intros a h',
    rcases not_ball.1 (mt (H₂ a).2 (not_le.2 h')) with ⟨b, h₁, h₂⟩,
    exact le_trans (H.le_iff.2 $ le_of_lt $ not_le.1 h₂) (h _ h₁) }
end⟩

theorem is_normal.le_set' {f} (H : is_normal f) (p : α → Prop) (g : α → ordinal)
  (p0 : ∃ x, p x) (S)
  (H₂ : ∀ o, S ≤ o ↔ ∀ a, p a → g a ≤ o) {o} :
  f S ≤ o ↔ ∀ a, p a → f (g a) ≤ o :=
(H.le_set (λ x, ∃ y, p y ∧ x = g y)
  (let ⟨x, px⟩ := p0 in ⟨_, _, px, rfl⟩) _
  (λ o, (H₂ o).trans ⟨λ H a ⟨y, h1, h2⟩, h2.symm ▸ H y h1,
    λ H a h1, H (g a) ⟨a, h1, rfl⟩⟩)).trans
⟨λ H a h, H (g a) ⟨a, h, rfl⟩, λ H a ⟨y, h1, h2⟩, h2.symm ▸ H y h1⟩

theorem is_normal.refl : is_normal id :=
⟨λ x, lt_succ_self _, λ o l a, limit_le l⟩

theorem is_normal.trans {f g} (H₁ : is_normal f) (H₂ : is_normal g) :
  is_normal (λ x, f (g x)) :=
⟨λ x, H₁.lt_iff.2 (H₂.1 _),
 λ o l a, H₁.le_set' (< o) g ⟨_, l.pos⟩ _ (λ c, H₂.2 _ l _)⟩

theorem is_normal.is_limit {f} (H : is_normal f) {o} (l : is_limit o) :
  is_limit (f o) :=
⟨ne_of_gt $ lt_of_le_of_lt (ordinal.zero_le _) $ H.lt_iff.2 l.pos,
λ a h, let ⟨b, h₁, h₂⟩ := (H.limit_lt l).1 h in
  lt_of_le_of_lt (succ_le.2 h₂) (H.lt_iff.2 h₁)⟩

theorem is_normal.self_le_iff_eq {f} (H : is_normal f) {a} : f a ≤ a ↔ f a = a :=
⟨λ h, le_antisymm h (H.le_self a), le_of_eq⟩

theorem add_le_of_limit {a b c : ordinal.{u}}
  (h : is_limit b) : a + b ≤ c ↔ ∀ b' < b, a + b' ≤ c :=
⟨λ h b' l, le_trans (add_le_add_left (le_of_lt l) _) h,
λ H, le_of_not_lt $
induction_on a (λ α r _, induction_on b $ λ β s _ h H l, begin
  resetI,
  suffices : ∀ x : β, sum.lex r s (sum.inr x) (enum _ _ l),
  { cases enum _ _ l with x x,
    { cases this (enum s 0 h.pos) },
    { exact irrefl _ (this _) } },
  intros x,
  rw [← typein_lt_typein (sum.lex r s), typein_enum],
  have := H _ (h.2 _ (typein_lt_type s x)),
  rw [add_succ, succ_le] at this,
  refine lt_of_le_of_lt (type_le'.2
    ⟨rel_embedding.of_monotone (λ a, _) (λ a b, _)⟩) this,
  { rcases a with ⟨a | b, h⟩,
    { exact sum.inl a },
    { exact sum.inr ⟨b, by cases h; assumption⟩ } },
  { rcases a with ⟨a | a, h₁⟩; rcases b with ⟨b | b, h₂⟩; cases h₁; cases h₂;
      rintro ⟨⟩; constructor; assumption }
end) h H⟩

theorem add_is_normal (a : ordinal) : is_normal ((+) a) :=
⟨λ b, (add_lt_add_iff_left a).2 (lt_succ_self _),
 λ b l c, add_le_of_limit l⟩

theorem add_is_limit (a) {b} : is_limit b → is_limit (a + b) :=
(add_is_normal a).is_limit

/-! ### Subtraction on ordinals-/

/-- `a - b` is the unique ordinal satisfying
  `b + (a - b) = a` when `b ≤ a`. -/
def sub (a b : ordinal.{u}) : ordinal.{u} :=
omin {o | a ≤ b+o} ⟨a, le_add_left _ _⟩

instance : has_sub ordinal := ⟨sub⟩

theorem le_add_sub (a b : ordinal) : a ≤ b + (a - b) :=
omin_mem {o | a ≤ b+o} _

theorem sub_le {a b c : ordinal} : a - b ≤ c ↔ a ≤ b + c :=
⟨λ h, le_trans (le_add_sub a b) (add_le_add_left h _),
 λ h, omin_le h⟩

theorem lt_sub {a b c : ordinal} : a < b - c ↔ c + a < b :=
lt_iff_lt_of_le_iff_le sub_le

theorem add_sub_cancel (a b : ordinal) : a + b - a = b :=
le_antisymm (sub_le.2 $ le_refl _)
  ((add_le_add_iff_left a).1 $ le_add_sub _ _)

theorem sub_eq_of_add_eq {a b c : ordinal} (h : a + b = c) : c - a = b :=
h ▸ add_sub_cancel _ _

theorem sub_le_self (a b : ordinal) : a - b ≤ a :=
sub_le.2 $ le_add_left _ _

protected theorem add_sub_cancel_of_le {a b : ordinal} (h : b ≤ a) : b + (a - b) = a :=
le_antisymm begin
  rcases zero_or_succ_or_limit (a-b) with e|⟨c,e⟩|l,
  { simp only [e, add_zero, h] },
  { rw [e, add_succ, succ_le, ← lt_sub, e], apply lt_succ_self },
  { exact (add_le_of_limit l).2 (λ c l, le_of_lt (lt_sub.1 l)) }
end (le_add_sub _ _)

@[simp] theorem sub_zero (a : ordinal) : a - 0 = a :=
by simpa only [zero_add] using add_sub_cancel 0 a

@[simp] theorem zero_sub (a : ordinal) : 0 - a = 0 :=
by rw ← ordinal.le_zero; apply sub_le_self

@[simp] theorem sub_self (a : ordinal) : a - a = 0 :=
by simpa only [add_zero] using add_sub_cancel a 0

protected theorem sub_eq_zero_iff_le {a b : ordinal} : a - b = 0 ↔ a ≤ b :=
⟨λ h, by simpa only [h, add_zero] using le_add_sub a b,
 λ h, by rwa [← ordinal.le_zero, sub_le, add_zero]⟩

theorem sub_sub (a b c : ordinal) : a - b - c = a - (b + c) :=
eq_of_forall_ge_iff $ λ d, by rw [sub_le, sub_le, sub_le, add_assoc]

theorem add_sub_add_cancel (a b c : ordinal) : a + b - (a + c) = b - c :=
by rw [← sub_sub, add_sub_cancel]

theorem sub_is_limit {a b} (l : is_limit a) (h : b < a) : is_limit (a - b) :=
⟨ne_of_gt $ lt_sub.2 $ by rwa add_zero,
 λ c h, by rw [lt_sub, add_succ]; exact l.2 _ (lt_sub.1 h)⟩

@[simp] theorem one_add_omega : 1 + omega.{u} = omega :=
begin
  refine le_antisymm _ (le_add_left _ _),
  rw [omega, one_eq_lift_type_unit, ← lift_add, lift_le, type_add],
  have : is_well_order unit empty_relation := by apply_instance,
  refine ⟨rel_embedding.collapse (rel_embedding.of_monotone _ _)⟩,
  { apply sum.rec, exact λ _, 0, exact nat.succ },
  { intros a b, cases a; cases b; intro H; cases H with _ _ H _ _ H;
    [cases H, exact nat.succ_pos _, exact nat.succ_lt_succ H] }
end

@[simp, priority 990]
theorem one_add_of_omega_le {o} (h : omega ≤ o) : 1 + o = o :=
by rw [← ordinal.add_sub_cancel_of_le h, ← add_assoc, one_add_omega]

/-! ### Multiplication of ordinals-/

/-- The multiplication of ordinals `o₁` and `o₂` is the (well founded) lexicographic order on
`o₂ × o₁`. -/
instance : monoid ordinal.{u} :=
{ mul := λ a b, quotient.lift_on₂ a b
      (λ ⟨α, r, wo⟩ ⟨β, s, wo'⟩, ⟦⟨β × α, prod.lex s r, by exactI prod.lex.is_well_order⟩⟧
        : Well_order → Well_order → ordinal) $
    λ ⟨α₁, r₁, o₁⟩ ⟨α₂, r₂, o₂⟩ ⟨β₁, s₁, p₁⟩ ⟨β₂, s₂, p₂⟩ ⟨f⟩ ⟨g⟩,
    quot.sound ⟨rel_iso.prod_lex_congr g f⟩,
  one := 1,
  mul_assoc := λ a b c, quotient.induction_on₃ a b c $ λ ⟨α, r, _⟩ ⟨β, s, _⟩ ⟨γ, t, _⟩,
    eq.symm $ quotient.sound ⟨⟨prod_assoc _ _ _, λ a b, begin
      rcases a with ⟨⟨a₁, a₂⟩, a₃⟩,
      rcases b with ⟨⟨b₁, b₂⟩, b₃⟩,
      simp [prod.lex_def, and_or_distrib_left, or_assoc, and_assoc]
    end⟩⟩,
  mul_one := λ a, induction_on a $ λ α r _, quotient.sound
    ⟨⟨punit_prod _, λ a b, by rcases a with ⟨⟨⟨⟩⟩, a⟩; rcases b with ⟨⟨⟨⟩⟩, b⟩;
    simp only [prod.lex_def, empty_relation, false_or];
    simp only [eq_self_iff_true, true_and]; refl⟩⟩,
  one_mul := λ a, induction_on a $ λ α r _, quotient.sound
    ⟨⟨prod_punit _, λ a b, by rcases a with ⟨a, ⟨⟨⟩⟩⟩; rcases b with ⟨b, ⟨⟨⟩⟩⟩;
    simp only [prod.lex_def, empty_relation, and_false, or_false]; refl⟩⟩ }

@[simp] theorem type_mul {α β : Type u} (r : α → α → Prop) (s : β → β → Prop)
  [is_well_order α r] [is_well_order β s] : type r * type s = type (prod.lex s r) := rfl

@[simp] theorem lift_mul (a b) : lift (a * b) = lift a * lift b :=
quotient.induction_on₂ a b $ λ ⟨α, r, _⟩ ⟨β, s, _⟩,
quotient.sound ⟨(rel_iso.preimage equiv.ulift _).trans
 (rel_iso.prod_lex_congr (rel_iso.preimage equiv.ulift _)
   (rel_iso.preimage equiv.ulift _)).symm⟩

@[simp] theorem card_mul (a b) : card (a * b) = card a * card b :=
quotient.induction_on₂ a b $ λ ⟨α, r, _⟩ ⟨β, s, _⟩,
mul_comm (mk β) (mk α)

@[simp] theorem mul_zero (a : ordinal) : a * 0 = 0 :=
induction_on a $ λ α _ _, by exactI type_eq_zero_of_empty

@[simp] theorem zero_mul (a : ordinal) : 0 * a = 0 :=
induction_on a $ λ α _ _, by exactI type_eq_zero_of_empty

theorem mul_add (a b c : ordinal) : a * (b + c) = a * b + a * c :=
quotient.induction_on₃ a b c $ λ ⟨α, r, _⟩ ⟨β, s, _⟩ ⟨γ, t, _⟩,
quotient.sound ⟨⟨sum_prod_distrib _ _ _, begin
  rintro ⟨a₁|a₁, a₂⟩ ⟨b₁|b₁, b₂⟩; simp only [prod.lex_def,
    sum.lex_inl_inl, sum.lex.sep, sum.lex_inr_inl, sum.lex_inr_inr,
    sum_prod_distrib_apply_left, sum_prod_distrib_apply_right];
  simp only [sum.inl.inj_iff, true_or, false_and, false_or]
end⟩⟩

@[simp] theorem mul_add_one (a b : ordinal) : a * (b + 1) = a * b + a :=
by simp only [mul_add, mul_one]

@[simp] theorem mul_one_add (a b : ordinal) : a * (1 + b) = a + a * b :=
by simp only [mul_add, mul_one]

@[simp] theorem mul_succ (a b : ordinal) : a * succ b = a * b + a := mul_add_one _ _

theorem mul_le_mul_left {a b} (c : ordinal) : a ≤ b → c * a ≤ c * b :=
quotient.induction_on₃ a b c $ λ ⟨α, r, _⟩ ⟨β, s, _⟩ ⟨γ, t, _⟩ ⟨f⟩, begin
  resetI,
  refine type_le'.2 ⟨rel_embedding.of_monotone
    (λ a, (f a.1, a.2))
    (λ a b h, _)⟩, clear_,
  cases h with a₁ b₁ a₂ b₂ h' a b₁ b₂ h',
  { exact prod.lex.left _ _ (f.to_rel_embedding.map_rel_iff.2 h') },
  { exact prod.lex.right _ h' }
end

theorem mul_le_mul_right {a b} (c : ordinal) : a ≤ b → a * c ≤ b * c :=
quotient.induction_on₃ a b c $ λ ⟨α, r, _⟩ ⟨β, s, _⟩ ⟨γ, t, _⟩ ⟨f⟩, begin
  resetI,
  refine type_le'.2 ⟨rel_embedding.of_monotone
    (λ a, (a.1, f a.2))
    (λ a b h, _)⟩,
  cases h with a₁ b₁ a₂ b₂ h' a b₁ b₂ h',
  { exact prod.lex.left _ _ h' },
  { exact prod.lex.right _ (f.to_rel_embedding.map_rel_iff.2 h') }
end

<<<<<<< HEAD
theorem le_mul_left {a b : ordinal} (hb : 0 < b) : a ≤ a * b :=
by { convert mul_le_mul_left a (one_le_iff_pos.2 hb), rw mul_one a }

theorem le_mul_right {a b : ordinal} (hb : 0 < b) : a ≤ b * a :=
=======
theorem le_mul_left (a : ordinal) {b : ordinal} (hb : 0 < b) : a ≤ a * b :=
by { convert mul_le_mul_left a (one_le_iff_pos.2 hb), rw mul_one a }

theorem le_mul_right (a : ordinal) {b : ordinal} (hb : 0 < b) : a ≤ b * a :=
>>>>>>> 8910f6d9
by { convert mul_le_mul_right a (one_le_iff_pos.2 hb), rw one_mul a }

theorem mul_le_mul {a b c d : ordinal} (h₁ : a ≤ c) (h₂ : b ≤ d) : a * b ≤ c * d :=
le_trans (mul_le_mul_left _ h₂) (mul_le_mul_right _ h₁)

private lemma mul_le_of_limit_aux {α β r s} [is_well_order α r] [is_well_order β s]
  {c} (h : is_limit (type s)) (H : ∀ b' < type s, type r * b' ≤ c)
  (l : c < type r * type s) : false :=
begin
  suffices : ∀ a b, prod.lex s r (b, a) (enum _ _ l),
  { cases enum _ _ l with b a, exact irrefl _ (this _ _) },
  intros a b,
  rw [← typein_lt_typein (prod.lex s r), typein_enum],
  have := H _ (h.2 _ (typein_lt_type s b)),
  rw [mul_succ] at this,
  have := lt_of_lt_of_le ((add_lt_add_iff_left _).2
    (typein_lt_type _ a)) this,
  refine lt_of_le_of_lt _ this,
  refine (type_le'.2 _),
  constructor,
  refine rel_embedding.of_monotone (λ a, _) (λ a b, _),
  { rcases a with ⟨⟨b', a'⟩, h⟩,
    by_cases e : b = b',
    { refine sum.inr ⟨a', _⟩,
      subst e, cases h with _ _ _ _ h _ _ _ h,
      { exact (irrefl _ h).elim },
      { exact h } },
    { refine sum.inl (⟨b', _⟩, a'),
      cases h with _ _ _ _ h _ _ _ h,
      { exact h }, { exact (e rfl).elim } } },
  { rcases a with ⟨⟨b₁, a₁⟩, h₁⟩,
    rcases b with ⟨⟨b₂, a₂⟩, h₂⟩,
    intro h, by_cases e₁ : b = b₁; by_cases e₂ : b = b₂,
    { substs b₁ b₂,
      simpa only [subrel_val, prod.lex_def, @irrefl _ s _ b, true_and, false_or, eq_self_iff_true,
        dif_pos, sum.lex_inr_inr] using h },
    { subst b₁,
      simp only [subrel_val, prod.lex_def, e₂, prod.lex_def, dif_pos, subrel_val, eq_self_iff_true,
        or_false, dif_neg, not_false_iff, sum.lex_inr_inl, false_and] at h ⊢,
      cases h₂; [exact asymm h h₂_h, exact e₂ rfl] },
    { simp only [e₂, dif_pos, eq_self_iff_true, dif_neg e₁, not_false_iff, sum.lex.sep] },
    { simpa only [dif_neg e₁, dif_neg e₂, prod.lex_def, subrel_val, subtype.mk_eq_mk,
        sum.lex_inl_inl] using h } }
end

theorem mul_le_of_limit {a b c : ordinal.{u}}
  (h : is_limit b) : a * b ≤ c ↔ ∀ b' < b, a * b' ≤ c :=
⟨λ h b' l, le_trans (mul_le_mul_left _ (le_of_lt l)) h,
λ H, le_of_not_lt $ induction_on a (λ α r _, induction_on b $ λ β s _,
  by exactI mul_le_of_limit_aux) h H⟩

theorem mul_is_normal {a : ordinal} (h : 0 < a) : is_normal ((*) a) :=
⟨λ b, by rw mul_succ; simpa only [add_zero] using (add_lt_add_iff_left (a*b)).2 h,
 λ b l c, mul_le_of_limit l⟩

theorem lt_mul_of_limit {a b c : ordinal.{u}}
  (h : is_limit c) : a < b * c ↔ ∃ c' < c, a < b * c' :=
by simpa only [not_ball, not_le] using not_congr (@mul_le_of_limit b c a h)

theorem mul_lt_mul_iff_left {a b c : ordinal} (a0 : 0 < a) : a * b < a * c ↔ b < c :=
(mul_is_normal a0).lt_iff

theorem mul_le_mul_iff_left {a b c : ordinal} (a0 : 0 < a) : a * b ≤ a * c ↔ b ≤ c :=
(mul_is_normal a0).le_iff

theorem mul_lt_mul_of_pos_left {a b c : ordinal}
  (h : a < b) (c0 : 0 < c) : c * a < c * b :=
(mul_lt_mul_iff_left c0).2 h

theorem mul_pos {a b : ordinal} (h₁ : 0 < a) (h₂ : 0 < b) : 0 < a * b :=
by simpa only [mul_zero] using mul_lt_mul_of_pos_left h₂ h₁

theorem mul_ne_zero {a b : ordinal} : a ≠ 0 → b ≠ 0 → a * b ≠ 0 :=
by simpa only [ordinal.pos_iff_ne_zero] using mul_pos

theorem le_of_mul_le_mul_left {a b c : ordinal}
  (h : c * a ≤ c * b) (h0 : 0 < c) : a ≤ b :=
le_imp_le_of_lt_imp_lt (λ h', mul_lt_mul_of_pos_left h' h0) h

theorem mul_right_inj {a b c : ordinal} (a0 : 0 < a) : a * b = a * c ↔ b = c :=
(mul_is_normal a0).inj

theorem mul_is_limit {a b : ordinal}
  (a0 : 0 < a) : is_limit b → is_limit (a * b) :=
(mul_is_normal a0).is_limit

theorem mul_is_limit_left {a b : ordinal}
  (l : is_limit a) (b0 : 0 < b) : is_limit (a * b) :=
begin
  rcases zero_or_succ_or_limit b with rfl|⟨b,rfl⟩|lb,
  { exact (lt_irrefl _).elim b0 },
  { rw mul_succ, exact add_is_limit _ l },
  { exact mul_is_limit l.pos lb }
end

/-! ### Division on ordinals -/

protected lemma div_aux (a b : ordinal.{u}) (h : b ≠ 0) : set.nonempty {o | a < b * succ o} :=
⟨a, succ_le.1 $
  by simpa only [succ_zero, one_mul]
    using mul_le_mul_right (succ a) (succ_le.2 (ordinal.pos_iff_ne_zero.2 h))⟩

/-- `a / b` is the unique ordinal `o` satisfying
  `a = b * o + o'` with `o' < b`. -/
protected def div (a b : ordinal.{u}) : ordinal.{u} :=
if h : b = 0 then 0 else omin {o | a < b * succ o} (ordinal.div_aux a b h)

instance : has_div ordinal := ⟨ordinal.div⟩

@[simp] theorem div_zero (a : ordinal) : a / 0 = 0 := dif_pos rfl

lemma div_def (a) {b : ordinal} (h : b ≠ 0) :
  a / b = omin {o | a < b * succ o} (ordinal.div_aux a b h) := dif_neg h

theorem lt_mul_succ_div (a) {b : ordinal} (h : b ≠ 0) : a < b * succ (a / b) :=
by rw div_def a h; exact omin_mem {o | a < b * succ o} _

theorem lt_mul_div_add (a) {b : ordinal} (h : b ≠ 0) : a < b * (a / b) + b :=
by simpa only [mul_succ] using lt_mul_succ_div a h

theorem div_le {a b c : ordinal} (b0 : b ≠ 0) : a / b ≤ c ↔ a < b * succ c :=
⟨λ h, lt_of_lt_of_le (lt_mul_succ_div a b0) (mul_le_mul_left _ $ succ_le_succ.2 h),
 λ h, by rw div_def a b0; exact omin_le h⟩

theorem lt_div {a b c : ordinal} (c0 : c ≠ 0) : a < b / c ↔ c * succ a ≤ b :=
by rw [← not_le, div_le c0, not_lt]

theorem le_div {a b c : ordinal} (c0 : c ≠ 0) :
  a ≤ b / c ↔ c * a ≤ b :=
begin
  apply limit_rec_on a,
  { simp only [mul_zero, ordinal.zero_le] },
  { intros, rw [succ_le, lt_div c0] },
  { simp only [mul_le_of_limit, limit_le, iff_self, forall_true_iff] {contextual := tt} }
end

theorem div_lt {a b c : ordinal} (b0 : b ≠ 0) :
  a / b < c ↔ a < b * c :=
lt_iff_lt_of_le_iff_le $ le_div b0

theorem div_le_of_le_mul {a b c : ordinal} (h : a ≤ b * c) : a / b ≤ c :=
if b0 : b = 0 then by simp only [b0, div_zero, ordinal.zero_le] else
(div_le b0).2 $ lt_of_le_of_lt h $
mul_lt_mul_of_pos_left (lt_succ_self _) (ordinal.pos_iff_ne_zero.2 b0)

theorem mul_lt_of_lt_div {a b c : ordinal} : a < b / c → c * a < b :=
lt_imp_lt_of_le_imp_le div_le_of_le_mul

@[simp] theorem zero_div (a : ordinal) : 0 / a = 0 :=
ordinal.le_zero.1 $ div_le_of_le_mul $ ordinal.zero_le _

theorem mul_div_le (a b : ordinal) : b * (a / b) ≤ a :=
if b0 : b = 0 then by simp only [b0, zero_mul, ordinal.zero_le] else (le_div b0).1 (le_refl _)

theorem mul_add_div (a) {b : ordinal} (b0 : b ≠ 0) (c) : (b * a + c) / b = a + c / b :=
begin
  apply le_antisymm,
  { apply (div_le b0).2,
    rw [mul_succ, mul_add, add_assoc, add_lt_add_iff_left],
    apply lt_mul_div_add _ b0 },
  { rw [le_div b0, mul_add, add_le_add_iff_left],
    apply mul_div_le }
end

theorem div_eq_zero_of_lt {a b : ordinal} (h : a < b) : a / b = 0 :=
begin
  rw [← ordinal.le_zero, div_le $ ordinal.pos_iff_ne_zero.1 $ lt_of_le_of_lt (ordinal.zero_le _) h],
  simpa only [succ_zero, mul_one] using h
end

@[simp] theorem mul_div_cancel (a) {b : ordinal} (b0 : b ≠ 0) : b * a / b = a :=
by simpa only [add_zero, zero_div] using mul_add_div a b0 0

@[simp] theorem div_one (a : ordinal) : a / 1 = a :=
by simpa only [one_mul] using mul_div_cancel a ordinal.one_ne_zero

@[simp] theorem div_self {a : ordinal} (h : a ≠ 0) : a / a = 1 :=
by simpa only [mul_one] using mul_div_cancel 1 h

theorem mul_sub (a b c : ordinal) : a * (b - c) = a * b - a * c :=
if a0 : a = 0 then by simp only [a0, zero_mul, sub_self] else
eq_of_forall_ge_iff $ λ d,
by rw [sub_le, ← le_div a0, sub_le, ← le_div a0, mul_add_div _ a0]

theorem is_limit_add_iff {a b} : is_limit (a + b) ↔ is_limit b ∨ (b = 0 ∧ is_limit a) :=
begin
  split; intro h,
  { by_cases h' : b = 0,
    { rw [h', add_zero] at h, right, exact ⟨h', h⟩ },
      left, rw [←add_sub_cancel a b], apply sub_is_limit h,
      suffices : a + 0 < a + b, simpa only [add_zero],
      rwa [add_lt_add_iff_left, ordinal.pos_iff_ne_zero] },
  rcases h with h|⟨rfl, h⟩, exact add_is_limit a h, simpa only [add_zero]
end

theorem dvd_add_iff : ∀ {a b c : ordinal}, a ∣ b → (a ∣ b + c ↔ a ∣ c)
| a _ c ⟨b, rfl⟩ :=
 ⟨λ ⟨d, e⟩, ⟨d - b, by rw [mul_sub, ← e, add_sub_cancel]⟩,
  λ ⟨d, e⟩, by { rw [e, ← mul_add], apply dvd_mul_right }⟩

theorem dvd_add {a b c : ordinal} (h₁ : a ∣ b) : a ∣ c → a ∣ b + c :=
(dvd_add_iff h₁).2

theorem dvd_zero (a : ordinal) : a ∣ 0 := ⟨_, (mul_zero _).symm⟩

theorem zero_dvd {a : ordinal} : 0 ∣ a ↔ a = 0 :=
⟨λ ⟨h, e⟩, by simp only [e, zero_mul], λ e, e.symm ▸ dvd_zero _⟩

theorem one_dvd (a : ordinal) : 1 ∣ a := ⟨a, (one_mul _).symm⟩

theorem div_mul_cancel : ∀ {a b : ordinal}, a ≠ 0 → a ∣ b → a * (b / a) = b
| a _ a0 ⟨b, rfl⟩ := by rw [mul_div_cancel _ a0]

theorem le_of_dvd : ∀ {a b : ordinal}, b ≠ 0 → a ∣ b → a ≤ b
| a _ b0 ⟨b, rfl⟩ := by simpa only [mul_one] using mul_le_mul_left a
  (one_le_iff_ne_zero.2 (λ h : b = 0, by simpa only [h, mul_zero] using b0))

theorem dvd_antisymm {a b : ordinal} (h₁ : a ∣ b) (h₂ : b ∣ a) : a = b :=
if a0 : a = 0 then by subst a; exact (zero_dvd.1 h₁).symm else
if b0 : b = 0 then by subst b; exact zero_dvd.1 h₂ else
le_antisymm (le_of_dvd b0 h₁) (le_of_dvd a0 h₂)

/-- `a % b` is the unique ordinal `o'` satisfying
  `a = b * o + o'` with `o' < b`. -/
instance : has_mod ordinal := ⟨λ a b, a - b * (a / b)⟩

theorem mod_def (a b : ordinal) : a % b = a - b * (a / b) := rfl

@[simp] theorem mod_zero (a : ordinal) : a % 0 = a :=
by simp only [mod_def, div_zero, zero_mul, sub_zero]

theorem mod_eq_of_lt {a b : ordinal} (h : a < b) : a % b = a :=
by simp only [mod_def, div_eq_zero_of_lt h, mul_zero, sub_zero]

@[simp] theorem zero_mod (b : ordinal) : 0 % b = 0 :=
by simp only [mod_def, zero_div, mul_zero, sub_self]

theorem div_add_mod (a b : ordinal) : b * (a / b) + a % b = a :=
ordinal.add_sub_cancel_of_le $ mul_div_le _ _

theorem mod_lt (a) {b : ordinal} (h : b ≠ 0) : a % b < b :=
(add_lt_add_iff_left (b * (a / b))).1 $
by rw div_add_mod; exact lt_mul_div_add a h

@[simp] theorem mod_self (a : ordinal) : a % a = 0 :=
if a0 : a = 0 then by simp only [a0, zero_mod] else
by simp only [mod_def, div_self a0, mul_one, sub_self]

@[simp] theorem mod_one (a : ordinal) : a % 1 = 0 :=
by simp only [mod_def, div_one, one_mul, sub_self]

theorem dvd_of_mod_eq_zero {a b : ordinal} (H : a % b = 0) : b ∣ a :=
⟨a / b, by simpa [H] using (div_add_mod a b).symm⟩

theorem mod_eq_zero_of_dvd {a b : ordinal} (H : b ∣ a) : a % b = 0 :=
begin
  rcases H with ⟨c, rfl⟩,
  rcases eq_or_ne b 0 with rfl | hb,
  { simp },
  { simp [mod_def, hb] }
end

theorem dvd_iff_mod_eq_zero {a b : ordinal} : b ∣ a ↔ a % b = 0 :=
⟨mod_eq_zero_of_dvd, dvd_of_mod_eq_zero⟩

/-! ### Supremum of a family of ordinals -/

/-- The supremum of a family of ordinals -/
def sup {ι} (f : ι → ordinal) : ordinal :=
omin {c | ∀ i, f i ≤ c}
  ⟨(sup (cardinal.succ ∘ card ∘ f)).ord, λ i, le_of_lt $
    cardinal.lt_ord.2 (lt_of_lt_of_le (cardinal.lt_succ_self _) (le_sup _ _))⟩

theorem le_sup {ι} (f : ι → ordinal) : ∀ i, f i ≤ sup f :=
omin_mem {c | ∀ i, f i ≤ c} _

theorem sup_le {ι} {f : ι → ordinal} {a} : sup f ≤ a ↔ ∀ i, f i ≤ a :=
⟨λ h i, le_trans (le_sup _ _) h, λ h, omin_le h⟩

theorem lt_sup {ι} {f : ι → ordinal} {a} : a < sup f ↔ ∃ i, a < f i :=
by simpa only [not_forall, not_le] using not_congr (@sup_le _ f a)

theorem lt_sup_of_ne_sup {ι} {f : ι → ordinal} : (∀ i, f i ≠ sup f) ↔ ∀ i, f i < sup f :=
⟨λ hf _, lt_of_le_of_ne (le_sup _ _) (hf _), λ hf _, ne_of_lt (hf _)⟩

theorem sup_not_succ_of_ne_sup {ι} {f : ι → ordinal} (hf : ∀ i, f i ≠ sup f) {a}
  (hao : a < sup f) : succ a < sup f :=
begin
  by_contra' hoa,
  exact hao.not_le (sup_le.2 (λ i, lt_succ.1 ((lt_of_le_of_ne (le_sup _ _) (hf i)).trans_le hoa)))
end

<<<<<<< HEAD
theorem sup_eq_zero_iff {ι} {f : ι → ordinal} : sup f = 0 ↔ ∀ i, f i = 0 :=
begin
  refine ⟨λ h i, _, λ h, le_antisymm
    (sup_le.2 (λ i, ordinal.le_zero.2 (h i))) (ordinal.zero_le _)⟩,
  rw [←ordinal.le_zero, ←h],
  exact le_sup f i
end

=======
>>>>>>> 8910f6d9
theorem is_normal.sup {f} (H : is_normal f)
  {ι} {g : ι → ordinal} (h : nonempty ι) : f (sup g) = sup (f ∘ g) :=
eq_of_forall_ge_iff $ λ a,
by rw [sup_le, comp, H.le_set' (λ_:ι, true) g (let ⟨i⟩ := h in ⟨i, ⟨⟩⟩)];
  intros; simp only [sup_le, true_implies_iff]

theorem sup_ord {ι} (f : ι → cardinal) : sup (λ i, (f i).ord) = (cardinal.sup f).ord :=
eq_of_forall_ge_iff $ λ a, by simp only [sup_le, cardinal.ord_le, cardinal.sup_le]

lemma unbounded_range_of_sup_ge {α β : Type u} (r : α → α → Prop) [is_well_order α r] (f : β → α)
  (h : type r ≤ sup.{u u} (typein r ∘ f)) : unbounded r (range f) :=
begin
  apply (not_bounded_iff _).mp, rintro ⟨x, hx⟩, apply not_lt_of_ge h,
  refine lt_of_le_of_lt _ (typein_lt_type r x), rw [sup_le], intro y,
  apply le_of_lt, rw typein_lt_typein, apply hx, apply mem_range_self
end

/-- The supremum of a family of ordinals indexed by the set
  of ordinals less than some `o : ordinal.{u}`.
  (This is not a special case of `sup` over the subtype,
  because `{a // a < o} : Type (u+1)` and `sup` only works over
  families in `Type u`.) -/
def bsup (o : ordinal.{u}) : (Π a < o, ordinal.{max u v}) → ordinal.{max u v} :=
match o, o.out, o.out_eq with
| _, ⟨α, r, _⟩, rfl, f := by exactI sup (λ a, f (typein r a) (typein_lt_type _ _))
end

theorem bsup_le {o f a} : bsup.{u v} o f ≤ a ↔ ∀ i h, f i h ≤ a :=
match o, o.out, o.out_eq, f :
 ∀ o w (e : ⟦w⟧ = o) (f : Π (a : ordinal.{u}), a < o → ordinal.{(max u v)}),
   bsup._match_1 o w e f ≤ a ↔ ∀ i h, f i h ≤ a with
| _, ⟨α, r, _⟩, rfl, f := by rw [bsup._match_1, sup_le]; exactI
  ⟨λ H i h, by simpa only [typein_enum] using H (enum r i h), λ H b, H _ _⟩
end

theorem le_bsup {o} (f : Π a < o, ordinal) (i h) : f i h ≤ bsup o f :=
bsup_le.1 (le_refl _) _ _

theorem lt_bsup {o} (f : Π a < o, ordinal) {a} : a < bsup o f ↔ ∃ i hi, a < f i hi :=
by simpa only [not_forall, not_le] using not_congr (@bsup_le _ f a)

theorem bsup_type (r : α → α → Prop) [is_well_order α r] (f) :
  bsup (type r) f = sup (λ a, f (typein r a) (typein_lt_type _ _)) :=
eq_of_forall_ge_iff $ λ o,
by rw [bsup_le, sup_le]; exact
  ⟨λ H b, H _ _, λ H i h, by simpa only [typein_enum] using H (enum r i h)⟩

theorem sup_eq_bsup {ι} (f : ι → ordinal) :
  sup f = bsup (type well_ordering_rel) (λ a ha, f (enum well_ordering_rel a ha)) :=
by simp [bsup_type]

theorem bsup_eq_sup {o} (f : Π a < o, ordinal) : bsup o f = sup (λ i, f _ (typein_lt_self i)) :=
begin
  apply le_antisymm,
  { rw bsup_le,
    intros a hao,
    rw ←type_out o at hao,
    cases typein_surj _ hao with i hi,
    simp_rw ←hi,
    exact le_sup _ _ },
  rw sup_le,
  exact λ i, le_bsup _ _ _
end

theorem is_normal.bsup {f} (H : is_normal f) {o} :
  ∀ (g : Π a < o, ordinal) (h : o ≠ 0), f (bsup o g) = bsup o (λ a h, f (g a h)) :=
induction_on o $ λ α r _ g h,
by resetI; rw [bsup_type,
     H.sup (type_ne_zero_iff_nonempty.1 h), bsup_type]

theorem lt_bsup_of_ne_bsup {o : ordinal} {f : Π a < o, ordinal} :
  (∀ i h, f i h ≠ o.bsup f) ↔ ∀ i h, f i h < o.bsup f :=
⟨λ hf _ _, lt_of_le_of_ne (le_bsup _ _ _) (hf _ _), λ hf _ _, ne_of_lt (hf _ _)⟩

theorem bsup_not_succ_of_ne_bsup {o} {f : Π a < o, ordinal}
  (hf : ∀ {i : ordinal} (h : i < o), f i h ≠ o.bsup f) (a) :
  a < bsup o f → succ a < bsup o f :=
by { rw bsup_eq_sup at *, exact sup_not_succ_of_ne_sup (λ i, hf _) }

<<<<<<< HEAD
theorem bsup_eq_zero_iff {o} {f : Π a < o, ordinal} : bsup o f = 0 ↔ ∀ i hi, f i hi = 0 :=
begin
  refine ⟨λ h i hi, _, λ h, le_antisymm
    (bsup_le.2 (λ i hi, ordinal.le_zero.2 (h i hi))) (ordinal.zero_le _)⟩,
  rw [←ordinal.le_zero, ←h],
  exact le_bsup f i hi,
end

=======
>>>>>>> 8910f6d9
theorem lt_bsup_of_limit {o : ordinal} {f : Π a < o, ordinal}
  (hf : ∀ {a a'} (ha : a < o) (ha' : a' < o), a < a' → f a ha < f a' ha')
  (ho : o.is_limit) (i h) : f i h < bsup o f :=
lt_of_lt_of_le (hf _ _ $ lt_succ_self i) (le_bsup f i.succ $ ho.2 _ h)

theorem bsup_id {o} (ho : is_limit o) : bsup.{u u} o (λ x _, x) = o :=
le_antisymm (bsup_le.2 (λ i hi, hi.le))
  (not_lt.1 (λ h, (lt_bsup_of_limit.{u u} (λ _ _ _ _, id) ho _ h).false))

theorem is_normal.bsup_eq {f} (H : is_normal f) {o : ordinal} (h : is_limit o) :
  bsup.{u} o (λ x _, f x) = f o :=
by { rw [←is_normal.bsup.{u u} H (λ x _, x) h.1, bsup_id h] }

/-- The least strict upper bound of a family of ordinals. -/
def lsub {ι} (f : ι → ordinal) : ordinal :=
sup (λ i, (f i).succ)

theorem lsub_le_iff_lt {ι} {f : ι → ordinal} {a} : lsub f ≤ a ↔ ∀ i, f i < a :=
by { convert sup_le, simp [succ_le] }

theorem lt_lsub {ι} (f : ι → ordinal) (i) : f i < lsub f :=
succ_le.1 (le_sup _ i)

theorem sup_le_lsub {ι} (f : ι → ordinal) : sup f ≤ lsub f :=
sup_le.2 (λ i, le_of_lt (lt_lsub f i))

theorem lsub_le_sup_succ {ι} (f : ι → ordinal) : lsub f ≤ succ (sup f) :=
lsub_le_iff_lt.2 (λ i, lt_succ.2 (le_sup f i))

theorem sup_succ_le_lsub {ι} (f : ι → ordinal) : (sup f).succ ≤ lsub f ↔ ∃ i, f i = sup f :=
begin
  refine ⟨λ h, _, _⟩,
  { by_contra' hf,
    exact ne_of_lt (succ_le.1 h) (le_antisymm (sup_le_lsub f)
      (lsub_le_iff_lt.2 (lt_sup_of_ne_sup.1 hf))) },
  rintro ⟨_, hf⟩,
  rw [succ_le, ←hf],
  exact lt_lsub _ _
end

theorem sup_succ_eq_lsub {ι} (f : ι → ordinal) : (sup f).succ = lsub f ↔ ∃ i, f i = sup f :=
begin
  rw iff.intro le_of_eq (λ h, le_antisymm h (lsub_le_sup_succ f)),
  exact sup_succ_le_lsub f
end

theorem sup_eq_lsub {ι} (f : ι → ordinal) : sup f = lsub f ↔ ∀ a < lsub f, succ a < lsub f :=
begin
  refine ⟨λ h, _, λ hf, le_antisymm (sup_le_lsub f) _⟩,
  { rw ←h,
    exact λ a, sup_not_succ_of_ne_sup (λ i, ne_of_lt (lsub_le_iff_lt.1 (le_of_eq h.symm) i)) },
  rw lsub_le_iff_lt,
  intros i,
  by_contra' hle,
  have heq := (sup_succ_eq_lsub f).2 ⟨i, le_antisymm (le_sup _ _) hle⟩,
  have := hf (sup f) ( by { rw ←heq, exact lt_succ_self _ } ),
  rw heq at this,
  exact lt_irrefl _ this
end

<<<<<<< HEAD
theorem lsub_eq_zero_iff {ι} {f : ι → ordinal} : lsub f = 0 ↔ is_empty ι :=
begin
  refine ⟨λ h, ⟨λ i, _⟩, λ h, _⟩,
  { have := lt_lsub f i,
    rw h at this,
    exact @not_lt_bot _ _ _ (f i) this },
  rw [←ordinal.le_zero, lsub_le_iff_lt],
  exact h.elim
end

=======
>>>>>>> 8910f6d9
/-- The bounded least strict upper bound of a family of ordinals. -/
def blsub (o : ordinal.{u}) (f : Π a < o, ordinal.{max u v}) : ordinal.{max u v} :=
o.bsup (λ a ha, (f a ha).succ)

theorem lsub_eq_blsub {ι} (f : ι → ordinal) :
  lsub f = blsub (type well_ordering_rel) (λ a ha, f (enum well_ordering_rel a ha)) :=
sup_eq_bsup _

theorem blsub_eq_lsub {o} (f : Π a < o, ordinal) :
  blsub o f = lsub (λ i, f _ (typein_lt_self i)) :=
bsup_eq_sup _

theorem blsub_le_iff_lt {o f a} : blsub o f ≤ a ↔ ∀ i h, f i h < a :=
by { convert bsup_le, apply propext, simp [succ_le] }

theorem lt_blsub {o} (f : Π a < o, ordinal) (i h) : f i h < blsub o f :=
blsub_le_iff_lt.1 (le_refl _) _ _

theorem bsup_le_blsub {o} (f : Π a < o, ordinal) : bsup o f ≤ blsub o f :=
bsup_le.2 (λ i h, le_of_lt (lt_blsub f i h))

theorem blsub_le_bsup_succ {o} (f : Π a < o, ordinal) : blsub o f ≤ (bsup o f).succ :=
blsub_le_iff_lt.2 (λ i h, lt_succ.2 (le_bsup f i h))

theorem bsup_succ_le_blsub {o} (f : Π a < o, ordinal) :
  (bsup o f).succ ≤ blsub o f ↔ ∃ i hi, f i hi = bsup o f :=
begin
  refine ⟨λ h, _, _⟩,
  { by_contra' hf,
    exact ne_of_lt (succ_le.1 h) (le_antisymm (bsup_le_blsub f)
      (blsub_le_iff_lt.2 (lt_bsup_of_ne_bsup.1 hf))) },
  rintro ⟨_, _, hf⟩,
  rw [succ_le, ←hf],
  exact lt_blsub _ _ _
end

theorem bsup_succ_eq_blsub {o} (f : Π a < o, ordinal) :
  (bsup o f).succ = blsub o f ↔ ∃ i hi, f i hi = bsup o f :=
begin
  rw iff.intro le_of_eq (λ h, le_antisymm h (blsub_le_bsup_succ f)),
  exact bsup_succ_le_blsub f
end

theorem bsup_eq_blsub {o} (f : Π a < o, ordinal) :
  bsup o f = blsub o f ↔ ∀ a < blsub o f, succ a < blsub o f :=
by { rw [bsup_eq_sup, blsub_eq_lsub], exact sup_eq_lsub _ }

<<<<<<< HEAD
theorem blsub_eq_zero_iff {o} {f : Π a < o, ordinal} : blsub o f = 0 ↔ o = 0 :=
by { rw [blsub_eq_lsub, lsub_eq_zero_iff], exact out_empty_iff_eq_zero }

=======
>>>>>>> 8910f6d9
theorem blsub_type (r : α → α → Prop) [is_well_order α r] (f) :
  blsub (type r) f = lsub (λ a, f (typein r a) (typein_lt_type _ _)) :=
eq_of_forall_ge_iff $ λ o,
by rw [blsub_le_iff_lt, lsub_le_iff_lt]; exact
  ⟨λ H b, H _ _, λ H i h, by simpa only [typein_enum] using H (enum r i h)⟩

theorem blsub_id {o} : blsub.{u u} o (λ x _, x) = o :=
begin
  apply le_antisymm,
  { rw blsub_le_iff_lt,
    exact λ _, id },
  by_contra' h,
  exact lt_irrefl _ (lt_blsub.{u u} (λ x _, x) _ h)
end

/-! ### Enumerating unbounded sets of ordinals with ordinals -/

section
variables {S : set ordinal.{u}} (hS : unbounded (<) S)

-- A characterization of unboundedness that's more convenient to our purposes.
private lemma unbounded_aux (hS : unbounded (<) S) (a) : ∃ b, b ∈ S ∧ a ≤ b :=
by { rcases hS a with ⟨b, hb, hb'⟩, exact ⟨b, hb, le_of_not_gt hb'⟩ }

/-- Enumerator function for an unbounded set of ordinals. -/
def enum_ord : ordinal.{u} → ordinal.{u} :=
wf.fix (λ o f, omin _ (unbounded_aux hS (blsub.{u u} o f)))

/-- The hypothesis that asserts that the `omin` from `enum_ord_def'` exists. -/
lemma enum_ord_def'_H {hS : unbounded (<) S} {o} :
  ∃ x, x ∈ S ∧ blsub.{u u} o (λ c _, enum_ord hS c) ≤ x :=
unbounded_aux hS _

/-- The equation that characterizes `enum_ord` definitionally. This isn't the nicest expression to
work with, so consider using `enum_ord_def` instead. -/
theorem enum_ord_def' (o) :
  enum_ord hS o = omin (λ b, b ∈ S ∧ blsub.{u u} o (λ c _, enum_ord hS c) ≤ b) enum_ord_def'_H :=
wf.fix_eq _ _

private theorem enum_ord_mem_aux (o) :
  S (enum_ord hS o) ∧ blsub.{u u} o (λ c _, enum_ord hS c) ≤ (enum_ord hS o) :=
by { rw enum_ord_def', exact omin_mem (λ _, _ ∧ _) _ }

theorem enum_ord_mem (o) : enum_ord hS o ∈ S := (enum_ord_mem_aux hS o).left

theorem blsub_le_enum_ord (o) : blsub.{u u} o (λ c _, enum_ord hS c) ≤ enum_ord hS o :=
(enum_ord_mem_aux hS o).right

theorem enum_ord.strict_mono {hS : unbounded (<) S} : strict_mono (enum_ord hS) :=
λ _ _ h, lt_of_lt_of_le (lt_blsub.{u u} _ _ h) (blsub_le_enum_ord hS _)

/-- The hypothesis that asserts that the `omin` from `enum_ord_def` exists. -/
lemma enum_ord_def_H {hS : unbounded (<) S} {o} :
  ∃ x, (λ b, b ∈ S ∧ ∀ c, c < o → enum_ord hS c < b) x :=
(⟨_, enum_ord_mem hS o, λ _ b, enum_ord.strict_mono b⟩)

/-- A more workable definition for `enum_ord`. -/
theorem enum_ord_def (o) :
  enum_ord hS o = omin (λ b, b ∈ S ∧ ∀ c, c < o → enum_ord hS c < b) enum_ord_def_H :=
begin
  rw enum_ord_def',
  have : (λ b, b ∈ S ∧ blsub.{u u} o (λ c _, enum_ord hS c) ≤ b) =
    (λ b, b ∈ S ∧ ∀ c, c < o → _ < b) :=
  funext (λ _, propext ⟨λ ⟨hl, hr⟩, ⟨hl, λ _ h, lt_of_lt_of_le (lt_blsub.{u u} _ _ h) hr⟩,
    λ ⟨hl, hr⟩, ⟨hl, blsub_le_iff_lt.2 hr⟩⟩),
  simp_rw this,
  refl
end

theorem enum_ord.surjective {hS : unbounded (<) S} : ∀ s ∈ S, ∃ a, enum_ord hS a = s :=
begin
  by_contra' H,
  cases omin_mem _ H with hal har,
  apply har (omin (λ b, omin _ H ≤ enum_ord hS b)
    ⟨_, well_founded.self_le_of_strict_mono wf enum_ord.strict_mono _⟩),
  rw enum_ord_def,
  refine le_antisymm (omin_le ⟨hal, λ b hb, _⟩) _,
  { by_contra' h,
    exact not_lt_of_le (@omin_le _ _ b h) hb },
  rw le_omin,
  rintros b ⟨hb, hbr⟩,
  by_contra' hba,
  refine @not_lt_omin _ H _ ⟨hb, (λ d hdb, ne_of_lt (hbr d _) hdb)⟩ hba,
  by_contra' hcd,
  apply not_le_of_lt hba,
  rw ←hdb,
  refine le_trans _ (enum_ord.strict_mono.monotone hcd),
  exact omin_mem (λ _, omin _ H ≤ _) _
end

/-- An order isomorphism between an unbounded set of ordinals and the ordinals. -/
def enum_ord.order_iso : ordinal.{u} ≃o S :=
strict_mono.order_iso_of_surjective (λ o, ⟨_, enum_ord_mem hS o⟩) enum_ord.strict_mono
begin
  convert @enum_ord.surjective _ hS,
  refine propext ⟨λ h s hs, _, λ h a, _⟩,
  { cases h ⟨s, hs⟩ with a ha,
    exact ⟨a, subtype.mk.inj ha⟩ },
  cases h a a.prop with s hs,
  exact ⟨s, subtype.eq hs⟩
end

theorem enum_ord_range : range (enum_ord hS) = S :=
by { rw range_eq_iff, exact ⟨enum_ord_mem hS, enum_ord.surjective⟩ }

/-- A characterization of `enum_ord`: it is the unique strict monotonic function with range `S`. -/
theorem eq_enum_ord (f : ordinal.{u} → ordinal.{u}) :
  strict_mono f ∧ range f = S ↔ f = enum_ord hS :=
begin
  split, swap,
  { rintro ⟨h⟩,
    exact ⟨enum_ord.strict_mono, enum_ord_range hS⟩ },
  rw range_eq_iff,
  rintro ⟨h, hl, hr⟩,
  refine funext (λ a, _),
  apply wf.induction a,
  refine λ b H, le_antisymm _ _,
  { cases hr _ (enum_ord_mem hS b) with d hd,
    rw ←hd,
    apply h.monotone,
    by_contra' hbd,
    have := enum_ord.strict_mono hbd,
    rw ←(H d hbd) at this,
    exact ne_of_lt this hd },
  rw enum_ord_def,
  refine omin_le ⟨hl b, λ c hc, _⟩,
  rw ←(H c hc),
  exact h hc
end

end

/-! ### Ordinal exponential -/

/-- The ordinal exponential, defined by transfinite recursion. -/
def power (a b : ordinal) : ordinal :=
if a = 0 then 1 - b else
limit_rec_on b 1 (λ _ IH, IH * a) (λ b _, bsup.{u u} b)

instance : has_pow ordinal ordinal := ⟨power⟩
local infixr ^ := @pow ordinal ordinal ordinal.has_pow

theorem zero_power' (a : ordinal) : 0 ^ a = 1 - a :=
by simp only [pow, power, if_pos rfl]

@[simp] theorem zero_power {a : ordinal} (a0 : a ≠ 0) : 0 ^ a = 0 :=
by rwa [zero_power', ordinal.sub_eq_zero_iff_le, one_le_iff_ne_zero]

@[simp] theorem power_zero (a : ordinal) : a ^ 0 = 1 :=
by by_cases a = 0; [simp only [pow, power, if_pos h, sub_zero],
simp only [pow, power, if_neg h, limit_rec_on_zero]]

@[simp] theorem power_succ (a b : ordinal) : a ^ succ b = a ^ b * a :=
if h : a = 0 then by subst a; simp only [zero_power (succ_ne_zero _), mul_zero]
else by simp only [pow, power, limit_rec_on_succ, if_neg h]

theorem power_limit {a b : ordinal} (a0 : a ≠ 0) (h : is_limit b) :
  a ^ b = bsup.{u u} b (λ c _, a ^ c) :=
by simp only [pow, power, if_neg a0]; rw limit_rec_on_limit _ _ _ _ h; refl

theorem power_le_of_limit {a b c : ordinal} (a0 : a ≠ 0) (h : is_limit b) :
  a ^ b ≤ c ↔ ∀ b' < b, a ^ b' ≤ c :=
by rw [power_limit a0 h, bsup_le]

theorem lt_power_of_limit {a b c : ordinal} (b0 : b ≠ 0) (h : is_limit c) :
  a < b ^ c ↔ ∃ c' < c, a < b ^ c' :=
by rw [← not_iff_not, not_exists]; simp only [not_lt, power_le_of_limit b0 h, exists_prop, not_and]

@[simp] theorem power_one (a : ordinal) : a ^ 1 = a :=
by rw [← succ_zero, power_succ]; simp only [power_zero, one_mul]

@[simp] theorem one_power (a : ordinal) : 1 ^ a = 1 :=
begin
  apply limit_rec_on a,
  { simp only [power_zero] },
  { intros _ ih, simp only [power_succ, ih, mul_one] },
  refine λ b l IH, eq_of_forall_ge_iff (λ c, _),
  rw [power_le_of_limit ordinal.one_ne_zero l],
  exact ⟨λ H, by simpa only [power_zero] using H 0 l.pos,
         λ H b' h, by rwa IH _ h⟩,
end

theorem power_pos {a : ordinal} (b)
  (a0 : 0 < a) : 0 < a ^ b :=
begin
  have h0 : 0 < a ^ 0, {simp only [power_zero, zero_lt_one]},
  apply limit_rec_on b,
  { exact h0 },
  { intros b IH, rw [power_succ],
    exact mul_pos IH a0 },
  { exact λ b l _, (lt_power_of_limit (ordinal.pos_iff_ne_zero.1 a0) l).2
      ⟨0, l.pos, h0⟩ },
end

theorem power_ne_zero {a : ordinal} (b)
  (a0 : a ≠ 0) : a ^ b ≠ 0 :=
ordinal.pos_iff_ne_zero.1 $ power_pos b $ ordinal.pos_iff_ne_zero.2 a0

theorem power_is_normal {a : ordinal} (h : 1 < a) : is_normal ((^) a) :=
have a0 : 0 < a, from lt_trans zero_lt_one h,
⟨λ b, by simpa only [mul_one, power_succ] using
  (mul_lt_mul_iff_left (power_pos b a0)).2 h,
 λ b l c, power_le_of_limit (ne_of_gt a0) l⟩

theorem power_lt_power_iff_right {a b c : ordinal}
  (a1 : 1 < a) : a ^ b < a ^ c ↔ b < c :=
(power_is_normal a1).lt_iff

theorem power_le_power_iff_right {a b c : ordinal}
  (a1 : 1 < a) : a ^ b ≤ a ^ c ↔ b ≤ c :=
(power_is_normal a1).le_iff

theorem power_right_inj {a b c : ordinal}
  (a1 : 1 < a) : a ^ b = a ^ c ↔ b = c :=
(power_is_normal a1).inj

theorem power_is_limit {a b : ordinal}
  (a1 : 1 < a) : is_limit b → is_limit (a ^ b) :=
(power_is_normal a1).is_limit

theorem power_is_limit_left {a b : ordinal}
  (l : is_limit a) (hb : b ≠ 0) : is_limit (a ^ b) :=
begin
  rcases zero_or_succ_or_limit b with e|⟨b,rfl⟩|l',
  { exact absurd e hb },
  { rw power_succ,
    exact mul_is_limit (power_pos _ l.pos) l },
  { exact power_is_limit l.one_lt l' }
end

theorem power_le_power_right {a b c : ordinal}
  (h₁ : 0 < a) (h₂ : b ≤ c) : a ^ b ≤ a ^ c :=
begin
  cases lt_or_eq_of_le (one_le_iff_pos.2 h₁) with h₁ h₁,
  { exact (power_le_power_iff_right h₁).2 h₂ },
  { subst a, simp only [one_power] }
end

theorem power_le_power_left {a b : ordinal} (c)
  (ab : a ≤ b) : a ^ c ≤ b ^ c :=
begin
  by_cases a0 : a = 0,
  { subst a, by_cases c0 : c = 0,
    { subst c, simp only [power_zero] },
    { simp only [zero_power c0, ordinal.zero_le] } },
  { apply limit_rec_on c,
    { simp only [power_zero] },
    { intros c IH, simpa only [power_succ] using mul_le_mul IH ab },
    { exact λ c l IH, (power_le_of_limit a0 l).2
        (λ b' h, le_trans (IH _ h) (power_le_power_right
          (lt_of_lt_of_le (ordinal.pos_iff_ne_zero.2 a0) ab) (le_of_lt h))) } }
end

theorem le_power_self_left (a : ordinal) {b : ordinal} (b1 : 0 < b) : a ≤ a ^ b :=
begin
  nth_rewrite 0 ←power_one a,
  cases le_or_gt a 1 with a1 a1,
  { cases lt_or_eq_of_le a1 with a0 a1,
    { rw lt_one_iff_zero at a0,
      rw [a0, zero_power ordinal.one_ne_zero],
      exact ordinal.zero_le _ },
    rw [a1, one_power, one_power] },
  rwa [power_le_power_iff_right a1, one_le_iff_pos]
end

theorem le_power_self_right {a : ordinal} (b) (a1 : 1 < a) : b ≤ a ^ b :=
(power_is_normal a1).le_self _

theorem power_lt_power_left_of_succ {a b c : ordinal}
  (ab : a < b) : a ^ succ c < b ^ succ c :=
by rw [power_succ, power_succ]; exact
lt_of_le_of_lt
  (mul_le_mul_right _ $ power_le_power_left _ $ le_of_lt ab)
  (mul_lt_mul_of_pos_left ab (power_pos _ (lt_of_le_of_lt (ordinal.zero_le _) ab)))

theorem power_add (a b c : ordinal) : a ^ (b + c) = a ^ b * a ^ c :=
begin
  by_cases a0 : a = 0,
  { subst a,
    by_cases c0 : c = 0, {simp only [c0, add_zero, power_zero, mul_one]},
    have : b+c ≠ 0 := ne_of_gt (lt_of_lt_of_le
      (ordinal.pos_iff_ne_zero.2 c0) (le_add_left _ _)),
    simp only [zero_power c0, zero_power this, mul_zero] },
  cases eq_or_lt_of_le (one_le_iff_ne_zero.2 a0) with a1 a1,
  { subst a1, simp only [one_power, mul_one] },
  apply limit_rec_on c,
  { simp only [add_zero, power_zero, mul_one] },
  { intros c IH,
    rw [add_succ, power_succ, IH, power_succ, mul_assoc] },
  { intros c l IH,
    refine eq_of_forall_ge_iff (λ d, (((power_is_normal a1).trans
      (add_is_normal b)).limit_le l).trans _),
    simp only [IH] {contextual := tt},
    exact (((mul_is_normal $ power_pos b (ordinal.pos_iff_ne_zero.2 a0)).trans
      (power_is_normal a1)).limit_le l).symm }
end

theorem power_one_add (a b : ordinal) : a ^ (1 + b) = a * a ^ b :=
by rw [power_add, power_one]

theorem power_dvd_power (a) {b c : ordinal}
  (h : b ≤ c) : a ^ b ∣ a ^ c :=
by { rw [← ordinal.add_sub_cancel_of_le h, power_add], apply dvd_mul_right }

theorem power_dvd_power_iff {a b c : ordinal}
  (a1 : 1 < a) : a ^ b ∣ a ^ c ↔ b ≤ c :=
⟨λ h, le_of_not_lt $ λ hn,
  not_le_of_lt ((power_lt_power_iff_right a1).2 hn) $
   le_of_dvd (power_ne_zero _ $ one_le_iff_ne_zero.1 $ le_of_lt a1) h,
power_dvd_power _⟩

theorem power_mul (a b c : ordinal) : a ^ (b * c) = (a ^ b) ^ c :=
begin
  by_cases b0 : b = 0, {simp only [b0, zero_mul, power_zero, one_power]},
  by_cases a0 : a = 0,
  { subst a,
    by_cases c0 : c = 0, {simp only [c0, mul_zero, power_zero]},
    simp only [zero_power b0, zero_power c0, zero_power (mul_ne_zero b0 c0)] },
  cases eq_or_lt_of_le (one_le_iff_ne_zero.2 a0) with a1 a1,
  { subst a1, simp only [one_power] },
  apply limit_rec_on c,
  { simp only [mul_zero, power_zero] },
  { intros c IH,
    rw [mul_succ, power_add, IH, power_succ] },
  { intros c l IH,
    refine eq_of_forall_ge_iff (λ d, (((power_is_normal a1).trans
      (mul_is_normal (ordinal.pos_iff_ne_zero.2 b0))).limit_le l).trans _),
    simp only [IH] {contextual := tt},
    exact (power_le_of_limit (power_ne_zero _ a0) l).symm }
end

/-! ### Ordinal logarithm -/

/-- The ordinal logarithm is the solution `u` to the equation
  `x = b ^ u * v + w` where `v < b` and `w < b ^ u`. -/
def log (b : ordinal) (x : ordinal) : ordinal :=
if h : 1 < b then pred $
  omin {o | x < b^o} ⟨succ x, succ_le.1 (le_power_self_right _ h)⟩
else 0

@[simp] theorem log_not_one_lt {b : ordinal} (b1 : ¬ 1 < b) (x : ordinal) : log b x = 0 :=
by simp only [log, dif_neg b1]

theorem log_def {b : ordinal} (b1 : 1 < b) (x : ordinal) : log b x =
  pred (omin {o | x < b^o} (log._proof_1 b x b1)) :=
by simp only [log, dif_pos b1]

@[simp] theorem log_zero (b : ordinal) : log b 0 = 0 :=
if b1 : 1 < b then
  by rw [log_def b1, ← ordinal.le_zero, pred_le];
     apply omin_le; change 0<b^succ 0;
     rw [succ_zero, power_one];
     exact lt_trans zero_lt_one b1
else by simp only [log_not_one_lt b1]

theorem succ_log_def {b x : ordinal} (b1 : 1 < b) (x0 : 0 < x) : succ (log b x) =
  omin {o | x < b^o} (log._proof_1 b x b1) :=
begin
  let t := omin {o | x < b^o} (log._proof_1 b x b1),
  have : x < b ^ t := omin_mem {o | x < b^o} _,
  rcases zero_or_succ_or_limit t with h|h|h,
  { refine (not_lt_of_le (one_le_iff_pos.2 x0) _).elim,
    simpa only [h, power_zero] },
  { rw [show log b x = pred t, from log_def b1 x,
        succ_pred_iff_is_succ.2 h] },
  { rcases (lt_power_of_limit (ne_of_gt $ lt_trans zero_lt_one b1) h).1 this with ⟨a, h₁, h₂⟩,
    exact (not_le_of_lt h₁).elim (le_omin.1 (le_refl t) a h₂) }
end

theorem lt_power_succ_log {b : ordinal} (b1 : 1 < b) (x : ordinal) :
  x < b ^ succ (log b x) :=
begin
  cases lt_or_eq_of_le (ordinal.zero_le x) with x0 x0,
  { rw [succ_log_def b1 x0], exact omin_mem {o | x < b^o} _ },
  { subst x, apply power_pos _ (lt_trans zero_lt_one b1) }
end

theorem power_log_le (b) {x : ordinal} (x0 : 0 < x) :
  b ^ log b x ≤ x :=
begin
  by_cases b0 : b = 0,
  { rw [b0, zero_power'],
    refine le_trans (sub_le_self _ _) (one_le_iff_pos.2 x0) },
  cases lt_or_eq_of_le (one_le_iff_ne_zero.2 b0) with b1 b1,
  { refine le_of_not_lt (λ h, not_le_of_lt (lt_succ_self (log b x)) _),
    have := @omin_le {o | x < b^o} _ _ h,
    rwa ← succ_log_def b1 x0 at this },
  { rw [← b1, one_power], exact one_le_iff_pos.2 x0 }
end

theorem le_log {b x c : ordinal} (b1 : 1 < b) (x0 : 0 < x) :
  c ≤ log b x ↔ b ^ c ≤ x :=
⟨λ h, le_trans ((power_le_power_iff_right b1).2 h) (power_log_le b x0),
 λ h, le_of_not_lt $ λ hn,
   not_le_of_lt (lt_power_succ_log b1 x) $
   le_trans ((power_le_power_iff_right b1).2 (succ_le.2 hn)) h⟩

theorem log_lt {b x c : ordinal} (b1 : 1 < b) (x0 : 0 < x) :
  log b x < c ↔ x < b ^ c :=
lt_iff_lt_of_le_iff_le (le_log b1 x0)

theorem log_le_log (b) {x y : ordinal} (xy : x ≤ y) :
  log b x ≤ log b y :=
if x0 : x = 0 then by simp only [x0, log_zero, ordinal.zero_le] else
have x0 : 0 < x, from ordinal.pos_iff_ne_zero.2 x0,
if b1 : 1 < b then
  (le_log b1 (lt_of_lt_of_le x0 xy)).2 $ le_trans (power_log_le _ x0) xy
else by simp only [log_not_one_lt b1, ordinal.zero_le]

theorem log_le_self (b x : ordinal) : log b x ≤ x :=
if x0 : x = 0 then by simp only [x0, log_zero, ordinal.zero_le] else
if b1 : 1 < b then
  le_trans (le_power_self_right _ b1) (power_log_le b (ordinal.pos_iff_ne_zero.2 x0))
else by simp only [log_not_one_lt b1, ordinal.zero_le]

@[simp] theorem log_one (b : ordinal) : log b 1 = 0 :=
if hb : 1 < b then by rwa [←lt_one_iff_zero, log_lt hb zero_lt_one, power_one]
else log_not_one_lt hb 1

<<<<<<< HEAD
lemma power_mul_add_pos {b v : ordinal} (u w : ordinal) (hb : 0 < b) (hv : 0 < v) :
  0 < b ^ u * v + w :=
(power_pos u hb).trans_le ((le_mul_left hv).trans (le_add_right _ _))
=======
lemma power_mul_add_pos {b v : ordinal} (hb : 0 < b) (u) (hv : 0 < v) (w) :
  0 < b ^ u * v + w :=
(power_pos u hb).trans_le ((le_mul_left _ hv).trans (le_add_right _ _))
>>>>>>> 8910f6d9

lemma power_mul_add_lt_power_mul_succ {b u w : ordinal} (v : ordinal) (hw : w < b ^ u) :
  b ^ u * v + w < b ^ u * v.succ :=
by rwa [mul_succ, add_lt_add_iff_left]

lemma power_mul_add_lt_power_succ {b u v w : ordinal} (hvb : v < b) (hw : w < b ^ u) :
  b ^ u * v + w < b ^ u.succ :=
begin
  convert (power_mul_add_lt_power_mul_succ v hw).trans_le (mul_le_mul_left _ (succ_le.2 hvb)),
  exact power_succ b u
end

theorem log_power_mul_add {b u v w : ordinal} (hb : 1 < b) (hv : 0 < v) (hvb : v < b)
  (hw : w < b ^ u) : log b (b ^ u * v + w) = u :=
begin
<<<<<<< HEAD
  have hpos := power_mul_add_pos u w (zero_lt_one.trans hb) hv,
  by_contra' hne,
  cases lt_or_gt_of_ne hne with h h,
  { rw log_lt hb hpos at h,
    exact not_le_of_lt h ((le_mul_left hv).trans (le_add_right _ _)) },
  change _ < _ at h,
  rw [←succ_le, le_log hb hpos] at h,
  exact (not_lt_of_le h) (power_mul_add_lt_power_succ hvb hw)
end

@[simp] theorem log_power {b : ordinal} (x : ordinal) (hb : 1 < b) : log b (b ^ x) = x :=
=======
  have hpos := power_mul_add_pos (zero_lt_one.trans hb) u hv w,
  by_contra' hne,
  cases lt_or_gt_of_ne hne with h h,
  { rw log_lt hb hpos at h,
    exact not_le_of_lt h ((le_mul_left _ hv).trans (le_add_right _ _)) },
  { change _ < _ at h,
    rw [←succ_le, le_log hb hpos] at h,
    exact (not_lt_of_le h) (power_mul_add_lt_power_succ hvb hw) }
end

@[simp] theorem log_power {b : ordinal} (hb : 1 < b) (x : ordinal) : log b (b ^ x) = x :=
>>>>>>> 8910f6d9
begin
  convert log_power_mul_add hb zero_lt_one hb (power_pos x (zero_lt_one.trans hb)),
  rw [add_zero, mul_one]
end

<<<<<<< HEAD
=======
theorem add_log_le_log_mul {x y : ordinal} (b : ordinal) (x0 : 0 < x) (y0 : 0 < y) :
  log b x + log b y ≤ log b (x * y) :=
begin
  by_cases hb : 1 < b,
  { rw [le_log hb (mul_pos x0 y0), power_add],
    exact mul_le_mul (power_log_le b x0) (power_log_le b y0) },
  simp only [log_not_one_lt hb, zero_add]
end

>>>>>>> 8910f6d9
/-! ### The Cantor normal form -/

theorem CNF_aux {b o : ordinal} (b0 : b ≠ 0) (o0 : o ≠ 0) :
  o % b ^ log b o < o :=
lt_of_lt_of_le
  (mod_lt _ $ power_ne_zero _ b0)
  (power_log_le _ $ ordinal.pos_iff_ne_zero.2 o0)

/-- Proving properties of ordinals by induction over their Cantor normal form. -/
@[elab_as_eliminator] noncomputable def CNF_rec {b : ordinal} (b0 : b ≠ 0)
  {C : ordinal → Sort*}
  (H0 : C 0)
  (H : ∀ o, o ≠ 0 → o % b ^ log b o < o → C (o % b ^ log b o) → C o)
  : ∀ o, C o
| o :=
  if o0 : o = 0 then by rw o0; exact H0 else
  have _, from CNF_aux b0 o0,
  H o o0 this (CNF_rec (o % b ^ log b o))
using_well_founded {dec_tac := `[assumption]}

@[simp] theorem CNF_rec_zero {b} (b0) {C H0 H} : @CNF_rec b b0 C H0 H 0 = H0 :=
by rw [CNF_rec, dif_pos rfl]; refl

@[simp] theorem CNF_rec_ne_zero {b} (b0) {C H0 H o} (o0) :
  @CNF_rec b b0 C H0 H o = H o o0 (CNF_aux b0 o0) (@CNF_rec b b0 C H0 H _) :=
by rw [CNF_rec, dif_neg o0]

/-- The Cantor normal form of an ordinal is the list of coefficients
  in the base-`b` expansion of `o`.

    CNF b (b ^ u₁ * v₁ + b ^ u₂ * v₂) = [(u₁, v₁), (u₂, v₂)] -/
def CNF (b := omega) (o : ordinal) : list (ordinal × ordinal) :=
if b0 : b = 0 then [] else
CNF_rec b0 [] (λ o o0 h IH, (log b o, o / b ^ log b o) :: IH) o

@[simp] theorem zero_CNF (o) : CNF 0 o = [] :=
dif_pos rfl

@[simp] theorem CNF_zero (b) : CNF b 0 = [] :=
if b0 : b = 0 then dif_pos b0 else
(dif_neg b0).trans $ CNF_rec_zero _

theorem CNF_ne_zero {b o : ordinal} (b0 : b ≠ 0) (o0 : o ≠ 0) :
  CNF b o = (log b o, o / b ^ log b o) :: CNF b (o % b ^ log b o) :=
by unfold CNF; rw [dif_neg b0, dif_neg b0, CNF_rec_ne_zero b0 o0]

theorem one_CNF {o : ordinal} (o0 : o ≠ 0) :
  CNF 1 o = [(0, o)] :=
by rw [CNF_ne_zero ordinal.one_ne_zero o0, log_not_one_lt (lt_irrefl _), power_zero, mod_one,
       CNF_zero, div_one]

theorem CNF_foldr {b : ordinal} (b0 : b ≠ 0) (o) :
  (CNF b o).foldr (λ p r, b ^ p.1 * p.2 + r) 0 = o :=
CNF_rec b0 (by rw CNF_zero; refl)
  (λ o o0 h IH, by rw [CNF_ne_zero b0 o0, list.foldr_cons, IH, div_add_mod]) o

theorem CNF_pairwise_aux (b := omega) (o) :
  (∀ p ∈ CNF b o, prod.fst p ≤ log b o) ∧
  (CNF b o).pairwise (λ p q, q.1 < p.1) :=
begin
  by_cases b0 : b = 0,
  { simp only [b0, zero_CNF, list.pairwise.nil, and_true], exact λ _, false.elim },
  cases lt_or_eq_of_le (one_le_iff_ne_zero.2 b0) with b1 b1,
  { refine CNF_rec b0 _ _ o,
    { simp only [CNF_zero, list.pairwise.nil, and_true], exact λ _, false.elim },
    intros o o0 H IH, cases IH with IH₁ IH₂,
    simp only [CNF_ne_zero b0 o0, list.forall_mem_cons, list.pairwise_cons, IH₂, and_true],
    refine ⟨⟨le_refl _, λ p m, _⟩, λ p m, _⟩,
    { exact le_trans (IH₁ p m) (log_le_log _ $ le_of_lt H) },
    { refine lt_of_le_of_lt (IH₁ p m) ((log_lt b1 _).2 _),
      { rw ordinal.pos_iff_ne_zero, intro e,
        rw e at m, simpa only [CNF_zero] using m },
      { exact mod_lt _ (power_ne_zero _ b0) } } },
  { by_cases o0 : o = 0,
    { simp only [o0, CNF_zero, list.pairwise.nil, and_true], exact λ _, false.elim },
    rw [← b1, one_CNF o0],
    simp only [list.mem_singleton, log_not_one_lt (lt_irrefl _), forall_eq, le_refl, true_and,
      list.pairwise_singleton] }
end

theorem CNF_pairwise (b := omega) (o) :
  (CNF b o).pairwise (λ p q, prod.fst q < p.1) :=
(CNF_pairwise_aux _ _).2

theorem CNF_fst_le_log (b := omega) (o) :
  ∀ p ∈ CNF b o, prod.fst p ≤ log b o :=
(CNF_pairwise_aux _ _).1

theorem CNF_fst_le (b := omega) (o) (p ∈ CNF b o) : prod.fst p ≤ o :=
le_trans (CNF_fst_le_log _ _ p H) (log_le_self _ _)

theorem CNF_snd_lt {b : ordinal} (b1 : 1 < b) (o) :
  ∀ p ∈ CNF b o, prod.snd p < b :=
begin
  have b0 := ne_of_gt (lt_trans zero_lt_one b1),
  refine CNF_rec b0 (λ _, by rw [CNF_zero]; exact false.elim) _ o,
  intros o o0 H IH,
  simp only [CNF_ne_zero b0 o0, list.mem_cons_iff, forall_eq_or_imp, iff_true_intro IH, and_true],
  rw [div_lt (power_ne_zero _ b0), ← power_succ],
  exact lt_power_succ_log b1 _,
end

theorem CNF_sorted (b := omega) (o) :
  ((CNF b o).map prod.fst).sorted (>) :=
by rw [list.sorted, list.pairwise_map]; exact CNF_pairwise b o

/-! ### Casting naturals into ordinals, compatibility with operations -/

@[simp] theorem nat_cast_mul {m n : ℕ} : ((m * n : ℕ) : ordinal) = m * n :=
by induction n with n IH; [simp only [nat.cast_zero, nat.mul_zero, mul_zero],
  rw [nat.mul_succ, nat.cast_add, IH, nat.cast_succ, mul_add_one]]

@[simp] theorem nat_cast_power {m n : ℕ} : ((pow m n : ℕ) : ordinal) = m ^ n :=
by induction n with n IH; [simp only [pow_zero, nat.cast_zero, power_zero, nat.cast_one],
  rw [pow_succ', nat_cast_mul, IH, nat.cast_succ, ← succ_eq_add_one, power_succ]]

@[simp] theorem nat_cast_le {m n : ℕ} : (m : ordinal) ≤ n ↔ m ≤ n :=
by rw [← cardinal.ord_nat, ← cardinal.ord_nat,
       cardinal.ord_le_ord, cardinal.nat_cast_le]

@[simp] theorem nat_cast_lt {m n : ℕ} : (m : ordinal) < n ↔ m < n :=
by simp only [lt_iff_le_not_le, nat_cast_le]

@[simp] theorem nat_cast_inj {m n : ℕ} : (m : ordinal) = n ↔ m = n :=
by simp only [le_antisymm_iff, nat_cast_le]

@[simp] theorem nat_cast_eq_zero {n : ℕ} : (n : ordinal) = 0 ↔ n = 0 :=
@nat_cast_inj n 0

theorem nat_cast_ne_zero {n : ℕ} : (n : ordinal) ≠ 0 ↔ n ≠ 0 :=
not_congr nat_cast_eq_zero

@[simp] theorem nat_cast_pos {n : ℕ} : (0 : ordinal) < n ↔ 0 < n :=
@nat_cast_lt 0 n

@[simp] theorem nat_cast_sub {m n : ℕ} : ((m - n : ℕ) : ordinal) = m - n :=
(_root_.le_total m n).elim
  (λ h, by rw [tsub_eq_zero_iff_le.2 h, ordinal.sub_eq_zero_iff_le.2 (nat_cast_le.2 h)]; refl)
  (λ h, (add_left_cancel n).1 $ by rw [← nat.cast_add,
     add_tsub_cancel_of_le h, ordinal.add_sub_cancel_of_le (nat_cast_le.2 h)])

@[simp] theorem nat_cast_div {m n : ℕ} : ((m / n : ℕ) : ordinal) = m / n :=
if n0 : n = 0 then by simp only [n0, nat.div_zero, nat.cast_zero, div_zero] else
have n0':_, from nat_cast_ne_zero.2 n0,
le_antisymm
  (by rw [le_div n0', ← nat_cast_mul, nat_cast_le, mul_comm];
      apply nat.div_mul_le_self)
  (by rw [div_le n0', succ, ← nat.cast_succ, ← nat_cast_mul,
          nat_cast_lt, mul_comm, ← nat.div_lt_iff_lt_mul _ _ (nat.pos_of_ne_zero n0)];
      apply nat.lt_succ_self)

@[simp] theorem nat_cast_mod {m n : ℕ} : ((m % n : ℕ) : ordinal) = m % n :=
by rw [← add_left_cancel (n*(m/n)), div_add_mod, ← nat_cast_div, ← nat_cast_mul, ← nat.cast_add,
       nat.div_add_mod]

@[simp] theorem nat_le_card {o} {n : ℕ} : (n : cardinal) ≤ card o ↔ (n : ordinal) ≤ o :=
⟨λ h, by rwa [← cardinal.ord_le, cardinal.ord_nat] at h,
 λ h, card_nat n ▸ card_le_card h⟩

@[simp] theorem nat_lt_card {o} {n : ℕ} : (n : cardinal) < card o ↔ (n : ordinal) < o :=
by rw [← succ_le, ← cardinal.succ_le, ← cardinal.nat_succ, nat_le_card]; refl

@[simp] theorem card_lt_nat {o} {n : ℕ} : card o < n ↔ o < n :=
lt_iff_lt_of_le_iff_le nat_le_card

@[simp] theorem card_le_nat {o} {n : ℕ} : card o ≤ n ↔ o ≤ n :=
le_iff_le_iff_lt_iff_lt.2 nat_lt_card

@[simp] theorem card_eq_nat {o} {n : ℕ} : card o = n ↔ o = n :=
by simp only [le_antisymm_iff, card_le_nat, nat_le_card]

@[simp] theorem type_fin (n : ℕ) : @type (fin n) (<) _ = n :=
by rw [← card_eq_nat, card_type, mk_fin]

@[simp] theorem lift_nat_cast (n : ℕ) : lift n = n :=
by induction n with n ih; [simp only [nat.cast_zero, lift_zero],
  simp only [nat.cast_succ, lift_add, ih, lift_one]]

theorem lift_type_fin (n : ℕ) : lift (@type (fin n) (<) _) = n :=
by simp only [type_fin, lift_nat_cast]

theorem type_fintype (r : α → α → Prop) [is_well_order α r] [fintype α] : type r = fintype.card α :=
by rw [← card_eq_nat, card_type, mk_fintype]

end ordinal

/-! ### Properties of `omega` -/

namespace cardinal
open ordinal

@[simp] theorem ord_omega : ord.{u} omega = ordinal.omega :=
le_antisymm (ord_le.2 $ le_refl _) $
le_of_forall_lt $ λ o h, begin
  rcases ordinal.lt_lift_iff.1 h with ⟨o, rfl, h'⟩,
  rw [lt_ord, ← lift_card, ← lift_omega.{0 u},
      lift_lt, ← typein_enum (<) h'],
  exact lt_omega_iff_fintype.2 ⟨set.fintype_lt_nat _⟩
end

@[simp] theorem add_one_of_omega_le {c} (h : omega ≤ c) : c + 1 = c :=
by rw [add_comm, ← card_ord c, ← card_one,
       ← card_add, one_add_of_omega_le];
   rwa [← ord_omega, ord_le_ord]

end cardinal

namespace ordinal

theorem lt_omega {o : ordinal.{u}} : o < omega ↔ ∃ n : ℕ, o = n :=
by rw [← cardinal.ord_omega, cardinal.lt_ord, lt_omega]; simp only [card_eq_nat]

theorem nat_lt_omega (n : ℕ) : (n : ordinal) < omega :=
lt_omega.2 ⟨_, rfl⟩

theorem omega_pos : 0 < omega := nat_lt_omega 0

theorem omega_ne_zero : omega ≠ 0 := ne_of_gt omega_pos

theorem one_lt_omega : 1 < omega := by simpa only [nat.cast_one] using nat_lt_omega 1

theorem omega_is_limit : is_limit omega :=
⟨omega_ne_zero, λ o h,
  let ⟨n, e⟩ := lt_omega.1 h in
  by rw [e]; exact nat_lt_omega (n+1)⟩

theorem omega_le {o : ordinal.{u}} : omega ≤ o ↔ ∀ n : ℕ, (n : ordinal) ≤ o :=
⟨λ h n, le_trans (le_of_lt (nat_lt_omega _)) h,
 λ H, le_of_forall_lt $ λ a h,
   let ⟨n, e⟩ := lt_omega.1 h in
   by rw [e, ← succ_le]; exact H (n+1)⟩

theorem omega_eq_sup_nat : omega.{u} = sup (λ n : ℕ, n) :=
begin
  apply le_antisymm,
  { rw omega_le,
    exact le_sup _ },
  rw sup_le,
  exact λ n, le_of_lt (nat_lt_omega n)
end

theorem nat_lt_limit {o} (h : is_limit o) : ∀ n : ℕ, (n : ordinal) < o
| 0     := lt_of_le_of_ne (ordinal.zero_le o) h.1.symm
| (n+1) := h.2 _ (nat_lt_limit n)

theorem omega_le_of_is_limit {o} (h : is_limit o) : omega ≤ o :=
omega_le.2 $ λ n, le_of_lt $ nat_lt_limit h n

theorem add_omega {a : ordinal} (h : a < omega) : a + omega = omega :=
begin
  rcases lt_omega.1 h with ⟨n, rfl⟩,
  clear h, induction n with n IH,
  { rw [nat.cast_zero, zero_add] },
  { rw [nat.cast_succ, add_assoc, one_add_of_omega_le (le_refl _), IH] }
end

theorem add_lt_omega {a b : ordinal} (ha : a < omega) (hb : b < omega) : a + b < omega :=
match a, b, lt_omega.1 ha, lt_omega.1 hb with
| _, _, ⟨m, rfl⟩, ⟨n, rfl⟩ := by rw [← nat.cast_add]; apply nat_lt_omega
end

theorem mul_lt_omega {a b : ordinal} (ha : a < omega) (hb : b < omega) : a * b < omega :=
match a, b, lt_omega.1 ha, lt_omega.1 hb with
| _, _, ⟨m, rfl⟩, ⟨n, rfl⟩ := by rw [← nat_cast_mul]; apply nat_lt_omega
end

theorem is_limit_iff_omega_dvd {a : ordinal} : is_limit a ↔ a ≠ 0 ∧ omega ∣ a :=
begin
  refine ⟨λ l, ⟨l.1, ⟨a / omega, le_antisymm _ (mul_div_le _ _)⟩⟩, λ h, _⟩,
  { refine (limit_le l).2 (λ x hx, le_of_lt _),
    rw [← div_lt omega_ne_zero, ← succ_le, le_div omega_ne_zero,
        mul_succ, add_le_of_limit omega_is_limit],
    intros b hb,
    rcases lt_omega.1 hb with ⟨n, rfl⟩,
    exact le_trans (add_le_add_right (mul_div_le _ _) _)
      (le_of_lt $ lt_sub.1 $ nat_lt_limit (sub_is_limit l hx) _) },
  { rcases h with ⟨a0, b, rfl⟩,
    refine mul_is_limit_left omega_is_limit
      (ordinal.pos_iff_ne_zero.2 $ mt _ a0),
    intro e, simp only [e, mul_zero] }
end

local infixr ^ := @pow ordinal ordinal ordinal.has_pow

theorem power_lt_omega {a b : ordinal} (ha : a < omega) (hb : b < omega) : a ^ b < omega :=
match a, b, lt_omega.1 ha, lt_omega.1 hb with
| _, _, ⟨m, rfl⟩, ⟨n, rfl⟩ := by rw [← nat_cast_power]; apply nat_lt_omega
end

theorem add_omega_power {a b : ordinal} (h : a < omega ^ b) : a + omega ^ b = omega ^ b :=
begin
  refine le_antisymm _ (le_add_left _ _),
  revert h, apply limit_rec_on b,
  { intro h, rw [power_zero, ← succ_zero, lt_succ, ordinal.le_zero] at h,
    rw [h, zero_add] },
  { intros b _ h, rw [power_succ] at h,
    rcases (lt_mul_of_limit omega_is_limit).1 h with ⟨x, xo, ax⟩,
    refine le_trans (add_le_add_right (le_of_lt ax) _) _,
    rw [power_succ, ← mul_add, add_omega xo] },
  { intros b l IH h, rcases (lt_power_of_limit omega_ne_zero l).1 h with ⟨x, xb, ax⟩,
    refine (((add_is_normal a).trans (power_is_normal one_lt_omega))
      .limit_le l).2 (λ y yb, _),
    let z := max x y,
    have := IH z (max_lt xb yb)
      (lt_of_lt_of_le ax $ power_le_power_right omega_pos (le_max_left _ _)),
    exact le_trans (add_le_add_left (power_le_power_right omega_pos (le_max_right _ _)) _)
      (le_trans this (power_le_power_right omega_pos $ le_of_lt $ max_lt xb yb)) }
end

theorem add_lt_omega_power {a b c : ordinal} (h₁ : a < omega ^ c) (h₂ : b < omega ^ c) :
  a + b < omega ^ c :=
by rwa [← add_omega_power h₁, add_lt_add_iff_left]

theorem add_absorp {a b c : ordinal} (h₁ : a < omega ^ b) (h₂ : omega ^ b ≤ c) : a + c = c :=
by rw [← ordinal.add_sub_cancel_of_le h₂, ← add_assoc, add_omega_power h₁]

theorem add_absorp_iff {o : ordinal} (o0 : 0 < o) : (∀ a < o, a + o = o) ↔ ∃ a, o = omega ^ a :=
⟨λ H, ⟨log omega o, begin
  refine ((lt_or_eq_of_le (power_log_le _ o0))
    .resolve_left $ λ h, _).symm,
  have := H _ h,
  have := lt_power_succ_log one_lt_omega o,
  rw [power_succ, lt_mul_of_limit omega_is_limit] at this,
  rcases this with ⟨a, ao, h'⟩,
  rcases lt_omega.1 ao with ⟨n, rfl⟩, clear ao,
  revert h', apply not_lt_of_le,
  suffices e : omega ^ log omega o * ↑n + o = o,
  { simpa only [e] using le_add_right (omega ^ log omega o * ↑n) o },
  induction n with n IH, {simp only [nat.cast_zero, mul_zero, zero_add]},
  simp only [nat.cast_succ, mul_add_one, add_assoc, this, IH]
end⟩,
λ ⟨b, e⟩, e.symm ▸ λ a, add_omega_power⟩

theorem add_mul_limit_aux {a b c : ordinal} (ba : b + a = a)
  (l : is_limit c)
  (IH : ∀ c' < c, (a + b) * succ c' = a * succ c' + b) :
  (a + b) * c = a * c :=
le_antisymm
  ((mul_le_of_limit l).2 $ λ c' h, begin
    apply le_trans (mul_le_mul_left _ (le_of_lt $ lt_succ_self _)),
    rw IH _ h,
    apply le_trans (add_le_add_left _ _),
    { rw ← mul_succ, exact mul_le_mul_left _ (succ_le.2 $ l.2 _ h) },
    { rw ← ba, exact le_add_right _ _ }
  end)
  (mul_le_mul_right _ (le_add_right _ _))

theorem add_mul_succ {a b : ordinal} (c) (ba : b + a = a) :
  (a + b) * succ c = a * succ c + b :=
begin
  apply limit_rec_on c,
  { simp only [succ_zero, mul_one] },
  { intros c IH,
    rw [mul_succ, IH, ← add_assoc, add_assoc _ b, ba, ← mul_succ] },
  { intros c l IH,
    have := add_mul_limit_aux ba l IH,
    rw [mul_succ, add_mul_limit_aux ba l IH, mul_succ, add_assoc] }
end

theorem add_mul_limit {a b c : ordinal} (ba : b + a = a)
  (l : is_limit c) : (a + b) * c = a * c :=
add_mul_limit_aux ba l (λ c' _, add_mul_succ c' ba)

theorem add_mul_omega (a) : a + a * omega = a * omega :=
by rw [←mul_one_add, one_add_omega]

theorem mul_omega {a : ordinal} (a0 : 0 < a) (ha : a < omega) : a * omega = omega :=
le_antisymm
  ((mul_le_of_limit omega_is_limit).2 $ λ b hb, le_of_lt (mul_lt_omega ha hb))
  (by simpa only [one_mul] using mul_le_mul_right omega (one_le_iff_pos.2 a0))

theorem mul_lt_omega_power {a b c : ordinal}
  (c0 : 0 < c) (ha : a < omega ^ c) (hb : b < omega) : a * b < omega ^ c :=
begin
  rcases zero_or_succ_or_limit c with rfl|⟨c,rfl⟩|l,
  { exact (lt_irrefl _).elim c0 },
  { rw power_succ at ha,
    rcases ((mul_is_normal $ power_pos _ omega_pos).limit_lt
      omega_is_limit).1 ha with ⟨n, hn, an⟩,
    refine lt_of_le_of_lt (mul_le_mul_right _ (le_of_lt an)) _,
    rw [power_succ, mul_assoc, mul_lt_mul_iff_left (power_pos _ omega_pos)],
    exact mul_lt_omega hn hb },
  { rcases ((power_is_normal one_lt_omega).limit_lt l).1 ha with ⟨x, hx, ax⟩,
    refine lt_of_le_of_lt (mul_le_mul (le_of_lt ax) (le_of_lt hb)) _,
    rw [← power_succ, power_lt_power_iff_right one_lt_omega],
    exact l.2 _ hx }
end

theorem mul_omega_dvd {a : ordinal}
  (a0 : 0 < a) (ha : a < omega) : ∀ {b}, omega ∣ b → a * b = b
| _ ⟨b, rfl⟩ := by rw [← mul_assoc, mul_omega a0 ha]

theorem mul_omega_power_power {a b : ordinal} (a0 : 0 < a) (h : a < omega ^ omega ^ b) :
  a * omega ^ omega ^ b = omega ^ omega ^ b :=
begin
  by_cases b0 : b = 0, {rw [b0, power_zero, power_one] at h ⊢, exact mul_omega a0 h},
  refine le_antisymm _
    (by simpa only [one_mul] using mul_le_mul_right (omega^omega^b) (one_le_iff_pos.2 a0)),
  rcases (lt_power_of_limit omega_ne_zero (power_is_limit_left omega_is_limit b0)).1 h
    with ⟨x, xb, ax⟩,
  refine le_trans (mul_le_mul_right _ (le_of_lt ax)) _,
  rw [← power_add, add_omega_power xb]
end

theorem mul_power_omega {a} : a * a ^ omega = a ^ omega :=
by rw [←power_one_add, one_add_omega]

theorem power_omega {a : ordinal} (a1 : 1 < a) (h : a < omega) : a ^ omega = omega :=
le_antisymm
  ((power_le_of_limit (one_le_iff_ne_zero.1 $ le_of_lt a1) omega_is_limit).2
    (λ b hb, le_of_lt (power_lt_omega h hb)))
  (le_power_self_right _ a1)

theorem normal_omega {f : ordinal.{u} → ordinal.{u}} (hf : is_normal f) :
  f omega.{u} = sup (λ n : ℕ, f n) :=
by rw [omega_eq_sup_nat, is_normal.sup.{0 u u} hf ⟨0⟩]

theorem add_omega_eq_sup_add_nat (o : ordinal.{u}) : o + omega.{u} = sup (λ n : ℕ, o + n) :=
normal_omega (add_is_normal o)

lemma lt_add_omega {a o : ordinal.{u}} (h : a < o + omega.{u}) : ∃ n : ℕ, a < o + n :=
by rwa [add_omega_eq_sup_add_nat o, lt_sup] at h

theorem mul_omega_eq_sup_mul_nat (o : ordinal.{u}) : o * omega.{u} = sup (λ n : ℕ, o * n) :=
begin
  cases eq_zero_or_pos o with ho ho,
  { rw [ho, zero_mul],
    apply eq.symm,
    rw sup_eq_zero_iff,
    exact λ n, zero_mul _ },
  exact normal_omega (mul_is_normal ho)
end

lemma lt_mul_omega {a o : ordinal.{u}} (h : a < o * omega.{u}) : ∃ n : ℕ, a < o * n :=
by rwa [mul_omega_eq_sup_mul_nat o, lt_sup] at h

theorem power_omega_eq_sup_power_nat {o : ordinal.{u}} (ho : 0 < o) :
  o ^ omega.{u} = sup (λ n : ℕ, o ^ n) :=
begin
  rw ←one_le_iff_pos at ho,
  cases lt_or_eq_of_le ho with ho₁ ho₁,
  { exact normal_omega (power_is_normal ho₁) },
  rw [←ho₁, one_power],
  apply le_antisymm,
  { nth_rewrite 0 ←power_zero 1,
    rw ←nat.cast_zero,
    exact le_sup _ 0 },
  rw sup_le,
  intro n,
  rw one_power
end

lemma lt_power_omega {a o : ordinal.{u}} (h : a < o ^ omega.{u}) : ∃ n : ℕ, a < o ^ n :=
begin
  cases eq_zero_or_pos o with ho ho,
  { rw [ho, zero_power omega_ne_zero] at h,
    exact (ordinal.not_lt_zero a h).elim },
  rwa [power_omega_eq_sup_power_nat ho, lt_sup] at h
end

/-! ### Fixed points of normal functions -/

/-- The next fixed point function, the least fixed point of the normal function `f` above `a`. -/
def nfp (f : ordinal → ordinal) (a : ordinal) :=
sup (λ n : ℕ, f^[n] a)

theorem iterate_le_nfp (f a n) : f^[n] a ≤ nfp f a :=
le_sup _ n

theorem le_nfp_self (f a) : a ≤ nfp f a :=
iterate_le_nfp f a 0

theorem is_normal.lt_nfp {f} (H : is_normal f) {a b} : f b < nfp f a ↔ b < nfp f a :=
lt_sup.trans $ iff.trans
  (by exact
   ⟨λ ⟨n, h⟩, ⟨n, lt_of_le_of_lt (H.le_self _) h⟩,
    λ ⟨n, h⟩, ⟨n+1, by rw iterate_succ'; exact H.lt_iff.2 h⟩⟩)
  lt_sup.symm

theorem is_normal.nfp_le {f} (H : is_normal f) {a b} :
  nfp f a ≤ f b ↔ nfp f a ≤ b :=
le_iff_le_iff_lt_iff_lt.2 H.lt_nfp

/-- `nfp f a` is the next fixed point after `a`. -/
theorem is_normal.nfp_le_fp {f} (H : is_normal f) {a b}
  (ab : a ≤ b) (h : f b ≤ b) : nfp f a ≤ b :=
sup_le.2 $ λ i, begin
  induction i with i IH generalizing a, {exact ab},
  exact IH (le_trans (H.le_iff.2 ab) h),
end

theorem is_normal.nfp_fp {f} (H : is_normal f) (a) : f (nfp f a) = nfp f a :=
begin
  refine le_antisymm _ (H.le_self _),
  cases le_or_lt (f a) a with aa aa,
  { rwa le_antisymm (H.nfp_le_fp (le_refl _) aa) (le_nfp_self _ _) },
  rcases zero_or_succ_or_limit (nfp f a) with e|⟨b, e⟩|l,
  { refine @le_trans _ _ _ (f a) _ (H.le_iff.2 _) (iterate_le_nfp f a 1),
    simp only [e, ordinal.zero_le] },
  { have : f b < nfp f a := H.lt_nfp.2 (by simp only [e, lt_succ_self]),
    rw [e, lt_succ] at this,
    have ab : a ≤ b,
    { rw [← lt_succ, ← e],
      exact lt_of_lt_of_le aa (iterate_le_nfp f a 1) },
    refine le_trans (H.le_iff.2 (H.nfp_le_fp ab this))
      (le_trans this (le_of_lt _)),
    simp only [e, lt_succ_self] },
  { exact (H.2 _ l _).2 (λ b h, le_of_lt (H.lt_nfp.2 h)) }
end

theorem is_normal.le_nfp {f} (H : is_normal f) {a b} : f b ≤ nfp f a ↔ b ≤ nfp f a :=
⟨le_trans (H.le_self _), λ h,
  by simpa only [H.nfp_fp] using H.le_iff.2 h⟩

theorem nfp_eq_self {f : ordinal → ordinal} {a} (h : f a = a) : nfp f a = a :=
le_antisymm (sup_le.mpr $ λ i, by rw [iterate_fixed h]) (le_nfp_self f a)

theorem nfp_monotone {f : ordinal → ordinal} (hf : monotone f) : monotone (nfp f) :=
begin
  intros a b hab,
  unfold nfp,
  rw sup_le,
  exact λ n, (monotone.iterate hf n hab).trans (le_sup (λ n, f^[n] b) n)
end

/-- Fixed point lemma for normal functions: the fixed points of a normal function are unbounded. -/
theorem is_normal.nfp_unbounded {f} (H : is_normal f) : unbounded (<) (fixed_points f) :=
λ a, ⟨_, H.nfp_fp a, not_lt_of_ge (le_nfp_self f a)⟩

/-- The derivative of a normal function `f` is the sequence of fixed points of `f`. -/
def deriv (f : ordinal → ordinal) (o : ordinal) : ordinal :=
limit_rec_on o (nfp f 0)
  (λ a IH, nfp f (succ IH))
  (λ a l, bsup.{u u} a)

@[simp] theorem deriv_zero (f) : deriv f 0 = nfp f 0 := limit_rec_on_zero _ _ _

@[simp] theorem deriv_succ (f o) : deriv f (succ o) = nfp f (succ (deriv f o)) :=
limit_rec_on_succ _ _ _ _

theorem deriv_limit (f) {o} : is_limit o → deriv f o = bsup.{u u} o (λ a _, deriv f a) :=
limit_rec_on_limit _ _ _ _

theorem deriv_is_normal (f) : is_normal (deriv f) :=
⟨λ o, by rw [deriv_succ, ← succ_le]; apply le_nfp_self,
 λ o l a, by rw [deriv_limit _ l, bsup_le]⟩

theorem is_normal.deriv_fp {f} (H : is_normal f) (o) : f (deriv.{u} f o) = deriv f o :=
begin
  apply limit_rec_on o,
  { rw [deriv_zero, H.nfp_fp] },
  { intros o ih, rw [deriv_succ, H.nfp_fp] },
  intros o l IH,
  rw [deriv_limit _ l, is_normal.bsup.{u u u} H _ l.1],
  refine eq_of_forall_ge_iff (λ c, _),
  simp only [bsup_le, IH] {contextual:=tt}
end

theorem is_normal.fp_iff_deriv' {f} (H : is_normal f) {a} : f a ≤ a ↔ ∃ o, deriv f o = a :=
⟨λ ha, begin
  suffices : ∀ o (_:a ≤ deriv f o), ∃ o, deriv f o = a,
  from this a ((deriv_is_normal _).le_self _),
  intro o, apply limit_rec_on o,
  { intros h₁,
    refine ⟨0, le_antisymm _ h₁⟩,
    rw deriv_zero,
    exact H.nfp_le_fp (ordinal.zero_le _) ha },
  { intros o IH h₁,
    cases le_or_lt a (deriv f o), {exact IH h},
    refine ⟨succ o, le_antisymm _ h₁⟩,
    rw deriv_succ,
    exact H.nfp_le_fp (succ_le.2 h) ha },
  { intros o l IH h₁,
    cases eq_or_lt_of_le h₁, {exact ⟨_, h.symm⟩},
    rw [deriv_limit _ l, ← not_le, bsup_le, not_ball] at h,
    exact let ⟨o', h, hl⟩ := h in IH o' h (le_of_not_le hl) }
end, λ ⟨o, e⟩, e ▸ le_of_eq (H.deriv_fp _)⟩

theorem is_normal.fp_iff_deriv {f} (H : is_normal f) {a} : f a = a ↔ ∃ o, deriv f o = a :=
by rw [←H.fp_iff_deriv', H.self_le_iff_eq]

/-- `deriv f` is the fixed point enumerator of `f`. -/
theorem deriv_eq_enum_fp {f} (H : is_normal f) : deriv f = enum_ord H.nfp_unbounded :=
begin
  rw [←eq_enum_ord, range_eq_iff],
  use (deriv_is_normal f).strict_mono,
  refine ⟨λ a, H.deriv_fp a, λ _ _, _⟩,
  rwa ←H.fp_iff_deriv
end

/-! ### Fixed points of addition -/

theorem mul_omega_unbounded (o) : unbounded (<) (set.Ici (o * ordinal.omega)) :=
unbounded_lt_Ici _

theorem add_iterate (a : ordinal) (n : ℕ) : a * n = (((+) a)^[n]) 0 :=
begin
  induction n with n hn,
  { rw [nat.cast_zero, mul_zero, iterate_zero_apply] },
  nth_rewrite 0 nat.succ_eq_one_add,
  rw [nat.cast_add, nat.cast_one, mul_one_add, iterate_succ_apply', hn]
end

theorem mul_omega_nfp_add_zero (a) : a * omega = nfp ((+) a) 0 :=
begin
  unfold nfp,
  rw [mul_omega_eq_sup_mul_nat, funext (add_iterate a)]
end

theorem mul_omega_nfp_add_of_le_mul_omega {a b} (hba : b ≤ a * omega) :
  a * omega = nfp ((+) a) b :=
begin
  refine le_antisymm _ ((add_is_normal a).nfp_le_fp hba _),
  { rw mul_omega_nfp_add_zero,
    exact nfp_monotone (add_is_normal a).strict_mono.monotone (ordinal.zero_le b) },
  rw add_mul_omega
end

theorem mul_omega_nfp_add_self (a) : a * omega = nfp ((+) a) a :=
mul_omega_nfp_add_of_le_mul_omega (le_mul_left omega_pos)

theorem add_fp_iff_mul_omega_le {a b : ordinal} : a + b = b ↔ a * omega.{u} ≤ b :=
begin
  refine ⟨λ h, _, λ h, _⟩,
  { rw [mul_omega_nfp_add_zero a, ←deriv_zero],
    cases (add_is_normal a).fp_iff_deriv.1 h with c hc,
    rw ←hc,
    exact (deriv_is_normal _).strict_mono.monotone (ordinal.zero_le _) },
  have := ordinal.add_sub_cancel_of_le h,
  nth_rewrite 0 ←this,
  rwa [←add_assoc, add_mul_omega]
end

theorem add_fp_iff_mul_omega_le' {a b : ordinal} : a + b ≤ b ↔ a * omega.{u} ≤ b :=
by { rw ←add_fp_iff_mul_omega_le, exact (add_is_normal a).self_le_iff_eq }

/-- `deriv ((+) a)` enumerates the ordinals larger or equal to `a * ω`. -/
theorem add_deriv_eq_enum_ge_mul_omega (a) : deriv ((+) a) = enum_ord (mul_omega_unbounded a) :=
begin
  rw ←eq_enum_ord,
  use (deriv_is_normal _).strict_mono,
  rw range_eq_iff,
  refine ⟨λ b, le_trans (le_of_eq _)
    ((deriv_is_normal _).strict_mono.monotone (ordinal.zero_le b)), λ b hb, _⟩,
  { rw deriv_zero,
    exact mul_omega_nfp_add_zero a },
  rwa [←(add_is_normal a).fp_iff_deriv', add_fp_iff_mul_omega_le']
end

/-! ### Fixed points of multiplication -/

theorem dvd_unbounded {a : ordinal} (ha : 0 < a) : unbounded (<) {b | a ∣ b} :=
λ b, ⟨_, dvd_mul_right a b, not_lt_of_le (le_mul_right ha)⟩

theorem dvd_power_omega_unbounded {a : ordinal} (ha : 0 < a) :
  unbounded (<) {b : ordinal | (a ^ ordinal.omega) ∣ b} :=
dvd_unbounded (power_pos _ ha)

theorem mul_iterate (a : ordinal) (n : ℕ) : a ^ n = (((*) a)^[n]) 1 :=
begin
  induction n with n hn,
  { rw [nat.cast_zero, power_zero, iterate_zero_apply] },
  nth_rewrite 0 nat.succ_eq_one_add,
  rw [nat.cast_add, nat.cast_one, power_one_add, iterate_succ_apply', hn]
end

theorem power_omega_nfp_mul_one {a : ordinal} (ha : 0 < a) : a ^ omega = nfp ((*) a) 1 :=
begin
  unfold nfp,
  rwa [power_omega_eq_sup_power_nat, funext (mul_iterate a)]
end

theorem nfp_mul_zero (a : ordinal) : nfp ((*) 0) a = a :=
begin
  unfold nfp,
  refine le_antisymm _ (le_sup (λ n, ((*) 0)^[n] a) 0),
  rw sup_le,
  intro n,
  induction n with n hn, { refl },
  rw function.iterate_succ',
  change 0 * _ ≤ a,
  rw zero_mul,
  exact ordinal.zero_le a
end

theorem power_omega_nfp_mul {a b : ordinal} (hb : 0 < b) (hba : b ≤ a ^ omega) :
  a ^ omega.{u} = nfp ((*) a) b :=
begin
  cases eq_zero_or_pos a with ha ha,
  { rw [ha, zero_power omega_ne_zero] at *,
    rw ordinal.le_zero at hba,
    rw hba,
    exact (nfp_mul_zero 0).symm },
  apply le_antisymm,
  { rw power_omega_nfp_mul_one ha,
    rw ←one_le_iff_pos at hb,
    exact nfp_monotone (mul_is_normal ha).strict_mono.monotone hb },
  apply (mul_is_normal ha).nfp_le_fp hba,
  rw mul_power_omega
end

theorem power_omega_nfp_mul_self (a : ordinal) : a ^ omega = nfp ((*) a) a :=
begin
  cases eq_zero_or_pos a with ha ha,
  { rw [ha, zero_power omega_ne_zero],
    exact (nfp_mul_zero 0).symm },
  exact power_omega_nfp_mul ha (le_power_self_left a omega_pos)
end

theorem mul_fp_div_power_omega (a b : ordinal) :
  a * ((a ^ omega.{u}) * b) = (a ^ omega.{u}) * b :=
by rw [←mul_assoc, ←power_one_add, one_add_omega]

theorem mul_fp_eq_zero_or_power_omega_le {a b : ordinal} (hab : a * b = b) :
  b = 0 ∨ a ^ omega.{u} ≤ b :=
begin
  cases eq_zero_or_pos a with ha ha,
  { rw [ha, zero_power omega_ne_zero],
    exact or.inr (ordinal.zero_le b) },
  rw or_iff_not_imp_left,
  intro hb,
  change b ≠ 0 at hb,
  rw power_omega_nfp_mul_one ha,
  rw ←one_le_iff_ne_zero at hb,
  exact (mul_is_normal ha).nfp_le_fp hb (le_of_eq hab)
end

theorem mul_fp_iff_dvd_power_omega {a b : ordinal} : a * b = b ↔ (a ^ omega) ∣ b :=
begin
  cases eq_zero_or_pos a with ha ha,
  { rw [ha, zero_mul, zero_power omega_ne_zero, zero_dvd],
    exact eq_comm },
  refine ⟨λ hab, _, λ h, _⟩,
  { rw dvd_iff_mod_eq_zero,
    rw [←div_add_mod b (a ^ omega), mul_add, mul_fp_div_power_omega, add_left_cancel] at hab,
    cases mul_fp_eq_zero_or_power_omega_le hab with hab hab,
    { exact hab },
    refine (not_lt_of_le hab (mod_lt b (power_ne_zero omega _))).elim,
    rwa ←ordinal.pos_iff_ne_zero },
  cases h with c hc,
  rw hc,
  exact mul_fp_div_power_omega _ _
end

theorem mul_fp_iff_dvd_power_omega' {a b : ordinal} (ha : 0 < a) : a * b ≤ b ↔ (a ^ omega) ∣ b :=
by { rw ←mul_fp_iff_dvd_power_omega, exact (mul_is_normal ha).self_le_iff_eq }

/-- `deriv ((*) a)` enumerates the multiples of `a ^ ω`. -/
theorem mul_deriv_eq_enum_dvd_power_omega {a : ordinal} (ha : 0 < a) :
  deriv ((*) a) = enum_ord (dvd_power_omega_unbounded ha) :=
begin
  rw ←eq_enum_ord,
  use (deriv_is_normal _).strict_mono,
  rw range_eq_iff,
  refine ⟨λ b, _, λ b hb, _⟩,
  { change _ ∣ _,
    rw [←mul_fp_iff_dvd_power_omega, (mul_is_normal ha).deriv_fp] },
  rwa [←(mul_is_normal ha).fp_iff_deriv, mul_fp_iff_dvd_power_omega]
end

end ordinal<|MERGE_RESOLUTION|>--- conflicted
+++ resolved
@@ -604,17 +604,10 @@
   { exact prod.lex.right _ (f.to_rel_embedding.map_rel_iff.2 h') }
 end
 
-<<<<<<< HEAD
-theorem le_mul_left {a b : ordinal} (hb : 0 < b) : a ≤ a * b :=
-by { convert mul_le_mul_left a (one_le_iff_pos.2 hb), rw mul_one a }
-
-theorem le_mul_right {a b : ordinal} (hb : 0 < b) : a ≤ b * a :=
-=======
 theorem le_mul_left (a : ordinal) {b : ordinal} (hb : 0 < b) : a ≤ a * b :=
 by { convert mul_le_mul_left a (one_le_iff_pos.2 hb), rw mul_one a }
 
 theorem le_mul_right (a : ordinal) {b : ordinal} (hb : 0 < b) : a ≤ b * a :=
->>>>>>> 8910f6d9
 by { convert mul_le_mul_right a (one_le_iff_pos.2 hb), rw one_mul a }
 
 theorem mul_le_mul {a b c d : ordinal} (h₁ : a ≤ c) (h₂ : b ≤ d) : a * b ≤ c * d :=
@@ -907,7 +900,6 @@
   exact hao.not_le (sup_le.2 (λ i, lt_succ.1 ((lt_of_le_of_ne (le_sup _ _) (hf i)).trans_le hoa)))
 end
 
-<<<<<<< HEAD
 theorem sup_eq_zero_iff {ι} {f : ι → ordinal} : sup f = 0 ↔ ∀ i, f i = 0 :=
 begin
   refine ⟨λ h i, _, λ h, le_antisymm
@@ -916,8 +908,6 @@
   exact le_sup f i
 end
 
-=======
->>>>>>> 8910f6d9
 theorem is_normal.sup {f} (H : is_normal f)
   {ι} {g : ι → ordinal} (h : nonempty ι) : f (sup g) = sup (f ∘ g) :=
 eq_of_forall_ge_iff $ λ a,
@@ -997,7 +987,6 @@
   a < bsup o f → succ a < bsup o f :=
 by { rw bsup_eq_sup at *, exact sup_not_succ_of_ne_sup (λ i, hf _) }
 
-<<<<<<< HEAD
 theorem bsup_eq_zero_iff {o} {f : Π a < o, ordinal} : bsup o f = 0 ↔ ∀ i hi, f i hi = 0 :=
 begin
   refine ⟨λ h i hi, _, λ h, le_antisymm
@@ -1006,8 +995,6 @@
   exact le_bsup f i hi,
 end
 
-=======
->>>>>>> 8910f6d9
 theorem lt_bsup_of_limit {o : ordinal} {f : Π a < o, ordinal}
   (hf : ∀ {a a'} (ha : a < o) (ha' : a' < o), a < a' → f a ha < f a' ha')
   (ho : o.is_limit) (i h) : f i h < bsup o f :=
@@ -1068,7 +1055,6 @@
   exact lt_irrefl _ this
 end
 
-<<<<<<< HEAD
 theorem lsub_eq_zero_iff {ι} {f : ι → ordinal} : lsub f = 0 ↔ is_empty ι :=
 begin
   refine ⟨λ h, ⟨λ i, _⟩, λ h, _⟩,
@@ -1079,8 +1065,6 @@
   exact h.elim
 end
 
-=======
->>>>>>> 8910f6d9
 /-- The bounded least strict upper bound of a family of ordinals. -/
 def blsub (o : ordinal.{u}) (f : Π a < o, ordinal.{max u v}) : ordinal.{max u v} :=
 o.bsup (λ a ha, (f a ha).succ)
@@ -1128,12 +1112,9 @@
   bsup o f = blsub o f ↔ ∀ a < blsub o f, succ a < blsub o f :=
 by { rw [bsup_eq_sup, blsub_eq_lsub], exact sup_eq_lsub _ }
 
-<<<<<<< HEAD
 theorem blsub_eq_zero_iff {o} {f : Π a < o, ordinal} : blsub o f = 0 ↔ o = 0 :=
 by { rw [blsub_eq_lsub, lsub_eq_zero_iff], exact out_empty_iff_eq_zero }
 
-=======
->>>>>>> 8910f6d9
 theorem blsub_type (r : α → α → Prop) [is_well_order α r] (f) :
   blsub (type r) f = lsub (λ a, f (typein r a) (typein_lt_type _ _)) :=
 eq_of_forall_ge_iff $ λ o,
@@ -1553,15 +1534,9 @@
 if hb : 1 < b then by rwa [←lt_one_iff_zero, log_lt hb zero_lt_one, power_one]
 else log_not_one_lt hb 1
 
-<<<<<<< HEAD
-lemma power_mul_add_pos {b v : ordinal} (u w : ordinal) (hb : 0 < b) (hv : 0 < v) :
-  0 < b ^ u * v + w :=
-(power_pos u hb).trans_le ((le_mul_left hv).trans (le_add_right _ _))
-=======
 lemma power_mul_add_pos {b v : ordinal} (hb : 0 < b) (u) (hv : 0 < v) (w) :
   0 < b ^ u * v + w :=
 (power_pos u hb).trans_le ((le_mul_left _ hv).trans (le_add_right _ _))
->>>>>>> 8910f6d9
 
 lemma power_mul_add_lt_power_mul_succ {b u w : ordinal} (v : ordinal) (hw : w < b ^ u) :
   b ^ u * v + w < b ^ u * v.succ :=
@@ -1577,19 +1552,6 @@
 theorem log_power_mul_add {b u v w : ordinal} (hb : 1 < b) (hv : 0 < v) (hvb : v < b)
   (hw : w < b ^ u) : log b (b ^ u * v + w) = u :=
 begin
-<<<<<<< HEAD
-  have hpos := power_mul_add_pos u w (zero_lt_one.trans hb) hv,
-  by_contra' hne,
-  cases lt_or_gt_of_ne hne with h h,
-  { rw log_lt hb hpos at h,
-    exact not_le_of_lt h ((le_mul_left hv).trans (le_add_right _ _)) },
-  change _ < _ at h,
-  rw [←succ_le, le_log hb hpos] at h,
-  exact (not_lt_of_le h) (power_mul_add_lt_power_succ hvb hw)
-end
-
-@[simp] theorem log_power {b : ordinal} (x : ordinal) (hb : 1 < b) : log b (b ^ x) = x :=
-=======
   have hpos := power_mul_add_pos (zero_lt_one.trans hb) u hv w,
   by_contra' hne,
   cases lt_or_gt_of_ne hne with h h,
@@ -1601,14 +1563,11 @@
 end
 
 @[simp] theorem log_power {b : ordinal} (hb : 1 < b) (x : ordinal) : log b (b ^ x) = x :=
->>>>>>> 8910f6d9
 begin
   convert log_power_mul_add hb zero_lt_one hb (power_pos x (zero_lt_one.trans hb)),
   rw [add_zero, mul_one]
 end
 
-<<<<<<< HEAD
-=======
 theorem add_log_le_log_mul {x y : ordinal} (b : ordinal) (x0 : 0 < x) (y0 : 0 < y) :
   log b x + log b y ≤ log b (x * y) :=
 begin
@@ -1618,7 +1577,6 @@
   simp only [log_not_one_lt hb, zero_add]
 end
 
->>>>>>> 8910f6d9
 /-! ### The Cantor normal form -/
 
 theorem CNF_aux {b o : ordinal} (b0 : b ≠ 0) (o0 : o ≠ 0) :
