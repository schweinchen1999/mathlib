/-
Copyright (c) 2021 Shing Tak Lam. All rights reserved.
Released under Apache 2.0 license as described in the file LICENSE.
Authors: Shing Tak Lam
-/
import category_theory.category.Groupoid
import category_theory.groupoid
import topology.category.Top.basic
import topology.homotopy.path

/-!
# Fundamental groupoid of a space

Given a topological space `X`, we can define the fundamental groupoid of `X` to be the category with
objects being points of `X`, and morphisms `x ⟶ y` being paths from `x` to `y`, quotiented by
homotopy equivalence. With this, the fundamental group of `X` based at `x` is just the automorphism
group of `x`.
-/

universes u v

variables {X : Type u} {Y : Type v} [topological_space X] [topological_space Y]
variables {x₀ x₁ : X}

noncomputable theory

open_locale unit_interval

namespace path

namespace homotopy

section

/-- Auxilliary function for `refl_trans_symm` -/
def refl_trans_symm_aux (x : I × I) : ℝ :=
if (x.2 : ℝ) ≤ 1/2 then
  x.1 * 2 * x.2
else
  x.1 * (2 - 2 * x.2)

@[continuity]
lemma continuous_refl_trans_symm_aux : continuous refl_trans_symm_aux :=
begin
  refine continuous_if_le _ _ (continuous.continuous_on _) (continuous.continuous_on _) _,
  { continuity },
  { continuity },
  { continuity },
  { continuity },
  intros x hx,
  norm_num [hx, mul_assoc],
end

lemma refl_trans_symm_aux_mem_I (x : I × I) : refl_trans_symm_aux x ∈ I :=
begin
  dsimp only [refl_trans_symm_aux],
  split_ifs,
  { split,
    { apply mul_nonneg,
      { apply mul_nonneg,
        { unit_interval },
        { norm_num } },
      { unit_interval } },
    { rw [mul_assoc],
      apply mul_le_one,
      { unit_interval },
      { apply mul_nonneg,
        { norm_num },
        { unit_interval } },
      { linarith } } },
  { split,
    { apply mul_nonneg,
      { unit_interval },
      linarith [unit_interval.nonneg x.2, unit_interval.le_one x.2] },
    { apply mul_le_one,
      { unit_interval },
      { linarith [unit_interval.nonneg x.2, unit_interval.le_one x.2] },
      { linarith [unit_interval.nonneg x.2, unit_interval.le_one x.2] } } }
end

/-- For any path `p` from `x₀` to `x₁`, we have a homotopy from the constant path based at `x₀` to
  `p.trans p.symm`. -/
def refl_trans_symm (p : path x₀ x₁) : homotopy (path.refl x₀) (p.trans p.symm) :=
{ to_fun := λ x, p ⟨refl_trans_symm_aux x, refl_trans_symm_aux_mem_I x⟩,
  continuous_to_fun := by continuity,
  to_fun_zero := by norm_num [refl_trans_symm_aux],
  to_fun_one := λ x, begin
    dsimp only [refl_trans_symm_aux, path.coe_to_continuous_map, path.trans],
    change _ = ite _ _ _,
    split_ifs,
    { rw [path.extend, set.Icc_extend_of_mem],
      { norm_num },
      { rw unit_interval.mul_pos_mem_iff zero_lt_two,
        exact ⟨unit_interval.nonneg x, h⟩ } },
    { rw [path.symm, path.extend, set.Icc_extend_of_mem],
      { congr' 1,
        ext,
        norm_num [sub_sub_assoc_swap] },
      { rw unit_interval.two_mul_sub_one_mem_iff,
        exact ⟨(not_le.1 h).le, unit_interval.le_one x⟩ } }
  end,
  prop' := λ t x hx, begin
    cases hx,
    { rw hx, simp [refl_trans_symm_aux] },
    { rw set.mem_singleton_iff at hx,
      rw hx,
      norm_num [refl_trans_symm_aux] }
  end }

/-- For any path `p` from `x₀` to `x₁`, we have a homotopy from the constant path based at `x₁` to
  `p.symm.trans p`. -/
def refl_symm_trans (p : path x₀ x₁) : homotopy (path.refl x₁) (p.symm.trans p) :=
(refl_trans_symm p.symm).cast rfl $ congr_arg _ path.symm_symm

end

section trans_refl

/-- Auxilliary function for `trans_refl_reparam` -/
def trans_refl_reparam_aux (t : I) : ℝ :=
if (t : ℝ) ≤ 1/2 then
  2 * t
else
  1

@[continuity]
lemma continuous_trans_refl_reparam_aux : continuous trans_refl_reparam_aux :=
begin
  refine continuous_if_le _ _ (continuous.continuous_on _) (continuous.continuous_on _) _;
  [continuity, continuity, continuity, continuity, skip],
  intros x hx,
  norm_num [hx]
end

lemma trans_refl_reparam_aux_mem_I (t : I) : trans_refl_reparam_aux t ∈ I :=
begin
  unfold trans_refl_reparam_aux,
  split_ifs; split; linarith [unit_interval.le_one t, unit_interval.nonneg t]
end

lemma trans_refl_reparam_aux_zero : trans_refl_reparam_aux 0 = 0 :=
by norm_num [trans_refl_reparam_aux]

lemma trans_refl_reparam_aux_one : trans_refl_reparam_aux 1 = 1 :=
by norm_num [trans_refl_reparam_aux]

lemma trans_refl_reparam (p : path x₀ x₁) : p.trans (path.refl x₁) =
  p.reparam (λ t, ⟨trans_refl_reparam_aux t, trans_refl_reparam_aux_mem_I t⟩) (by continuity)
  (subtype.ext trans_refl_reparam_aux_zero) (subtype.ext trans_refl_reparam_aux_one) :=
begin
  ext,
  unfold trans_refl_reparam_aux,
  simp only [path.trans_apply, not_le, coe_to_fun, function.comp_app],
  split_ifs,
  { refl },
  { simp }
end

/--
For any path `p` from `x₀` to `x₁`, we have a homotopy from `p.trans (path.refl x₁)` to `p`.
-/
def trans_refl (p : path x₀ x₁) : homotopy (p.trans (path.refl x₁)) p :=
((homotopy.reparam p (λ t, ⟨trans_refl_reparam_aux t, trans_refl_reparam_aux_mem_I t⟩)
  (by continuity) (subtype.ext trans_refl_reparam_aux_zero)
  (subtype.ext trans_refl_reparam_aux_one)).cast rfl (trans_refl_reparam p).symm).symm

/--
For any path `p` from `x₀` to `x₁`, we have a homotopy from `(path.refl x₀).trans p` to `p`.
-/
def refl_trans (p : path x₀ x₁) : homotopy ((path.refl x₀).trans p) p :=
(trans_refl p.symm).symm₂.cast (by simp) (by simp)

end trans_refl

section assoc

/-- Auxilliary function for `trans_assoc_reparam`. -/
def trans_assoc_reparam_aux (t : I) : ℝ :=
if (t : ℝ) ≤ 1/4 then
  2 * t
else if (t : ℝ) ≤ 1/2 then
  t + 1/4
else
  1/2 * (t + 1)

@[continuity]
lemma continuous_trans_assoc_reparam_aux : continuous trans_assoc_reparam_aux :=
begin
  refine continuous_if_le _ _ (continuous.continuous_on _)
    (continuous_if_le _ _ (continuous.continuous_on _)
    (continuous.continuous_on _) _).continuous_on _;
    [continuity, continuity, continuity, continuity, continuity, continuity, continuity,
     skip, skip];
    { intros x hx,
      norm_num [hx], }
end

lemma trans_assoc_reparam_aux_mem_I (t : I) : trans_assoc_reparam_aux t ∈ I :=
begin
  unfold trans_assoc_reparam_aux,
  split_ifs; split; linarith [unit_interval.le_one t, unit_interval.nonneg t]
end

lemma trans_assoc_reparam_aux_zero : trans_assoc_reparam_aux 0 = 0 :=
by norm_num [trans_assoc_reparam_aux]

lemma trans_assoc_reparam_aux_one : trans_assoc_reparam_aux 1 = 1 :=
by norm_num [trans_assoc_reparam_aux]

lemma trans_assoc_reparam {x₀ x₁ x₂ x₃ : X} (p : path x₀ x₁) (q : path x₁ x₂) (r : path x₂ x₃) :
  (p.trans q).trans r = (p.trans (q.trans r)).reparam
    (λ t, ⟨trans_assoc_reparam_aux t, trans_assoc_reparam_aux_mem_I t⟩)
    (by continuity) (subtype.ext trans_assoc_reparam_aux_zero)
    (subtype.ext trans_assoc_reparam_aux_one) :=
begin
  ext,
  simp only [trans_assoc_reparam_aux, path.trans_apply, mul_inv_cancel_left₀, not_le,
             function.comp_app, ne.def, not_false_iff, bit0_eq_zero, one_ne_zero, mul_ite,
             subtype.coe_mk, path.coe_to_fun],
  -- TODO: why does split_ifs not reduce the ifs??????
  split_ifs with h₁ h₂ h₃ h₄ h₅,
  { simp [h₂, h₃, -one_div] },
  { exfalso, linarith },
  { exfalso, linarith },
  { have h : ¬ (x : ℝ) + 1/4 ≤ 1/2, by linarith,
    have h' : 2 * ((x : ℝ) + 1/4) - 1 ≤ 1/2, by linarith,
    have h'' : 2 * (2 * (x : ℝ)) - 1 = 2 * (2 * (↑x + 1/4) - 1), by linarith,
    simp only [h₄, h₁, h, h', h'',
      dif_neg (show ¬ false, from id), dif_pos true.intro, if_false, if_true] },
  { exfalso,
    linarith },
  { have h : ¬ (1 / 2 : ℝ) * (x + 1) ≤ 1/2, by linarith,
    have h' : ¬ 2 * ((1 / 2 : ℝ) * (x + 1)) - 1 ≤ 1/2, by linarith,
    simp only [h₁, h₅, h, h', if_false, dif_neg (show ¬ false, from id)],
    congr, ring }
end

/--
For paths `p q r`, we have a homotopy from `(p.trans q).trans r` to `p.trans (q.trans r)`.
-/
def trans_assoc {x₀ x₁ x₂ x₃ : X} (p : path x₀ x₁) (q : path x₁ x₂) (r : path x₂ x₃) :
  homotopy ((p.trans q).trans r) (p.trans (q.trans r)) :=
((homotopy.reparam (p.trans (q.trans r))
  (λ t, ⟨trans_assoc_reparam_aux t, trans_assoc_reparam_aux_mem_I t⟩)
  (by continuity) (subtype.ext trans_assoc_reparam_aux_zero)
  (subtype.ext trans_assoc_reparam_aux_one)).cast rfl (trans_assoc_reparam p q r).symm).symm

end assoc

end homotopy

end path

/--
The fundamental groupoid of a space `X` is defined to be a type synonym for `X`, and we subsequently
put a `category_theory.groupoid` structure on it.
-/
def fundamental_groupoid (X : Type u) := X

namespace fundamental_groupoid

instance {X : Type u} [h : inhabited X] : inhabited (fundamental_groupoid X) := h

local attribute [reducible] fundamental_groupoid
local attribute [instance] path.homotopic.setoid

instance : category_theory.groupoid (fundamental_groupoid X) :=
{ hom := λ x y, path.homotopic.quotient x y,
  id := λ x, ⟦path.refl x⟧,
  comp := λ x y z, path.homotopic.quotient.comp,
  id_comp' := λ x y f, quotient.induction_on f
    (λ a, show ⟦(path.refl x).trans a⟧ = ⟦a⟧,
          from quotient.sound ⟨path.homotopy.refl_trans a⟩ ),
  comp_id' := λ x y f, quotient.induction_on f
    (λ a, show ⟦a.trans (path.refl y)⟧ = ⟦a⟧,
          from quotient.sound ⟨path.homotopy.trans_refl a⟩),
  assoc' := λ w x y z f g h, quotient.induction_on₃ f g h
    (λ p q r, show ⟦(p.trans q).trans r⟧ = ⟦p.trans (q.trans r)⟧,
              from quotient.sound ⟨path.homotopy.trans_assoc p q r⟩),
  inv := λ x y p, quotient.lift (λ l : path x y, ⟦l.symm⟧) begin
    rintros a b ⟨h⟩,
    rw quotient.eq,
    exact ⟨h.symm₂⟩,
  end p,
  inv_comp' := λ x y f, quotient.induction_on f
    (λ a, show ⟦a.symm.trans a⟧ = ⟦path.refl y⟧,
          from quotient.sound ⟨(path.homotopy.refl_symm_trans a).symm⟩),
  comp_inv' := λ x y f, quotient.induction_on f
    (λ a, show ⟦a.trans a.symm⟧ = ⟦path.refl x⟧,
          from quotient.sound ⟨(path.homotopy.refl_trans_symm a).symm⟩) }

lemma comp_eq (x y z : fundamental_groupoid X) (p : x ⟶ y) (q : y ⟶ z) : p ≫ q = p.comp q := rfl

lemma id_eq_path_refl (x : fundamental_groupoid X) : 𝟙 x = ⟦path.refl x⟧ := rfl

/--
The functor sending a topological space `X` to its fundamental groupoid.
-/
def fundamental_groupoid_functor : Top ⥤ category_theory.Groupoid :=
{ obj := λ X, { α := fundamental_groupoid X },
  map := λ X Y f,
  { obj := f,
    map := λ x y p, p.map_fn f,
    map_id' := λ X, rfl,
    map_comp' := λ x y z p q, quotient.induction_on₂ p q $ λ a b,
      by simp [comp_eq, ← path.homotopic.map_lift, ← path.homotopic.comp_lift] },
  map_id' := begin
    intro X,
    change _ = (⟨_, _, _, _⟩ : fundamental_groupoid X ⥤ fundamental_groupoid X),
    congr',
    ext x y p,
    refine quotient.induction_on p (λ q, _),
    rw [← path.homotopic.map_lift],
    conv_rhs { rw [←q.map_id] },
    refl,
  end,
  map_comp' := begin
    intros X Y Z f g,
    congr',
    ext x y p,
    refine quotient.induction_on p (λ q, _),
    simp only [quotient.map_mk, path.map_map, quotient.eq],
    refl,
  end }

<<<<<<< HEAD
lemma map_eq {X Y : Top} {x₀ x₁ : X} (f : C(X, Y)) (p : path.homotopic.quotient x₀ x₁) :
  (fundamental_groupoid_functor.map f).map p = p.map_fn f := rfl
=======
localized "notation `π` := fundamental_groupoid.fundamental_groupoid_functor"
  in fundamental_groupoid
localized "notation `πₓ` := fundamental_groupoid.fundamental_groupoid_functor.obj"
  in fundamental_groupoid
localized "notation `πₘ` := fundamental_groupoid.fundamental_groupoid_functor.map"
  in fundamental_groupoid
>>>>>>> 750b8515

/-- Help the typechecker by converting a point in a groupoid back to a point in
the underlying topological space. -/
@[reducible]
def to_top {X : Top} (x : (πₓ X).α) : X := x

/-- Help the typechecker by converting a point in a topological space to a
point in the fundamental groupoid of that space -/
@[reducible]
def from_top {X : Top} (x : X) : (πₓ X).α := x

/-- Help the typechecker by converting an arrow in the fundamental groupoid of
a topological space back to a path in that space (i.e., `path.homotopic.quotient`). -/
@[reducible]
def to_path {X : Top} {x₀ x₁ : (πₓ X).α} (p : x₀ ⟶ x₁) :
  path.homotopic.quotient x₀ x₁ := p

/-- Help the typechecker by convering a path in a topological space to an arrow in the
fundamental groupoid of that space. -/
@[reducible]
def from_path {X : Top} {x₀ x₁ : X} (p : path.homotopic.quotient x₀ x₁) : (x₀ ⟶ x₁) := p

end fundamental_groupoid<|MERGE_RESOLUTION|>--- conflicted
+++ resolved
@@ -323,17 +323,15 @@
     refl,
   end }
 
-<<<<<<< HEAD
-lemma map_eq {X Y : Top} {x₀ x₁ : X} (f : C(X, Y)) (p : path.homotopic.quotient x₀ x₁) :
-  (fundamental_groupoid_functor.map f).map p = p.map_fn f := rfl
-=======
 localized "notation `π` := fundamental_groupoid.fundamental_groupoid_functor"
   in fundamental_groupoid
 localized "notation `πₓ` := fundamental_groupoid.fundamental_groupoid_functor.obj"
   in fundamental_groupoid
 localized "notation `πₘ` := fundamental_groupoid.fundamental_groupoid_functor.map"
   in fundamental_groupoid
->>>>>>> 750b8515
+
+lemma map_eq {X Y : Top} {x₀ x₁ : X} (f : C(X, Y)) (p : path.homotopic.quotient x₀ x₁) :
+  (πₘ f).map p = p.map_fn f := rfl
 
 /-- Help the typechecker by converting a point in a groupoid back to a point in
 the underlying topological space. -/
