/-
Copyright (c) 2019 Rohan Mitta. All rights reserved.
Released under Apache 2.0 license as described in the file LICENSE.
Authors: Rohan Mitta, Kevin Buzzard, Alistair Tucker, Johannes Hölzl, Yury Kudryashov
-/
import analysis.specific_limits
import data.setoid.basic
import dynamics.fixed_points.topology

/-!
# Contracting maps

A Lipschitz continuous self-map with Lipschitz constant `K < 1` is called a *contracting map*.
In this file we prove the Banach fixed point theorem, some explicit estimates on the rate
of convergence, and some properties of the map sending a contracting map to its fixed point.

## Main definitions

* `contracting_with K f` : a Lipschitz continuous self-map with `K < 1`;
* `efixed_point` : given a contracting map `f` on a complete emetric space and a point `x`
  such that `edist x (f x) ≠ ∞`, `efixed_point f hf x hx` is the unique fixed point of `f`
  in `emetric.ball x ∞`;
* `fixed_point` : the unique fixed point of a contracting map on a complete nonempty metric space.

## Tags

contracting map, fixed point, Banach fixed point theorem
-/

open_locale nnreal topological_space classical ennreal
open filter function

variables {α : Type*}

/-- A map is said to be `contracting_with K`, if `K < 1` and `f` is `lipschitz_with K`. -/
def contracting_with [emetric_space α] (K : ℝ≥0) (f : α → α) :=
(K < 1) ∧ lipschitz_with K f

namespace contracting_with

variables [emetric_space α] [cs : complete_space α] {K : ℝ≥0} {f : α → α}

open emetric set

lemma to_lipschitz_with (hf : contracting_with K f) : lipschitz_with K f := hf.2

<<<<<<< HEAD
lemma one_sub_K_pos (hf : contracting_with K f) : (0:ℝ) < 1 - K := sub_pos.2 hf.1
lemma one_sub_K_pos' (hf : contracting_with K f) : (0:ennreal) < 1 - K := by simp [hf.1]
=======
lemma one_sub_K_pos' (hf : contracting_with K f) : (0:ℝ≥0∞) < 1 - K := by simp [hf.1]
>>>>>>> 65eef746

lemma one_sub_K_ne_zero (hf : contracting_with K f) : (1:ℝ≥0∞) - K ≠ 0 :=
ne_of_gt hf.one_sub_K_pos'

lemma one_sub_K_ne_top : (1:ℝ≥0∞) - K ≠ ∞ :=
by { norm_cast, exact ennreal.coe_ne_top }

lemma edist_inequality (hf : contracting_with K f) {x y} (h : edist x y ≠ ∞) :
  edist x y ≤ (edist x (f x) + edist y (f y)) / (1 - K) :=
suffices edist x y ≤ edist x (f x) + edist y (f y) + K * edist x y,
  by rwa [ennreal.le_div_iff_mul_le (or.inl hf.one_sub_K_ne_zero) (or.inl one_sub_K_ne_top),
    mul_comm, ennreal.sub_mul (λ _ _, h), one_mul, ennreal.sub_le_iff_le_add],
calc edist x y ≤ edist x (f x) + edist (f x) (f y) + edist (f y) y : edist_triangle4 _ _ _ _
  ... = edist x (f x) + edist y (f y) + edist (f x) (f y) : by rw [edist_comm y, add_right_comm]
  ... ≤ edist x (f x) + edist y (f y) + K * edist x y : add_le_add (le_refl _) (hf.2 _ _)

lemma edist_le_of_fixed_point (hf : contracting_with K f) {x y}
  (h : edist x y ≠ ∞) (hy : is_fixed_pt f y) :
  edist x y ≤ (edist x (f x)) / (1 - K) :=
by simpa only [hy.eq, edist_self, add_zero] using hf.edist_inequality h

lemma eq_or_edist_eq_top_of_fixed_points (hf : contracting_with K f) {x y}
  (hx : is_fixed_pt f x) (hy : is_fixed_pt f y) :
  x = y ∨ edist x y = ∞ :=
begin
  refine or_iff_not_imp_right.2 (λ h, edist_le_zero.1 _),
  simpa only [hx.eq, edist_self, add_zero, ennreal.zero_div]
    using hf.edist_le_of_fixed_point h hy
end

/-- If a map `f` is `contracting_with K`, and `s` is a forward-invariant set, then
restriction of `f` to `s` is `contracting_with K` as well. -/
lemma restrict (hf : contracting_with K f) {s : set α} (hs : maps_to f s s) :
  contracting_with K (hs.restrict f s s) :=
⟨hf.1, λ x y, hf.2 x y⟩

include cs

/-- Banach fixed-point theorem, contraction mapping theorem, `emetric_space` version.
A contracting map on a complete metric space has a fixed point.
We include more conclusions in this theorem to avoid proving them again later.

The main API for this theorem are the functions `efixed_point` and `fixed_point`,
and lemmas about these functions. -/
theorem exists_fixed_point (hf : contracting_with K f) (x : α) (hx : edist x (f x) ≠ ∞) :
  ∃ y, is_fixed_pt f y ∧ tendsto (λ n, f^[n] x) at_top (𝓝 y) ∧
    ∀ n:ℕ, edist (f^[n] x) y ≤ (edist x (f x)) * K^n / (1 - K) :=
have cauchy_seq (λ n, f^[n] x),
from cauchy_seq_of_edist_le_geometric K (edist x (f x)) (ennreal.coe_lt_one_iff.2 hf.1)
  hx (hf.to_lipschitz_with.edist_iterate_succ_le_geometric x),
let ⟨y, hy⟩ := cauchy_seq_tendsto_of_complete this in
⟨y, is_fixed_pt_of_tendsto_iterate hy hf.2.continuous.continuous_at, hy,
  edist_le_of_edist_le_geometric_of_tendsto K (edist x (f x))
    (hf.to_lipschitz_with.edist_iterate_succ_le_geometric x) hy⟩

variable (f) -- avoid `efixed_point _` in pretty printer

/-- Let `x` be a point of a complete emetric space. Suppose that `f` is a contracting map,
and `edist x (f x) ≠ ∞`. Then `efixed_point` is the unique fixed point of `f`
in `emetric.ball x ∞`. -/
noncomputable def efixed_point (hf : contracting_with K f) (x : α) (hx : edist x (f x) ≠ ∞) :
  α :=
classical.some $ hf.exists_fixed_point x hx

variables {f}

lemma efixed_point_is_fixed_pt (hf : contracting_with K f) {x : α} (hx : edist x (f x) ≠ ∞) :
  is_fixed_pt f (efixed_point f hf x hx) :=
(classical.some_spec $ hf.exists_fixed_point x hx).1

lemma tendsto_iterate_efixed_point (hf : contracting_with K f) {x : α} (hx : edist x (f x) ≠ ∞) :
  tendsto (λn, f^[n] x) at_top (𝓝 $ efixed_point f hf x hx) :=
(classical.some_spec $ hf.exists_fixed_point x hx).2.1

lemma apriori_edist_iterate_efixed_point_le (hf : contracting_with K f)
  {x : α} (hx : edist x (f x) ≠ ∞) (n : ℕ) :
  edist (f^[n] x) (efixed_point f hf x hx) ≤ (edist x (f x)) * K^n / (1 - K) :=
(classical.some_spec $ hf.exists_fixed_point x hx).2.2 n

lemma edist_efixed_point_le (hf : contracting_with K f) {x : α} (hx : edist x (f x) ≠ ∞) :
  edist x (efixed_point f hf x hx) ≤ (edist x (f x)) / (1 - K) :=
by { convert hf.apriori_edist_iterate_efixed_point_le hx 0, simp only [pow_zero, mul_one] }

lemma edist_efixed_point_lt_top (hf : contracting_with K f) {x : α} (hx : edist x (f x) ≠ ∞) :
  edist x (efixed_point f hf x hx) < ∞ :=
(hf.edist_efixed_point_le hx).trans_lt (ennreal.mul_lt_top hx $
  ennreal.inv_ne_top.2 hf.one_sub_K_ne_zero)

lemma efixed_point_eq_of_edist_lt_top (hf : contracting_with K f) {x : α} (hx : edist x (f x) ≠ ∞)
  {y : α} (hy : edist y (f y) ≠ ∞) (h : edist x y ≠ ∞) :
  efixed_point f hf x hx = efixed_point f hf y hy :=
begin
  refine (hf.eq_or_edist_eq_top_of_fixed_points _ _).elim id (λ h', false.elim (ne_of_lt _ h'));
    try { apply efixed_point_is_fixed_pt },
  change edist_lt_top_setoid.rel _ _,
  transitivity x, by { symmetry, exact hf.edist_efixed_point_lt_top hx },
  transitivity y,
  exacts [lt_top_iff_ne_top.2 h, hf.edist_efixed_point_lt_top hy]
end

omit cs

/-- Banach fixed-point theorem for maps contracting on a complete subset. -/
theorem exists_fixed_point' {s : set α} (hsc : is_complete s) (hsf : maps_to f s s)
  (hf : contracting_with K $ hsf.restrict f s s) {x : α} (hxs : x ∈ s) (hx : edist x (f x) ≠ ∞) :
  ∃ y ∈ s, is_fixed_pt f y ∧ tendsto (λ n, f^[n] x) at_top (𝓝 y) ∧
    ∀ n:ℕ, edist (f^[n] x) y ≤ (edist x (f x)) * K^n / (1 - K) :=
begin
  haveI := hsc.complete_space_coe,
  rcases hf.exists_fixed_point ⟨x, hxs⟩ hx with ⟨y, hfy, h_tendsto, hle⟩,
  refine ⟨y, y.2, subtype.ext_iff_val.1 hfy, _, λ n, _⟩,
  { convert (continuous_subtype_coe.tendsto _).comp h_tendsto, ext n,
    simp only [(∘), maps_to.iterate_restrict, maps_to.coe_restrict_apply, subtype.coe_mk] },
  { convert hle n,
    rw [maps_to.iterate_restrict, eq_comm, maps_to.coe_restrict_apply, subtype.coe_mk] }
end

variable (f) -- avoid `efixed_point _` in pretty printer

/-- Let `s` be a complete forward-invariant set of a self-map `f`. If `f` contracts on `s`
and `x ∈ s` satisfies `edist x (f x) ≠ ∞`, then `efixed_point'` is the unique fixed point
of the restriction of `f` to `s ∩ emetric.ball x ∞`. -/
noncomputable def efixed_point' {s : set α} (hsc : is_complete s) (hsf : maps_to f s s)
  (hf : contracting_with K $ hsf.restrict f s s) (x : α) (hxs : x ∈ s) (hx : edist x (f x) ≠ ∞) :
  α :=
classical.some $ hf.exists_fixed_point' hsc hsf hxs hx

variables {f}

lemma efixed_point_mem' {s : set α} (hsc : is_complete s) (hsf : maps_to f s s)
  (hf : contracting_with K $ hsf.restrict f s s) {x : α} (hxs : x ∈ s) (hx : edist x (f x) ≠ ∞) :
  efixed_point' f hsc hsf hf x hxs hx ∈ s :=
(classical.some_spec $ hf.exists_fixed_point' hsc hsf hxs hx).fst

lemma efixed_point_is_fixed_pt' {s : set α} (hsc : is_complete s) (hsf : maps_to f s s)
  (hf : contracting_with K $ hsf.restrict f s s) {x : α} (hxs : x ∈ s) (hx : edist x (f x) ≠ ∞) :
  is_fixed_pt f (efixed_point' f hsc hsf hf x hxs hx) :=
(classical.some_spec $ hf.exists_fixed_point' hsc hsf hxs hx).snd.1

lemma tendsto_iterate_efixed_point' {s : set α} (hsc : is_complete s) (hsf : maps_to f s s)
  (hf : contracting_with K $ hsf.restrict f s s) {x : α} (hxs : x ∈ s) (hx : edist x (f x) ≠ ∞) :
  tendsto (λn, f^[n] x) at_top (𝓝 $ efixed_point' f hsc hsf hf x hxs hx) :=
(classical.some_spec $ hf.exists_fixed_point' hsc hsf hxs hx).snd.2.1

lemma apriori_edist_iterate_efixed_point_le' {s : set α} (hsc : is_complete s)
  (hsf : maps_to f s s) (hf : contracting_with K $ hsf.restrict f s s) {x : α} (hxs : x ∈ s)
  (hx : edist x (f x) ≠ ∞) (n : ℕ) :
  edist (f^[n] x) (efixed_point' f hsc hsf hf x hxs hx) ≤ (edist x (f x)) * K^n / (1 - K) :=
(classical.some_spec $ hf.exists_fixed_point' hsc hsf hxs hx).snd.2.2 n

lemma edist_efixed_point_le' {s : set α} (hsc : is_complete s) (hsf : maps_to f s s)
  (hf : contracting_with K $ hsf.restrict f s s) {x : α} (hxs : x ∈ s) (hx : edist x (f x) ≠ ∞) :
  edist x (efixed_point' f hsc hsf hf x hxs hx) ≤ (edist x (f x)) / (1 - K) :=
by { convert hf.apriori_edist_iterate_efixed_point_le' hsc hsf hxs hx 0,
  rw [pow_zero, mul_one] }

lemma edist_efixed_point_lt_top' {s : set α} (hsc : is_complete s) (hsf : maps_to f s s)
  (hf : contracting_with K $ hsf.restrict f s s) {x : α} (hxs : x ∈ s) (hx : edist x (f x) ≠ ∞) :
  edist x (efixed_point' f hsc hsf hf x hxs hx) < ∞ :=
(hf.edist_efixed_point_le' hsc hsf hxs hx).trans_lt (ennreal.mul_lt_top hx $
  ennreal.inv_ne_top.2 hf.one_sub_K_ne_zero)

/-- If a globally contracting map `f` has two complete forward-invariant sets `s`, `t`,
and `x ∈ s` is at a finite distance from `y ∈ t`, then the `efixed_point'` constructed by `x`
is the same as the `efixed_point'` constructed by `y`.

This lemma takes additional arguments stating that `f` contracts on `s` and `t` because this way
it can be used to prove the desired equality with non-trivial proofs of these facts. -/
lemma efixed_point_eq_of_edist_lt_top' (hf : contracting_with K f)
  {s : set α} (hsc : is_complete s) (hsf : maps_to f s s)
  (hfs : contracting_with K $ hsf.restrict f s s) {x : α} (hxs : x ∈ s) (hx : edist x (f x) ≠ ∞)
  {t : set α} (htc : is_complete t) (htf : maps_to f t t)
  (hft : contracting_with K $ htf.restrict f t t) {y : α} (hyt : y ∈ t) (hy : edist y (f y) ≠ ∞)
  (hxy : edist x y ≠ ∞) :
  efixed_point' f hsc hsf hfs x hxs hx = efixed_point' f htc htf hft y hyt hy :=
begin
  refine (hf.eq_or_edist_eq_top_of_fixed_points _ _).elim id (λ h', false.elim (ne_of_lt _ h'));
    try { apply efixed_point_is_fixed_pt' },
  change edist_lt_top_setoid.rel _ _,
  transitivity x, by { symmetry, apply edist_efixed_point_lt_top' },
  transitivity y,
  exact lt_top_iff_ne_top.2 hxy,
  apply edist_efixed_point_lt_top'
end

end contracting_with

namespace contracting_with

variables [metric_space α] {K : ℝ≥0} {f : α → α} (hf : contracting_with K f)
include hf

lemma dist_le_mul (x y : α) : dist (f x) (f y) ≤ K * dist x y :=
hf.to_lipschitz_with.dist_le_mul x y

lemma dist_inequality (x y) : dist x y ≤ (dist x (f x) + dist y (f y)) / (1 - K) :=
suffices dist x y ≤ dist x (f x) + dist y (f y) + K * dist x y,
  by rwa [le_div_iff hf.one_sub_K_pos, mul_comm, sub_mul, one_mul, sub_le_iff_le_add],
calc dist x y ≤ dist x (f x) + dist y (f y) + dist (f x) (f y) : dist_triangle4_right _ _ _ _
          ... ≤ dist x (f x) + dist y (f y) + K * dist x y :
  add_le_add_left (hf.dist_le_mul _ _) _

lemma dist_le_of_fixed_point (x) {y} (hy : is_fixed_pt f y) :
  dist x y ≤ (dist x (f x)) / (1 - K) :=
by simpa only [hy.eq, dist_self, add_zero] using hf.dist_inequality x y

theorem fixed_point_unique' {x y} (hx : is_fixed_pt f x) (hy : is_fixed_pt f y) : x = y :=
(hf.eq_or_edist_eq_top_of_fixed_points hx hy).resolve_right (edist_ne_top _ _)

/-- Let `f` be a contracting map with constant `K`; let `g` be another map uniformly
`C`-close to `f`. If `x` and `y` are their fixed points, then `dist x y ≤ C / (1 - K)`. -/
lemma dist_fixed_point_fixed_point_of_dist_le' (g : α → α)
  {x y} (hx : is_fixed_pt f x) (hy : is_fixed_pt g y) {C} (hfg : ∀ z, dist (f z) (g z) ≤ C) :
  dist x y ≤ C / (1 - K) :=
calc dist x y = dist y x                     : dist_comm x y
          ... ≤ (dist y (f y)) / (1 - K)     : hf.dist_le_of_fixed_point y hx
          ... = (dist (f y) (g y)) / (1 - K) : by rw [hy.eq, dist_comm]
          ... ≤ C / (1 - K)                  : (div_le_div_right hf.one_sub_K_pos).2 (hfg y)

noncomputable theory

variables [nonempty α] [complete_space α]

variable (f)
/-- The unique fixed point of a contracting map in a nonempty complete metric space. -/
def fixed_point : α :=
efixed_point f hf _ (edist_ne_top (classical.choice ‹nonempty α›) _)
variable {f}

/-- The point provided by `contracting_with.fixed_point` is actually a fixed point. -/
lemma fixed_point_is_fixed_pt : is_fixed_pt f (fixed_point f hf) :=
hf.efixed_point_is_fixed_pt _

lemma fixed_point_unique {x} (hx : is_fixed_pt f x) : x = fixed_point f hf :=
hf.fixed_point_unique' hx hf.fixed_point_is_fixed_pt

lemma dist_fixed_point_le (x) : dist x (fixed_point f hf) ≤ (dist x (f x)) / (1 - K) :=
hf.dist_le_of_fixed_point x hf.fixed_point_is_fixed_pt

/-- Aposteriori estimates on the convergence of iterates to the fixed point. -/
lemma aposteriori_dist_iterate_fixed_point_le (x n) :
  dist (f^[n] x) (fixed_point f hf) ≤ (dist (f^[n] x) (f^[n+1] x)) / (1 - K) :=
by { rw [iterate_succ'], apply hf.dist_fixed_point_le }

lemma apriori_dist_iterate_fixed_point_le (x n) :
  dist (f^[n] x) (fixed_point f hf) ≤ (dist x (f x)) * K^n / (1 - K) :=
le_trans (hf.aposteriori_dist_iterate_fixed_point_le x n) $
  (div_le_div_right hf.one_sub_K_pos).2 $
    hf.to_lipschitz_with.dist_iterate_succ_le_geometric x n

lemma tendsto_iterate_fixed_point (x) :
  tendsto (λn, f^[n] x) at_top (𝓝 $ fixed_point f hf) :=
begin
  convert tendsto_iterate_efixed_point hf (edist_ne_top x _),
  refine (fixed_point_unique _ _).symm,
  apply efixed_point_is_fixed_pt
end

lemma fixed_point_lipschitz_in_map {g : α → α} (hg : contracting_with K g)
  {C} (hfg : ∀ z, dist (f z) (g z) ≤ C) :
  dist (fixed_point f hf) (fixed_point g hg) ≤ C / (1 - K) :=
hf.dist_fixed_point_fixed_point_of_dist_le' g hf.fixed_point_is_fixed_pt
  hg.fixed_point_is_fixed_pt hfg

omit hf

/-- If a map `f` has a contracting iterate `f^[n]`, then the fixed point of `f^[n]` is also a fixed
point of `f`. -/
lemma is_fixed_pt_fixed_point_iterate {n : ℕ} (hf : contracting_with K (f^[n])) :
  is_fixed_pt f (hf.fixed_point (f^[n])) :=
begin
  set x := hf.fixed_point (f^[n]),
  have hx : (f^[n] x) = x := hf.fixed_point_is_fixed_pt,
  have := hf.to_lipschitz_with.dist_le_mul x (f x),
  rw [← iterate_succ_apply, iterate_succ_apply', hx] at this,
  contrapose! this,
  have := dist_pos.2 (ne.symm this),
  simpa only [nnreal.coe_one, one_mul] using (mul_lt_mul_right this).2 hf.1
end

end contracting_with<|MERGE_RESOLUTION|>--- conflicted
+++ resolved
@@ -44,12 +44,8 @@
 
 lemma to_lipschitz_with (hf : contracting_with K f) : lipschitz_with K f := hf.2
 
-<<<<<<< HEAD
 lemma one_sub_K_pos (hf : contracting_with K f) : (0:ℝ) < 1 - K := sub_pos.2 hf.1
-lemma one_sub_K_pos' (hf : contracting_with K f) : (0:ennreal) < 1 - K := by simp [hf.1]
-=======
 lemma one_sub_K_pos' (hf : contracting_with K f) : (0:ℝ≥0∞) < 1 - K := by simp [hf.1]
->>>>>>> 65eef746
 
 lemma one_sub_K_ne_zero (hf : contracting_with K f) : (1:ℝ≥0∞) - K ≠ 0 :=
 ne_of_gt hf.one_sub_K_pos'
