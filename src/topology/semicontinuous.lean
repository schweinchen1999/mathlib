/-
Copyright (c) 2021 Sébastien Gouëzel. All rights reserved.
Released under Apache 2.0 license as described in the file LICENSE.
Authors: Sébastien Gouëzel
-/
import topology.continuous_on
import algebra.indicator_function
import topology.algebra.group
import topology.algebra.ordered.liminf_limsup
import topology.instances.ennreal

/-!
# Semicontinuous maps

A function `f` from a topological space `α` to an ordered space `β` is lower semicontinuous at a
point `x` if, for any `y < f x`, for any `x'` close enough to `x`, one has `f x' > y`. In other
words, `f` can jump up, but it can not jump down.

Upper semicontinuous functions are defined similarly.

This file introduces these notions, and a basic API around them mimicking the API for continuous
functions.

## Main definitions and results

We introduce 4 definitions related to lower semicontinuity:
* `lower_semicontinuous_within_at f s x`
* `lower_semicontinuous_at f x`
* `lower_semicontinuous_on f s`
* `lower_semicontinuous f`

We build a basic API using dot notation around these notions, and we prove that
* constant functions are lower semicontinuous;
* `indicator s (λ _, y)` is lower semicontinuous when `s` is open and `0 ≤ y`, or when `s` is closed
  and `y ≤ 0`;
* continuous functions are lower semicontinuous;
* composition with a continuous monotone functions maps lower semicontinuous functions to lower
  semicontinuous functions. If the function is anti-monotone, it instead maps lower semicontinuous
  functions to upper semicontinuous functions;
* a sum of two (or finitely many) lower semicontinuous functions is lower semicontinuous;
* a supremum of a family of lower semicontinuous functions is lower semicontinuous;
* An infinite sum of `ℝ≥0∞`-valued lower semicontinuous functions is lower semicontinuous.

Similar results are stated and proved for upper semicontinuity.

We also prove that a function is continuous if and only if it is both lower and upper
semicontinuous.

## Implementation details

All the nontrivial results for upper semicontinuous functions are deduced from the corresponding
ones for lower semicontinuous functions using `order_dual`.

-/

open_locale topological_space big_operators ennreal
open set

variables {α : Type*} [topological_space α] {β : Type*} [preorder β]
{f g : α → β} {x : α} {s t : set α} {y z : β}

/-! ### Main definitions -/

/-- A real function `f` is lower semicontinuous at `x` within a set `s` if, for any `ε > 0`, for all
`x'` close enough to `x` in  `s`, then `f x'` is at least `f x - ε`. We formulate this in a general
preordered space, using an arbitrary `y < f x` instead of `f x - ε`. -/
def lower_semicontinuous_within_at (f : α → β) (s : set α) (x : α) :=
∀ y < f x, ∀ᶠ x' in 𝓝[s] x, y < f x'

/-- A real function `f` is lower semicontinuous on a set `s` if, for any `ε > 0`, for any `x ∈ s`,
for all `x'` close enough to `x` in `s`, then `f x'` is at least `f x - ε`. We formulate this in
a general preordered space, using an arbitrary `y < f x` instead of `f x - ε`.-/
def lower_semicontinuous_on (f : α → β) (s : set α) :=
∀ x ∈ s, lower_semicontinuous_within_at f s x

/-- A real function `f` is lower semicontinuous at `x` if, for any `ε > 0`, for all `x'` close
enough to `x`, then `f x'` is at least `f x - ε`. We formulate this in a general preordered space,
using an arbitrary `y < f x` instead of `f x - ε`. -/
def lower_semicontinuous_at (f : α → β) (x : α) :=
∀ y < f x, ∀ᶠ x' in 𝓝 x, y < f x'

/-- A real function `f` is lower semicontinuous if, for any `ε > 0`, for any `x`, for all `x'` close
enough to `x`, then `f x'` is at least `f x - ε`. We formulate this in a general preordered space,
using an arbitrary `y < f x` instead of `f x - ε`. -/
def lower_semicontinuous (f : α → β) :=
∀ x, lower_semicontinuous_at f x

/-- A real function `f` is upper semicontinuous at `x` within a set `s` if, for any `ε > 0`, for all
`x'` close enough to `x` in  `s`, then `f x'` is at most `f x + ε`. We formulate this in a general
preordered space, using an arbitrary `y > f x` instead of `f x + ε`. -/
def upper_semicontinuous_within_at (f : α → β) (s : set α) (x : α) :=
∀ y, f x < y → ∀ᶠ x' in 𝓝[s] x, f x' < y

/-- A real function `f` is upper semicontinuous on a set `s` if, for any `ε > 0`, for any `x ∈ s`,
for all `x'` close enough to `x` in `s`, then `f x'` is at most `f x + ε`. We formulate this in a
general preordered space, using an arbitrary `y > f x` instead of `f x + ε`.-/
def upper_semicontinuous_on (f : α → β) (s : set α) :=
∀ x ∈ s, upper_semicontinuous_within_at f s x

/-- A real function `f` is upper semicontinuous at `x` if, for any `ε > 0`, for all `x'` close
enough to `x`, then `f x'` is at most `f x + ε`. We formulate this in a general preordered space,
using an arbitrary `y > f x` instead of `f x + ε`. -/
def upper_semicontinuous_at (f : α → β) (x : α) :=
∀ y, f x < y → ∀ᶠ x' in 𝓝 x, f x' < y

/-- A real function `f` is upper semicontinuous if, for any `ε > 0`, for any `x`, for all `x'`
close enough to `x`, then `f x'` is at most `f x + ε`. We formulate this in a general preordered
space, using an arbitrary `y > f x` instead of `f x + ε`.-/
def upper_semicontinuous (f : α → β) :=
∀ x, upper_semicontinuous_at f x

/-!
### Lower semicontinuous functions
-/

/-! #### Basic dot notation interface for lower semicontinuity -/

lemma lower_semicontinuous_within_at.mono (h : lower_semicontinuous_within_at f s x)
  (hst : t ⊆ s) : lower_semicontinuous_within_at f t x :=
λ y hy, filter.eventually.filter_mono (nhds_within_mono _ hst) (h y hy)

lemma lower_semicontinuous_within_at_univ_iff :
  lower_semicontinuous_within_at f univ x ↔ lower_semicontinuous_at f x :=
by simp [lower_semicontinuous_within_at, lower_semicontinuous_at, nhds_within_univ]

lemma lower_semicontinuous_at.lower_semicontinuous_within_at
  (s : set α) (h : lower_semicontinuous_at f x) : lower_semicontinuous_within_at f s x :=
λ y hy, filter.eventually.filter_mono nhds_within_le_nhds (h y hy)

lemma lower_semicontinuous_on.lower_semicontinuous_within_at
  (h : lower_semicontinuous_on f s) (hx : x ∈ s) :
  lower_semicontinuous_within_at f s x :=
h x hx

lemma lower_semicontinuous_on.mono (h : lower_semicontinuous_on f s) (hst : t ⊆ s) :
  lower_semicontinuous_on f t :=
λ x hx, (h x (hst hx)).mono hst

lemma lower_semicontinuous_on_univ_iff :
  lower_semicontinuous_on f univ ↔ lower_semicontinuous f :=
by simp [lower_semicontinuous_on, lower_semicontinuous, lower_semicontinuous_within_at_univ_iff]

lemma lower_semicontinuous.lower_semicontinuous_at
  (h : lower_semicontinuous f) (x : α) : lower_semicontinuous_at f x :=
h x

lemma lower_semicontinuous.lower_semicontinuous_within_at
  (h : lower_semicontinuous f) (s : set α) (x : α) : lower_semicontinuous_within_at f s x :=
(h x).lower_semicontinuous_within_at s

lemma lower_semicontinuous.lower_semicontinuous_on
  (h : lower_semicontinuous f) (s : set α) : lower_semicontinuous_on f s :=
λ x hx, h.lower_semicontinuous_within_at s x

/-! #### Constants -/

lemma lower_semicontinuous_within_at_const :
  lower_semicontinuous_within_at (λ x, z) s x :=
λ y hy, filter.eventually_of_forall (λ x, hy)

lemma lower_semicontinuous_at_const :
  lower_semicontinuous_at (λ x, z) x :=
λ y hy, filter.eventually_of_forall (λ x, hy)

lemma lower_semicontinuous_on_const :
  lower_semicontinuous_on (λ x, z) s :=
λ x hx, lower_semicontinuous_within_at_const

lemma lower_semicontinuous_const :
  lower_semicontinuous (λ (x : α), z) :=
λ x, lower_semicontinuous_at_const

/-! #### Indicators -/

section
variables [has_zero β]

lemma is_open.lower_semicontinuous_indicator (hs : is_open s) (hy : 0 ≤ y) :
  lower_semicontinuous (indicator s (λ x, y)) :=
begin
  assume x z hz,
  by_cases h : x ∈ s; simp [h] at hz,
  { filter_upwards [hs.mem_nhds h],
    simp [hz] { contextual := tt} },
  { apply filter.eventually_of_forall (λ x', _),
    by_cases h' : x' ∈ s;
    simp [h', hz.trans_le hy, hz] }
end

lemma is_open.lower_semicontinuous_on_indicator (hs : is_open s) (hy : 0 ≤ y) :
  lower_semicontinuous_on (indicator s (λ x, y)) t :=
(hs.lower_semicontinuous_indicator hy).lower_semicontinuous_on t

lemma is_open.lower_semicontinuous_at_indicator (hs : is_open s) (hy : 0 ≤ y) :
  lower_semicontinuous_at (indicator s (λ x, y)) x :=
(hs.lower_semicontinuous_indicator hy).lower_semicontinuous_at x

lemma is_open.lower_semicontinuous_within_at_indicator (hs : is_open s) (hy : 0 ≤ y) :
  lower_semicontinuous_within_at (indicator s (λ x, y)) t x :=
(hs.lower_semicontinuous_indicator hy).lower_semicontinuous_within_at t x

lemma is_closed.lower_semicontinuous_indicator (hs : is_closed s) (hy : y ≤ 0) :
  lower_semicontinuous (indicator s (λ x, y)) :=
begin
  assume x z hz,
  by_cases h : x ∈ s; simp [h] at hz,
  { apply filter.eventually_of_forall (λ x', _),
    by_cases h' : x' ∈ s;
    simp [h', hz, hz.trans_le hy], },
  { filter_upwards [hs.is_open_compl.mem_nhds h],
    simp [hz] { contextual := tt } }
end

lemma is_closed.lower_semicontinuous_on_indicator (hs : is_closed s) (hy : y ≤ 0) :
  lower_semicontinuous_on (indicator s (λ x, y)) t :=
(hs.lower_semicontinuous_indicator hy).lower_semicontinuous_on t

lemma is_closed.lower_semicontinuous_at_indicator (hs : is_closed s) (hy : y ≤ 0) :
  lower_semicontinuous_at (indicator s (λ x, y)) x :=
(hs.lower_semicontinuous_indicator hy).lower_semicontinuous_at x

lemma is_closed.lower_semicontinuous_within_at_indicator (hs : is_closed s) (hy : y ≤ 0) :
  lower_semicontinuous_within_at (indicator s (λ x, y)) t x :=
(hs.lower_semicontinuous_indicator hy).lower_semicontinuous_within_at t x

end

/-! #### Relationship with continuity -/

theorem lower_semicontinuous_iff_is_open :
  lower_semicontinuous f ↔ ∀ y, is_open (f ⁻¹' (Ioi y)) :=
⟨λ H y, is_open_iff_mem_nhds.2 (λ x hx, H x y hx), λ H x y y_lt, is_open.mem_nhds (H y) y_lt⟩

lemma lower_semicontinuous.is_open_preimage (hf : lower_semicontinuous f) (y : β) :
  is_open (f ⁻¹' (Ioi y)) :=
lower_semicontinuous_iff_is_open.1 hf y

section
variables {γ : Type*} [linear_order γ] [topological_space γ] [order_topology γ]

lemma continuous_within_at.lower_semicontinuous_within_at {f : α → γ}
  (h : continuous_within_at f s x) : lower_semicontinuous_within_at f s x :=
λ y hy, h (Ioi_mem_nhds hy)

lemma continuous_at.lower_semicontinuous_at {f : α → γ}
  (h : continuous_at f x) : lower_semicontinuous_at f x :=
λ y hy, h (Ioi_mem_nhds hy)

lemma continuous_on.lower_semicontinuous_on {f : α → γ}
  (h : continuous_on f s) : lower_semicontinuous_on f s :=
λ x hx, (h x hx).lower_semicontinuous_within_at

lemma continuous.lower_semicontinuous {f : α → γ}
  (h : continuous f) : lower_semicontinuous f :=
λ x, h.continuous_at.lower_semicontinuous_at

end

/-! ### Composition -/

section
variables {γ : Type*} [linear_order γ] [topological_space γ] [order_topology γ]
variables {δ : Type*} [linear_order δ] [topological_space δ] [order_topology δ]

lemma continuous_at.comp_lower_semicontinuous_within_at
  {g : γ → δ} {f : α → γ} (hg : continuous_at g (f x)) (hf : lower_semicontinuous_within_at f s x)
  (gmon : monotone g) : lower_semicontinuous_within_at (g ∘ f) s x :=
begin
  assume y hy,
  by_cases h : ∃ l, l < f x,
  { obtain ⟨z, zlt, hz⟩ : ∃ z < f x, Ioc z (f x) ⊆ g ⁻¹' (Ioi y) :=
      exists_Ioc_subset_of_mem_nhds (hg (Ioi_mem_nhds hy)) h,
    filter_upwards [hf z zlt],
    assume a ha,
    calc y < g (min (f x) (f a)) : hz (by simp [zlt, ha, le_refl])
    ... ≤ g (f a) : gmon (min_le_right _ _) },
  { simp only [not_exists, not_lt] at h,
    exact filter.eventually_of_forall (λ a, hy.trans_le (gmon (h (f a)))) }
end

lemma continuous_at.comp_lower_semicontinuous_at
  {g : γ → δ} {f : α → γ} (hg : continuous_at g (f x)) (hf : lower_semicontinuous_at f x)
  (gmon : monotone g) : lower_semicontinuous_at (g ∘ f) x :=
begin
  simp only [← lower_semicontinuous_within_at_univ_iff] at hf ⊢,
  exact hg.comp_lower_semicontinuous_within_at hf gmon
end

lemma continuous.comp_lower_semicontinuous_on
  {g : γ → δ} {f : α → γ} (hg : continuous g) (hf : lower_semicontinuous_on f s)
  (gmon : monotone g) : lower_semicontinuous_on (g ∘ f) s :=
λ x hx, (hg.continuous_at).comp_lower_semicontinuous_within_at (hf x hx) gmon

lemma continuous.comp_lower_semicontinuous
  {g : γ → δ} {f : α → γ} (hg : continuous g) (hf : lower_semicontinuous f)
  (gmon : monotone g) : lower_semicontinuous (g ∘ f) :=
λ x, (hg.continuous_at).comp_lower_semicontinuous_at (hf x) gmon

lemma continuous_at.comp_lower_semicontinuous_within_at_antitone
  {g : γ → δ} {f : α → γ} (hg : continuous_at g (f x)) (hf : lower_semicontinuous_within_at f s x)
  (gmon : antitone g) : upper_semicontinuous_within_at (g ∘ f) s x :=
@continuous_at.comp_lower_semicontinuous_within_at α _ x s γ _ _ _ (order_dual δ) _ _ _
  g f hg hf gmon

lemma continuous_at.comp_lower_semicontinuous_at_antitone
  {g : γ → δ} {f : α → γ} (hg : continuous_at g (f x)) (hf : lower_semicontinuous_at f x)
  (gmon : antitone g) : upper_semicontinuous_at (g ∘ f) x :=
@continuous_at.comp_lower_semicontinuous_at α _ x γ _ _ _ (order_dual δ) _ _ _ g f hg hf gmon

lemma continuous.comp_lower_semicontinuous_on_antitone
  {g : γ → δ} {f : α → γ} (hg : continuous g) (hf : lower_semicontinuous_on f s)
  (gmon : antitone g) : upper_semicontinuous_on (g ∘ f) s :=
λ x hx, (hg.continuous_at).comp_lower_semicontinuous_within_at_antitone (hf x hx) gmon

lemma continuous.comp_lower_semicontinuous_antitone
  {g : γ → δ} {f : α → γ} (hg : continuous g) (hf : lower_semicontinuous f)
  (gmon : antitone g) : upper_semicontinuous (g ∘ f) :=
<<<<<<< HEAD
(hg.continuous_at).comp_lower_semicontinuous_at_antitone hf gmon
=======
λ x, (hg.continuous_at).comp_lower_semicontinuous_at_antitone (hf x) gmon
>>>>>>> 6354fe95

end

/-! #### Addition -/

section
variables {ι : Type*} {γ : Type*} [linear_ordered_add_comm_monoid γ]
[topological_space γ] [order_topology γ]

/-- The sum of two lower semicontinuous functions is lower semicontinuous. Formulated with an
explicit continuity assumption on addition, for application to `ereal`. The unprimed version of
the lemma uses `[has_continuous_add]`. -/
lemma lower_semicontinuous_within_at.add' {f g : α → γ}
  (hf : lower_semicontinuous_within_at f s x) (hg : lower_semicontinuous_within_at g s x)
  (hcont : continuous_at (λ (p : γ × γ), p.1 + p.2) (f x, g x)) :
  lower_semicontinuous_within_at (λ z, f z + g z) s x :=
begin
  assume y hy,
  obtain ⟨u, v, u_open, xu, v_open, xv, h⟩ : ∃ (u v : set γ), is_open u ∧ f x ∈ u ∧ is_open v ∧
    g x ∈ v ∧ u.prod v ⊆ {p : γ × γ | y < p.fst + p.snd} :=
  mem_nhds_prod_iff'.1 (hcont (is_open_Ioi.mem_nhds hy)),
  by_cases hx₁ : ∃ l, l < f x,
  { obtain ⟨z₁, z₁lt, h₁⟩ : ∃ z₁ < f x, Ioc z₁ (f x) ⊆ u :=
      exists_Ioc_subset_of_mem_nhds (u_open.mem_nhds xu) hx₁,
    by_cases hx₂ : ∃ l, l < g x,
    { obtain ⟨z₂, z₂lt, h₂⟩ : ∃ z₂ < g x, Ioc z₂ (g x) ⊆ v :=
        exists_Ioc_subset_of_mem_nhds (v_open.mem_nhds xv) hx₂,
      filter_upwards [hf z₁ z₁lt, hg z₂ z₂lt],
      assume z h₁z h₂z,
      have A1 : min (f z) (f x) ∈ u,
      { by_cases H : f z ≤ f x,
        { simp [H], exact h₁ ⟨h₁z, H⟩ },
        { simp [le_of_not_le H], exact h₁ ⟨z₁lt, le_refl _⟩, } },
      have A2 : min (g z) (g x) ∈ v,
      { by_cases H : g z ≤ g x,
        { simp [H], exact h₂ ⟨h₂z, H⟩ },
        { simp [le_of_not_le H], exact h₂ ⟨z₂lt, le_refl _⟩, } },
      have : (min (f z) (f x), min (g z) (g x)) ∈ u.prod v := ⟨A1, A2⟩,
      calc y < min (f z) (f x) + min (g z) (g x) : h this
      ... ≤ f z + g z : add_le_add (min_le_left _ _) (min_le_left _ _) },
    { simp only [not_exists, not_lt] at hx₂,
      filter_upwards [hf z₁ z₁lt],
      assume z h₁z,
      have A1 : min (f z) (f x) ∈ u,
      { by_cases H : f z ≤ f x,
        { simp [H], exact h₁ ⟨h₁z, H⟩ },
        { simp [le_of_not_le H], exact h₁ ⟨z₁lt, le_refl _⟩, } },
      have : (min (f z) (f x), g x) ∈ u.prod v := ⟨A1, xv⟩,
      calc y < min (f z) (f x) + g x : h this
      ... ≤ f z + g z : add_le_add (min_le_left _ _) (hx₂ (g z)) } },
  { simp only [not_exists, not_lt] at hx₁,
    by_cases hx₂ : ∃ l, l < g x,
    { obtain ⟨z₂, z₂lt, h₂⟩ : ∃ z₂ < g x, Ioc z₂ (g x) ⊆ v :=
        exists_Ioc_subset_of_mem_nhds (v_open.mem_nhds xv) hx₂,
      filter_upwards [hg z₂ z₂lt],
      assume z h₂z,
      have A2 : min (g z) (g x) ∈ v,
      { by_cases H : g z ≤ g x,
        { simp [H], exact h₂ ⟨h₂z, H⟩ },
        { simp [le_of_not_le H], exact h₂ ⟨z₂lt, le_refl _⟩, } },
      have : (f x, min (g z) (g x)) ∈ u.prod v := ⟨xu, A2⟩,
      calc y < f x + min (g z) (g x) : h this
      ... ≤ f z + g z : add_le_add (hx₁ (f z)) (min_le_left _ _) },
    { simp only [not_exists, not_lt] at hx₁ hx₂,
      apply filter.eventually_of_forall,
      assume z,
      have : (f x, g x) ∈ u.prod v := ⟨xu, xv⟩,
      calc y < f x + g x : h this
      ... ≤ f z + g z : add_le_add (hx₁ (f z)) (hx₂ (g z)) } },
end

/-- The sum of two lower semicontinuous functions is lower semicontinuous. Formulated with an
explicit continuity assumption on addition, for application to `ereal`. The unprimed version of
the lemma uses `[has_continuous_add]`. -/
lemma lower_semicontinuous_at.add' {f g : α → γ}
  (hf : lower_semicontinuous_at f x) (hg : lower_semicontinuous_at g x)
  (hcont : continuous_at (λ (p : γ × γ), p.1 + p.2) (f x, g x)) :
  lower_semicontinuous_at (λ z, f z + g z) x :=
by { simp_rw [← lower_semicontinuous_within_at_univ_iff] at *, exact hf.add' hg hcont }

/-- The sum of two lower semicontinuous functions is lower semicontinuous. Formulated with an
explicit continuity assumption on addition, for application to `ereal`. The unprimed version of
the lemma uses `[has_continuous_add]`. -/
lemma lower_semicontinuous_on.add' {f g : α → γ}
  (hf : lower_semicontinuous_on f s) (hg : lower_semicontinuous_on g s)
  (hcont : ∀ x ∈ s, continuous_at (λ (p : γ × γ), p.1 + p.2) (f x, g x)) :
  lower_semicontinuous_on (λ z, f z + g z) s :=
λ x hx, (hf x hx).add' (hg x hx) (hcont x hx)

/-- The sum of two lower semicontinuous functions is lower semicontinuous. Formulated with an
explicit continuity assumption on addition, for application to `ereal`. The unprimed version of
the lemma uses `[has_continuous_add]`. -/
lemma lower_semicontinuous.add' {f g : α → γ}
  (hf : lower_semicontinuous f) (hg : lower_semicontinuous g)
  (hcont : ∀ x, continuous_at (λ (p : γ × γ), p.1 + p.2) (f x, g x)) :
  lower_semicontinuous (λ z, f z + g z) :=
λ x, (hf x).add' (hg x) (hcont x)

variable [has_continuous_add γ]

/-- The sum of two lower semicontinuous functions is lower semicontinuous. Formulated with
`[has_continuous_add]`. The primed version of the lemma uses an explicit continuity assumption on
addition, for application to `ereal`. -/
lemma lower_semicontinuous_within_at.add {f g : α → γ}
  (hf : lower_semicontinuous_within_at f s x) (hg : lower_semicontinuous_within_at g s x) :
  lower_semicontinuous_within_at (λ z, f z + g z) s x :=
hf.add' hg continuous_add.continuous_at

/-- The sum of two lower semicontinuous functions is lower semicontinuous. Formulated with
`[has_continuous_add]`. The primed version of the lemma uses an explicit continuity assumption on
addition, for application to `ereal`. -/
lemma lower_semicontinuous_at.add {f g : α → γ}
  (hf : lower_semicontinuous_at f x) (hg : lower_semicontinuous_at g x) :
  lower_semicontinuous_at (λ z, f z + g z) x :=
hf.add' hg continuous_add.continuous_at

/-- The sum of two lower semicontinuous functions is lower semicontinuous. Formulated with
`[has_continuous_add]`. The primed version of the lemma uses an explicit continuity assumption on
addition, for application to `ereal`. -/
lemma lower_semicontinuous_on.add {f g : α → γ}
  (hf : lower_semicontinuous_on f s) (hg : lower_semicontinuous_on g s) :
  lower_semicontinuous_on (λ z, f z + g z) s :=
hf.add' hg (λ x hx, continuous_add.continuous_at)

/-- The sum of two lower semicontinuous functions is lower semicontinuous. Formulated with
`[has_continuous_add]`. The primed version of the lemma uses an explicit continuity assumption on
addition, for application to `ereal`. -/
lemma lower_semicontinuous.add {f g : α → γ}
  (hf : lower_semicontinuous f) (hg : lower_semicontinuous g) :
  lower_semicontinuous (λ z, f z + g z) :=
hf.add' hg (λ x, continuous_add.continuous_at)

lemma lower_semicontinuous_within_at_sum {f : ι → α → γ} {a : finset ι}
  (ha : ∀ i ∈ a, lower_semicontinuous_within_at (f i) s x) :
  lower_semicontinuous_within_at (λ z, (∑ i in a, f i z)) s x :=
begin
  classical,
  induction a using finset.induction_on with i a ia IH generalizing ha,
  { exact lower_semicontinuous_within_at_const },
  { simp only [ia, finset.sum_insert, not_false_iff],
    exact lower_semicontinuous_within_at.add (ha _ (finset.mem_insert_self i a))
      (IH (λ j ja, ha j (finset.mem_insert_of_mem ja))) }
end

lemma lower_semicontinuous_at_sum {f : ι → α → γ} {a : finset ι}
  (ha : ∀ i ∈ a, lower_semicontinuous_at (f i) x) :
  lower_semicontinuous_at (λ z, (∑ i in a, f i z)) x :=
begin
  simp_rw [← lower_semicontinuous_within_at_univ_iff] at *,
  exact lower_semicontinuous_within_at_sum ha
end

lemma lower_semicontinuous_on_sum {f : ι → α → γ} {a : finset ι}
  (ha : ∀ i ∈ a, lower_semicontinuous_on (f i) s) :
  lower_semicontinuous_on (λ z, (∑ i in a, f i z)) s :=
λ x hx, lower_semicontinuous_within_at_sum (λ i hi, ha i hi x hx)

lemma lower_semicontinuous_sum {f : ι → α → γ} {a : finset ι}
  (ha : ∀ i ∈ a, lower_semicontinuous (f i)) :
  lower_semicontinuous (λ z, (∑ i in a, f i z)) :=
λ x, lower_semicontinuous_at_sum (λ i hi, ha i hi x)

end

/-! #### Supremum -/

section
variables {ι : Sort*} {δ : Type*} [complete_linear_order δ]

lemma lower_semicontinuous_within_at_supr {f : ι → α → δ}
  (h : ∀ i, lower_semicontinuous_within_at (f i) s x) :
  lower_semicontinuous_within_at (λ x', ⨆ i, f i x') s x :=
begin
  assume y hy,
  rcases lt_supr_iff.1 hy with ⟨i, hi⟩,
  filter_upwards [h i y hi],
  assume x' hx',
  exact lt_supr_iff.2 ⟨i, hx'⟩,
end

lemma lower_semicontinuous_within_at_bsupr {p : ι → Prop} {f : Π i (h : p i), α → δ}
  (h : ∀ i hi, lower_semicontinuous_within_at (f i hi) s x) :
  lower_semicontinuous_within_at (λ x', ⨆ i hi, f i hi x') s x :=
lower_semicontinuous_within_at_supr $ λ i, lower_semicontinuous_within_at_supr $ λ hi, h i hi

lemma lower_semicontinuous_at_supr {f : ι → α → δ}
  (h : ∀ i, lower_semicontinuous_at (f i) x) :
  lower_semicontinuous_at (λ x', ⨆ i, f i x') x :=
begin
  simp_rw [← lower_semicontinuous_within_at_univ_iff] at *,
  exact lower_semicontinuous_within_at_supr h
end

lemma lower_semicontinuous_at_bsupr {p : ι → Prop} {f : Π i (h : p i), α → δ}
  (h : ∀ i hi, lower_semicontinuous_at (f i hi) x) :
  lower_semicontinuous_at (λ x', ⨆ i hi, f i hi x') x :=
lower_semicontinuous_at_supr $ λ i, lower_semicontinuous_at_supr $ λ hi, h i hi

lemma lower_semicontinuous_on_supr {f : ι → α → δ}
  (h : ∀ i, lower_semicontinuous_on (f i) s) :
  lower_semicontinuous_on (λ x', ⨆ i, f i x') s :=
λ x hx, lower_semicontinuous_within_at_supr (λ i, h i x hx)

lemma lower_semicontinuous_on_bsupr {p : ι → Prop} {f : Π i (h : p i), α → δ}
  (h : ∀ i hi, lower_semicontinuous_on (f i hi) s) :
  lower_semicontinuous_on (λ x', ⨆ i hi, f i hi x') s :=
lower_semicontinuous_on_supr $ λ i, lower_semicontinuous_on_supr $ λ hi, h i hi

lemma lower_semicontinuous_supr {f : ι → α → δ}
  (h : ∀ i, lower_semicontinuous (f i)) :
  lower_semicontinuous (λ x', ⨆ i, f i x') :=
λ x, lower_semicontinuous_at_supr (λ i, h i x)

lemma lower_semicontinuous_bsupr {p : ι → Prop} {f : Π i (h : p i), α → δ}
  (h : ∀ i hi, lower_semicontinuous (f i hi)) :
  lower_semicontinuous (λ x', ⨆ i hi, f i hi x') :=
lower_semicontinuous_supr $ λ i, lower_semicontinuous_supr $ λ hi, h i hi

end

/-! #### Infinite sums -/

section
variables {ι : Type*}

lemma lower_semicontinuous_within_at_tsum {f : ι → α → ℝ≥0∞}
  (h : ∀ i, lower_semicontinuous_within_at (f i) s x) :
  lower_semicontinuous_within_at (λ x', ∑' i, f i x') s x :=
begin
  simp_rw ennreal.tsum_eq_supr_sum,
  apply lower_semicontinuous_within_at_supr (λ b, _),
  exact lower_semicontinuous_within_at_sum (λ i hi, h i),
end

lemma lower_semicontinuous_at_tsum {f : ι → α → ℝ≥0∞}
  (h : ∀ i, lower_semicontinuous_at (f i) x) :
  lower_semicontinuous_at (λ x', ∑' i, f i x') x :=
begin
  simp_rw [← lower_semicontinuous_within_at_univ_iff] at *,
  exact lower_semicontinuous_within_at_tsum h
end

lemma lower_semicontinuous_on_tsum {f : ι → α → ℝ≥0∞}
  (h : ∀ i, lower_semicontinuous_on (f i) s) :
  lower_semicontinuous_on (λ x', ∑' i, f i x') s :=
λ x hx, lower_semicontinuous_within_at_tsum (λ i, h i x hx)

lemma lower_semicontinuous_tsum {f : ι → α → ℝ≥0∞}
  (h : ∀ i, lower_semicontinuous (f i)) :
  lower_semicontinuous (λ x', ∑' i, f i x') :=
λ x, lower_semicontinuous_at_tsum (λ i, h i x)

end

/-!
### Upper semicontinuous functions
-/

/-! #### Basic dot notation interface for upper semicontinuity -/

lemma upper_semicontinuous_within_at.mono (h : upper_semicontinuous_within_at f s x)
  (hst : t ⊆ s) : upper_semicontinuous_within_at f t x :=
λ y hy, filter.eventually.filter_mono (nhds_within_mono _ hst) (h y hy)

lemma upper_semicontinuous_within_at_univ_iff :
  upper_semicontinuous_within_at f univ x ↔ upper_semicontinuous_at f x :=
by simp [upper_semicontinuous_within_at, upper_semicontinuous_at, nhds_within_univ]

lemma upper_semicontinuous_at.upper_semicontinuous_within_at
  (s : set α) (h : upper_semicontinuous_at f x) : upper_semicontinuous_within_at f s x :=
λ y hy, filter.eventually.filter_mono nhds_within_le_nhds (h y hy)

lemma upper_semicontinuous_on.upper_semicontinuous_within_at
  (h : upper_semicontinuous_on f s) (hx : x ∈ s) :
  upper_semicontinuous_within_at f s x :=
h x hx

lemma upper_semicontinuous_on.mono (h : upper_semicontinuous_on f s) (hst : t ⊆ s) :
  upper_semicontinuous_on f t :=
λ x hx, (h x (hst hx)).mono hst

lemma upper_semicontinuous_on_univ_iff :
  upper_semicontinuous_on f univ ↔ upper_semicontinuous f :=
by simp [upper_semicontinuous_on, upper_semicontinuous, upper_semicontinuous_within_at_univ_iff]

lemma upper_semicontinuous.upper_semicontinuous_at
  (h : upper_semicontinuous f) (x : α) : upper_semicontinuous_at f x :=
h x

lemma upper_semicontinuous.upper_semicontinuous_within_at
  (h : upper_semicontinuous f) (s : set α) (x : α) : upper_semicontinuous_within_at f s x :=
(h x).upper_semicontinuous_within_at s

lemma upper_semicontinuous.upper_semicontinuous_on
  (h : upper_semicontinuous f) (s : set α) : upper_semicontinuous_on f s :=
λ x hx, h.upper_semicontinuous_within_at s x

/-! #### Constants -/

lemma upper_semicontinuous_within_at_const :
  upper_semicontinuous_within_at (λ x, z) s x :=
λ y hy, filter.eventually_of_forall (λ x, hy)

lemma upper_semicontinuous_at_const :
  upper_semicontinuous_at (λ x, z) x :=
λ y hy, filter.eventually_of_forall (λ x, hy)

lemma upper_semicontinuous_on_const :
  upper_semicontinuous_on (λ x, z) s :=
λ x hx, upper_semicontinuous_within_at_const

lemma upper_semicontinuous_const :
  upper_semicontinuous (λ (x : α), z) :=
λ x, upper_semicontinuous_at_const


/-! #### Indicators -/

section
variables [has_zero β]

lemma is_open.upper_semicontinuous_indicator (hs : is_open s) (hy : y ≤ 0) :
  upper_semicontinuous (indicator s (λ x, y)) :=
@is_open.lower_semicontinuous_indicator α _ (order_dual β) _ s y _ hs hy

lemma is_open.upper_semicontinuous_on_indicator (hs : is_open s) (hy : y ≤ 0) :
  upper_semicontinuous_on (indicator s (λ x, y)) t :=
(hs.upper_semicontinuous_indicator hy).upper_semicontinuous_on t

lemma is_open.upper_semicontinuous_at_indicator (hs : is_open s) (hy : y ≤ 0) :
  upper_semicontinuous_at (indicator s (λ x, y)) x :=
(hs.upper_semicontinuous_indicator hy).upper_semicontinuous_at x

lemma is_open.upper_semicontinuous_within_at_indicator (hs : is_open s) (hy : y ≤ 0) :
  upper_semicontinuous_within_at (indicator s (λ x, y)) t x :=
(hs.upper_semicontinuous_indicator hy).upper_semicontinuous_within_at t x

lemma is_closed.upper_semicontinuous_indicator (hs : is_closed s) (hy : 0 ≤ y) :
  upper_semicontinuous (indicator s (λ x, y)) :=
@is_closed.lower_semicontinuous_indicator α _ (order_dual β) _ s y _ hs hy

lemma is_closed.upper_semicontinuous_on_indicator (hs : is_closed s) (hy : 0 ≤ y) :
  upper_semicontinuous_on (indicator s (λ x, y)) t :=
(hs.upper_semicontinuous_indicator hy).upper_semicontinuous_on t

lemma is_closed.upper_semicontinuous_at_indicator (hs : is_closed s) (hy : 0 ≤ y) :
  upper_semicontinuous_at (indicator s (λ x, y)) x :=
(hs.upper_semicontinuous_indicator hy).upper_semicontinuous_at x

lemma is_closed.upper_semicontinuous_within_at_indicator (hs : is_closed s) (hy : 0 ≤ y) :
  upper_semicontinuous_within_at (indicator s (λ x, y)) t x :=
(hs.upper_semicontinuous_indicator hy).upper_semicontinuous_within_at t x

end

/-! #### Relationship with continuity -/

theorem upper_semicontinuous_iff_is_open :
  upper_semicontinuous f ↔ ∀ y, is_open (f ⁻¹' (Iio y)) :=
⟨λ H y, is_open_iff_mem_nhds.2 (λ x hx, H x y hx), λ H x y y_lt, is_open.mem_nhds (H y) y_lt⟩

lemma upper_semicontinuous.is_open_preimage (hf : upper_semicontinuous f) (y : β) :
  is_open (f ⁻¹' (Iio y)) :=
upper_semicontinuous_iff_is_open.1 hf y

section
variables {γ : Type*} [linear_order γ] [topological_space γ] [order_topology γ]

lemma continuous_within_at.upper_semicontinuous_within_at {f : α → γ}
  (h : continuous_within_at f s x) : upper_semicontinuous_within_at f s x :=
λ y hy, h (Iio_mem_nhds hy)

lemma continuous_at.upper_semicontinuous_at {f : α → γ}
  (h : continuous_at f x) : upper_semicontinuous_at f x :=
λ y hy, h (Iio_mem_nhds hy)

lemma continuous_on.upper_semicontinuous_on {f : α → γ}
  (h : continuous_on f s) : upper_semicontinuous_on f s :=
λ x hx, (h x hx).upper_semicontinuous_within_at

lemma continuous.upper_semicontinuous {f : α → γ}
  (h : continuous f) : upper_semicontinuous f :=
λ x, h.continuous_at.upper_semicontinuous_at

end

/-! ### Composition -/

section
variables {γ : Type*} [linear_order γ] [topological_space γ] [order_topology γ]
variables {δ : Type*} [linear_order δ] [topological_space δ] [order_topology δ]

lemma continuous_at.comp_upper_semicontinuous_within_at
  {g : γ → δ} {f : α → γ} (hg : continuous_at g (f x)) (hf : upper_semicontinuous_within_at f s x)
  (gmon : monotone g) : upper_semicontinuous_within_at (g ∘ f) s x :=
@continuous_at.comp_lower_semicontinuous_within_at α _ x s (order_dual γ) _ _ _
  (order_dual δ) _ _ _ g f hg hf (λ x y hxy, gmon hxy)

lemma continuous_at.comp_upper_semicontinuous_at
  {g : γ → δ} {f : α → γ} (hg : continuous_at g (f x)) (hf : upper_semicontinuous_at f x)
  (gmon : monotone g) : upper_semicontinuous_at (g ∘ f) x :=
@continuous_at.comp_lower_semicontinuous_at α _ x (order_dual γ) _ _ _
  (order_dual δ) _ _ _ g f hg hf (λ x y hxy, gmon hxy)

lemma continuous.comp_upper_semicontinuous_on
  {g : γ → δ} {f : α → γ} (hg : continuous g) (hf : upper_semicontinuous_on f s)
  (gmon : monotone g) : upper_semicontinuous_on (g ∘ f) s :=
λ x hx, (hg.continuous_at).comp_upper_semicontinuous_within_at (hf x hx) gmon

lemma continuous.comp_upper_semicontinuous
  {g : γ → δ} {f : α → γ} (hg : continuous g) (hf : upper_semicontinuous f)
  (gmon : monotone g) : upper_semicontinuous (g ∘ f) :=
λ x, (hg.continuous_at).comp_upper_semicontinuous_at (hf x) gmon

lemma continuous_at.comp_upper_semicontinuous_within_at_antitone
  {g : γ → δ} {f : α → γ} (hg : continuous_at g (f x)) (hf : upper_semicontinuous_within_at f s x)
  (gmon : antitone g) : lower_semicontinuous_within_at (g ∘ f) s x :=
@continuous_at.comp_upper_semicontinuous_within_at α _ x s γ _ _ _ (order_dual δ) _ _ _
  g f hg hf gmon

lemma continuous_at.comp_upper_semicontinuous_at_antitone
  {g : γ → δ} {f : α → γ} (hg : continuous_at g (f x)) (hf : upper_semicontinuous_at f x)
  (gmon : antitone g) : lower_semicontinuous_at (g ∘ f) x :=
@continuous_at.comp_upper_semicontinuous_at α _ x γ _ _ _ (order_dual δ) _ _ _ g f hg hf gmon

lemma continuous.comp_upper_semicontinuous_on_antitone
  {g : γ → δ} {f : α → γ} (hg : continuous g) (hf : upper_semicontinuous_on f s)
  (gmon : antitone g) : lower_semicontinuous_on (g ∘ f) s :=
<<<<<<< HEAD
(hg.continuous_at).comp_upper_semicontinuous_within_at_antitone hf gmon
=======
λ x hx, (hg.continuous_at).comp_upper_semicontinuous_within_at_antitone (hf x hx) gmon
>>>>>>> 6354fe95

lemma continuous.comp_upper_semicontinuous_antitone
  {g : γ → δ} {f : α → γ} (hg : continuous g) (hf : upper_semicontinuous f)
  (gmon : antitone g) : lower_semicontinuous (g ∘ f) :=
<<<<<<< HEAD
(hg.continuous_at).comp_upper_semicontinuous_at_antitone hf gmon
=======
λ x, (hg.continuous_at).comp_upper_semicontinuous_at_antitone (hf x) gmon
>>>>>>> 6354fe95

end

/-! #### Addition -/

section
variables {ι : Type*} {γ : Type*} [linear_ordered_add_comm_monoid γ]
[topological_space γ] [order_topology γ]

/-- The sum of two upper semicontinuous functions is upper semicontinuous. Formulated with an
explicit continuity assumption on addition, for application to `ereal`. The unprimed version of
the lemma uses `[has_continuous_add]`. -/
lemma upper_semicontinuous_within_at.add' {f g : α → γ}
  (hf : upper_semicontinuous_within_at f s x) (hg : upper_semicontinuous_within_at g s x)
  (hcont : continuous_at (λ (p : γ × γ), p.1 + p.2) (f x, g x)) :
  upper_semicontinuous_within_at (λ z, f z + g z) s x :=
@lower_semicontinuous_within_at.add' α _ x s (order_dual γ) _ _ _ _ _ hf hg hcont

/-- The sum of two upper semicontinuous functions is upper semicontinuous. Formulated with an
explicit continuity assumption on addition, for application to `ereal`. The unprimed version of
the lemma uses `[has_continuous_add]`. -/
lemma upper_semicontinuous_at.add' {f g : α → γ}
  (hf : upper_semicontinuous_at f x) (hg : upper_semicontinuous_at g x)
  (hcont : continuous_at (λ (p : γ × γ), p.1 + p.2) (f x, g x)) :
  upper_semicontinuous_at (λ z, f z + g z) x :=
by { simp_rw [← upper_semicontinuous_within_at_univ_iff] at *, exact hf.add' hg hcont }

/-- The sum of two upper semicontinuous functions is upper semicontinuous. Formulated with an
explicit continuity assumption on addition, for application to `ereal`. The unprimed version of
the lemma uses `[has_continuous_add]`. -/
lemma upper_semicontinuous_on.add' {f g : α → γ}
  (hf : upper_semicontinuous_on f s) (hg : upper_semicontinuous_on g s)
  (hcont : ∀ x ∈ s, continuous_at (λ (p : γ × γ), p.1 + p.2) (f x, g x)) :
  upper_semicontinuous_on (λ z, f z + g z) s :=
λ x hx, (hf x hx).add' (hg x hx) (hcont x hx)

/-- The sum of two upper semicontinuous functions is upper semicontinuous. Formulated with an
explicit continuity assumption on addition, for application to `ereal`. The unprimed version of
the lemma uses `[has_continuous_add]`. -/
lemma upper_semicontinuous.add' {f g : α → γ}
  (hf : upper_semicontinuous f) (hg : upper_semicontinuous g)
  (hcont : ∀ x, continuous_at (λ (p : γ × γ), p.1 + p.2) (f x, g x)) :
  upper_semicontinuous (λ z, f z + g z) :=
λ x, (hf x).add' (hg x) (hcont x)

variable [has_continuous_add γ]

/-- The sum of two upper semicontinuous functions is upper semicontinuous. Formulated with
`[has_continuous_add]`. The primed version of the lemma uses an explicit continuity assumption on
addition, for application to `ereal`. -/
lemma upper_semicontinuous_within_at.add {f g : α → γ}
  (hf : upper_semicontinuous_within_at f s x) (hg : upper_semicontinuous_within_at g s x) :
  upper_semicontinuous_within_at (λ z, f z + g z) s x :=
hf.add' hg continuous_add.continuous_at

/-- The sum of two upper semicontinuous functions is upper semicontinuous. Formulated with
`[has_continuous_add]`. The primed version of the lemma uses an explicit continuity assumption on
addition, for application to `ereal`. -/
lemma upper_semicontinuous_at.add {f g : α → γ}
  (hf : upper_semicontinuous_at f x) (hg : upper_semicontinuous_at g x) :
  upper_semicontinuous_at (λ z, f z + g z) x :=
hf.add' hg continuous_add.continuous_at

/-- The sum of two upper semicontinuous functions is upper semicontinuous. Formulated with
`[has_continuous_add]`. The primed version of the lemma uses an explicit continuity assumption on
addition, for application to `ereal`. -/
lemma upper_semicontinuous_on.add {f g : α → γ}
  (hf : upper_semicontinuous_on f s) (hg : upper_semicontinuous_on g s) :
  upper_semicontinuous_on (λ z, f z + g z) s :=
hf.add' hg (λ x hx, continuous_add.continuous_at)

/-- The sum of two upper semicontinuous functions is upper semicontinuous. Formulated with
`[has_continuous_add]`. The primed version of the lemma uses an explicit continuity assumption on
addition, for application to `ereal`. -/
lemma upper_semicontinuous.add {f g : α → γ}
  (hf : upper_semicontinuous f) (hg : upper_semicontinuous g) :
  upper_semicontinuous (λ z, f z + g z) :=
hf.add' hg (λ x, continuous_add.continuous_at)

lemma upper_semicontinuous_within_at_sum {f : ι → α → γ} {a : finset ι}
  (ha : ∀ i ∈ a, upper_semicontinuous_within_at (f i) s x) :
  upper_semicontinuous_within_at (λ z, (∑ i in a, f i z)) s x :=
@lower_semicontinuous_within_at_sum α _ x s ι (order_dual γ) _ _ _ _ f a ha

lemma upper_semicontinuous_at_sum {f : ι → α → γ} {a : finset ι}
  (ha : ∀ i ∈ a, upper_semicontinuous_at (f i) x) :
  upper_semicontinuous_at (λ z, (∑ i in a, f i z)) x :=
begin
  simp_rw [← upper_semicontinuous_within_at_univ_iff] at *,
  exact upper_semicontinuous_within_at_sum ha
end

lemma upper_semicontinuous_on_sum {f : ι → α → γ} {a : finset ι}
  (ha : ∀ i ∈ a, upper_semicontinuous_on (f i) s) :
  upper_semicontinuous_on (λ z, (∑ i in a, f i z)) s :=
λ x hx, upper_semicontinuous_within_at_sum (λ i hi, ha i hi x hx)

lemma upper_semicontinuous_sum {f : ι → α → γ} {a : finset ι}
  (ha : ∀ i ∈ a, upper_semicontinuous (f i)) :
  upper_semicontinuous (λ z, (∑ i in a, f i z)) :=
λ x, upper_semicontinuous_at_sum (λ i hi, ha i hi x)

end

/-! #### Infimum -/

section
variables {ι : Sort*} {δ : Type*} [complete_linear_order δ]

lemma upper_semicontinuous_within_at_infi {f : ι → α → δ}
  (h : ∀ i, upper_semicontinuous_within_at (f i) s x) :
  upper_semicontinuous_within_at (λ x', ⨅ i, f i x') s x :=
@lower_semicontinuous_within_at_supr α _ x s ι (order_dual δ) _ f h

lemma upper_semicontinuous_within_at_binfi {p : ι → Prop} {f : Π i (h : p i), α → δ}
  (h : ∀ i hi, upper_semicontinuous_within_at (f i hi) s x) :
  upper_semicontinuous_within_at (λ x', ⨅ i hi, f i hi x') s x :=
upper_semicontinuous_within_at_infi $ λ i, upper_semicontinuous_within_at_infi $ λ hi, h i hi

lemma upper_semicontinuous_at_infi {f : ι → α → δ}
  (h : ∀ i, upper_semicontinuous_at (f i) x) :
  upper_semicontinuous_at (λ x', ⨅ i, f i x') x :=
@lower_semicontinuous_at_supr α _ x ι (order_dual δ) _ f h

lemma upper_semicontinuous_at_binfi {p : ι → Prop} {f : Π i (h : p i), α → δ}
  (h : ∀ i hi, upper_semicontinuous_at (f i hi) x) :
  upper_semicontinuous_at (λ x', ⨅ i hi, f i hi x') x :=
upper_semicontinuous_at_infi $ λ i, upper_semicontinuous_at_infi $ λ hi, h i hi

lemma upper_semicontinuous_on_infi {f : ι → α → δ}
  (h : ∀ i, upper_semicontinuous_on (f i) s) :
  upper_semicontinuous_on (λ x', ⨅ i, f i x') s :=
λ x hx, upper_semicontinuous_within_at_infi (λ i, h i x hx)

lemma upper_semicontinuous_on_binfi {p : ι → Prop} {f : Π i (h : p i), α → δ}
  (h : ∀ i hi, upper_semicontinuous_on (f i hi) s) :
  upper_semicontinuous_on (λ x', ⨅ i hi, f i hi x') s :=
upper_semicontinuous_on_infi $ λ i, upper_semicontinuous_on_infi $ λ hi, h i hi

lemma upper_semicontinuous_infi {f : ι → α → δ}
  (h : ∀ i, upper_semicontinuous (f i)) :
  upper_semicontinuous (λ x', ⨅ i, f i x') :=
λ x, upper_semicontinuous_at_infi (λ i, h i x)

lemma upper_semicontinuous_binfi {p : ι → Prop} {f : Π i (h : p i), α → δ}
  (h : ∀ i hi, upper_semicontinuous (f i hi)) :
  upper_semicontinuous (λ x', ⨅ i hi, f i hi x') :=
upper_semicontinuous_infi $ λ i, upper_semicontinuous_infi $ λ hi, h i hi

end

section
variables {γ : Type*} [linear_order γ] [topological_space γ] [order_topology γ]

lemma continuous_within_at_iff_lower_upper_semicontinuous_within_at {f : α → γ} :
  continuous_within_at f s x ↔
    lower_semicontinuous_within_at f s x ∧ upper_semicontinuous_within_at f s x:=
begin
  refine ⟨λ h, ⟨h.lower_semicontinuous_within_at, h.upper_semicontinuous_within_at⟩, _⟩,
  rintros ⟨h₁, h₂⟩,
  assume v hv,
  simp only [filter.mem_map],
  by_cases Hl : ∃ l, l < f x,
  { rcases exists_Ioc_subset_of_mem_nhds hv Hl with ⟨l, lfx, hl⟩,
    by_cases Hu : ∃ u, f x < u,
    { rcases exists_Ico_subset_of_mem_nhds hv Hu with ⟨u, fxu, hu⟩,
      filter_upwards [h₁ l lfx, h₂ u fxu],
      assume a lfa fau,
      cases le_or_gt (f a) (f x) with h h,
      { exact hl ⟨lfa, h⟩ },
      { exact hu ⟨le_of_lt h, fau⟩ } },
    { simp only [not_exists, not_lt] at Hu,
      filter_upwards [h₁ l lfx],
      assume a lfa,
      exact hl ⟨lfa, Hu (f a)⟩ } },
  { simp only [not_exists, not_lt] at Hl,
    by_cases Hu : ∃ u, f x < u,
    { rcases exists_Ico_subset_of_mem_nhds hv Hu with ⟨u, fxu, hu⟩,
      filter_upwards [h₂ u fxu],
      assume a lfa,
      apply hu,
      exact ⟨Hl (f a), lfa⟩ },
    { simp only [not_exists, not_lt] at Hu,
      apply filter.eventually_of_forall,
      assume a,
      have : f a = f x := le_antisymm (Hu _) (Hl _),
      rw this,
      exact mem_of_mem_nhds hv } }
end

lemma continuous_at_iff_lower_upper_semicontinuous_at {f : α → γ} :
  continuous_at f x ↔ (lower_semicontinuous_at f x ∧ upper_semicontinuous_at f x) :=
by simp_rw [← continuous_within_at_univ, ← lower_semicontinuous_within_at_univ_iff,
  ← upper_semicontinuous_within_at_univ_iff,
  continuous_within_at_iff_lower_upper_semicontinuous_within_at]

lemma continuous_on_iff_lower_upper_semicontinuous_on {f : α → γ} :
  continuous_on f s ↔ (lower_semicontinuous_on f s ∧ upper_semicontinuous_on f s) :=
begin
  simp only [continuous_on, continuous_within_at_iff_lower_upper_semicontinuous_within_at],
  exact ⟨λ H, ⟨λ x hx, (H x hx).1, λ x hx, (H x hx).2⟩, λ H x hx, ⟨H.1 x hx, H.2 x hx⟩⟩
end

lemma continuous_iff_lower_upper_semicontinuous {f : α → γ} :
  continuous f ↔ (lower_semicontinuous f ∧ upper_semicontinuous f) :=
by simp_rw [continuous_iff_continuous_on_univ, continuous_on_iff_lower_upper_semicontinuous_on,
    lower_semicontinuous_on_univ_iff, upper_semicontinuous_on_univ_iff]

end<|MERGE_RESOLUTION|>--- conflicted
+++ resolved
@@ -315,11 +315,7 @@
 lemma continuous.comp_lower_semicontinuous_antitone
   {g : γ → δ} {f : α → γ} (hg : continuous g) (hf : lower_semicontinuous f)
   (gmon : antitone g) : upper_semicontinuous (g ∘ f) :=
-<<<<<<< HEAD
-(hg.continuous_at).comp_lower_semicontinuous_at_antitone hf gmon
-=======
 λ x, (hg.continuous_at).comp_lower_semicontinuous_at_antitone (hf x) gmon
->>>>>>> 6354fe95
 
 end
 
@@ -748,20 +744,12 @@
 lemma continuous.comp_upper_semicontinuous_on_antitone
   {g : γ → δ} {f : α → γ} (hg : continuous g) (hf : upper_semicontinuous_on f s)
   (gmon : antitone g) : lower_semicontinuous_on (g ∘ f) s :=
-<<<<<<< HEAD
-(hg.continuous_at).comp_upper_semicontinuous_within_at_antitone hf gmon
-=======
 λ x hx, (hg.continuous_at).comp_upper_semicontinuous_within_at_antitone (hf x hx) gmon
->>>>>>> 6354fe95
 
 lemma continuous.comp_upper_semicontinuous_antitone
   {g : γ → δ} {f : α → γ} (hg : continuous g) (hf : upper_semicontinuous f)
   (gmon : antitone g) : lower_semicontinuous (g ∘ f) :=
-<<<<<<< HEAD
-(hg.continuous_at).comp_upper_semicontinuous_at_antitone hf gmon
-=======
 λ x, (hg.continuous_at).comp_upper_semicontinuous_at_antitone (hf x) gmon
->>>>>>> 6354fe95
 
 end
 
