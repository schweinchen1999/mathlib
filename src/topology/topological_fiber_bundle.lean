/-
Copyright (c) 2019 Sébastien Gouëzel. All rights reserved.
Released under Apache 2.0 license as described in the file LICENSE.
Authors: Sébastien Gouëzel
-/
import topology.local_homeomorph
import topology.algebra.ordered.basic
<<<<<<< HEAD
import topology.continuous_function.continuous_section
=======
>>>>>>> aa78feba
import data.bundle

/-!
# Fiber bundles

A topological fiber bundle with fiber `F` over a base `B` is a space projecting on `B` for which the
fibers are all homeomorphic to `F`, such that the local situation around each point is a direct
product. We define a predicate `is_topological_fiber_bundle F p` saying that `p : Z → B` is a
topological fiber bundle with fiber `F`.

It is in general nontrivial to construct a fiber bundle. A way is to start from the knowledge of
how changes of local trivializations act on the fiber. From this, one can construct the total space
of the bundle and its topology by a suitable gluing construction. The main content of this file is
an implementation of this construction: starting from an object of type
`topological_fiber_bundle_core` registering the trivialization changes, one gets the corresponding
fiber bundle and projection.

Similarly we implement the object `topological_fiber_prebundle` which allows to define a topological
fiber bundle from trivializations given as local equivalences with minimum additional properties.

## Main definitions

### Basic definitions

* `bundle_trivialization F p` : structure extending local homeomorphisms, defining a local
                  trivialization of a topological space `Z` with projection `p` and fiber `F`.

* `is_topological_fiber_bundle F p` : Prop saying that the map `p` between topological spaces is a
                  fiber bundle with fiber `F`.

* `is_trivial_topological_fiber_bundle F p` : Prop saying that the map `p : Z → B` between
  topological spaces is a trivial topological fiber bundle, i.e., there exists a homeomorphism
  `h : Z ≃ₜ B × F` such that `proj x = (h x).1`.

### Operations on bundles

We provide the following operations on `bundle_trivialization`s.

* `bundle_trivialization.comap`: given a local trivialization `e` of a fiber bundle `p : Z → B`, a
  continuous map `f : B' → B` and a point `b' : B'` such that `f b' ∈ e.base_set`,
  `e.comap f hf b' hb'` is a trivialization of the pullback bundle. The pullback bundle
  (a.k.a., the induced bundle) has total space `{(x, y) : B' × Z | f x = p y}`, and is given by
  `λ ⟨(x, y), h⟩, x`.

* `is_topological_fiber_bundle.comap`: if `p : Z → B` is a topological fiber bundle, then its
  pullback along a continuous map `f : B' → B` is a topological fiber bundle as well.

* `bundle_trivialization.comp_homeomorph`: given a local trivialization `e` of a fiber bundle
  `p : Z → B` and a homeomorphism `h : Z' ≃ₜ Z`, returns a local trivialization of the fiber bundle
  `p ∘ h`.

* `is_topological_fiber_bundle.comp_homeomorph`: if `p : Z → B` is a topological fiber bundle
  and `h : Z' ≃ₜ Z` is a homeomorphism, then `p ∘ h : Z' → B` is a topological fiber bundle with
  the same fiber.

### Construction of a bundle from trivializations

* `bundle.total_space E` is a type synonym for `Σ (x : B), E x`, that we can endow with a suitable
  topology.
* `topological_fiber_bundle_core ι B F` : structure registering how changes of coordinates act
  on the fiber `F` above open subsets of `B`, where local trivializations are indexed by `ι`.

Let `Z : topological_fiber_bundle_core ι B F`. Then we define

* `Z.fiber x`     : the fiber above `x`, homeomorphic to `F` (and defeq to `F` as a type).
* `Z.total_space` : the total space of `Z`, defined as a `Type` as `Σ (b : B), F`, but with a
  twisted topology coming from the fiber bundle structure. It is (reducibly) the same as
  `bundle.total_space Z.fiber`.
* `Z.proj`        : projection from `Z.total_space` to `B`. It is continuous.
* `Z.local_triv i`: for `i : ι`, bundle trivialization above the set `Z.base_set i`, which is an
                    open set in `B`.

* `prebundle_trivialization F proj` : trivialization as a local equivalence, mainly used when the
                                      topology on the total space has not yet been defined.
* `topological_fiber_prebundle F proj` : structure registering a cover of prebundle trivializations
  and requiring that the relative transition maps are local homeomorphisms.
* `topological_fiber_prebundle.total_space_topology a` : natural topology of the total space, making
  the prebundle into a bundle.

## Implementation notes

A topological fiber bundle with fiber `F` over a base `B` is a family of spaces isomorphic to `F`,
indexed by `B`, which is locally trivial in the following sense: there is a covering of `B` by open
sets such that, on each such open set `s`, the bundle is isomorphic to `s × F`.

To construct a fiber bundle formally, the main data is what happens when one changes trivializations
from `s × F` to `s' × F` on `s ∩ s'`: one should get a family of homeomorphisms of `F`, depending
continuously on the base point, satisfying basic compatibility conditions (cocycle property).
Useful classes of bundles can then be specified by requiring that these homeomorphisms of `F`
belong to some subgroup, preserving some structure (the "structure group of the bundle"): then
these structures are inherited by the fibers of the bundle.

Given such trivialization change data (encoded below in a structure called
`topological_fiber_bundle_core`), one can construct the fiber bundle. The intrinsic canonical
mathematical construction is the following.
The fiber above `x` is the disjoint union of `F` over all trivializations, modulo the gluing
identifications: one gets a fiber which is isomorphic to `F`, but non-canonically
(each choice of one of the trivializations around `x` gives such an isomorphism). Given a
trivialization over a set `s`, one gets an isomorphism between `s × F` and `proj^{-1} s`, by using
the identification corresponding to this trivialization. One chooses the topology on the bundle that
makes all of these into homeomorphisms.

For the practical implementation, it turns out to be more convenient to avoid completely the
gluing and quotienting construction above, and to declare above each `x` that the fiber is `F`,
but thinking that it corresponds to the `F` coming from the choice of one trivialization around `x`.
This has several practical advantages:
* without any work, one gets a topological space structure on the fiber. And if `F` has more
structure it is inherited for free by the fiber.
* In the case of the tangent bundle of manifolds, this implies that on vector spaces the derivative
(from `F` to `F`) and the manifold derivative (from `tangent_space I x` to `tangent_space I' (f x)`)
are equal.

A drawback is that some silly constructions will typecheck: in the case of the tangent bundle, one
can add two vectors in different tangent spaces (as they both are elements of `F` from the point of
view of Lean). To solve this, one could mark the tangent space as irreducible, but then one would
lose the identification of the tangent space to `F` with `F`. There is however a big advantage of
this situation: even if Lean can not check that two basepoints are defeq, it will accept the fact
that the tangent spaces are the same. For instance, if two maps `f` and `g` are locally inverse to
each other, one can express that the composition of their derivatives is the identity of
`tangent_space I x`. One could fear issues as this composition goes from `tangent_space I x` to
`tangent_space I (g (f x))` (which should be the same, but should not be obvious to Lean
as it does not know that `g (f x) = x`). As these types are the same to Lean (equal to `F`), there
are in fact no dependent type difficulties here!

For this construction of a fiber bundle from a `topological_fiber_bundle_core`, we should thus
choose for each `x` one specific trivialization around it. We include this choice in the definition
of the `topological_fiber_bundle_core`, as it makes some constructions more
functorial and it is a nice way to say that the trivializations cover the whole space `B`.

With this definition, the type of the fiber bundle space constructed from the core data is just
`Σ (b : B), F `, but the topology is not the product one, in general.

We also take the indexing type (indexing all the trivializations) as a parameter to the fiber bundle
core: it could always be taken as a subtype of all the maps from open subsets of `B` to continuous
maps of `F`, but in practice it will sometimes be something else. For instance, on a manifold, one
will use the set of charts as a good parameterization for the trivializations of the tangent bundle.
Or for the pullback of a `topological_fiber_bundle_core`, the indexing type will be the same as
for the initial bundle.

## Tags
Fiber bundle, topological bundle, local trivialization, structure group
-/

variables {ι : Type*} {B : Type*} {F : Type*}

open topological_space filter set
open_locale topological_space classical

/-! ### General definition of topological fiber bundles -/

section topological_fiber_bundle

variables (F) {Z : Type*} [topological_space B] [topological_space F] {proj : Z → B}

/-- This structure contains the information left for a local trivialization (which is implemented
below as `bundle_trivialization F proj`) if the total space has not been given a topology, but we
have a topology on both the fiber and the base space. Through the construction
`topological_fiber_prebundle F proj` it will be possible to promote a
`prebundle_trivialization F proj` to a `bundle_trivialization F proj`. -/
@[nolint has_inhabited_instance]
structure prebundle_trivialization (proj : Z → B) extends local_equiv Z (B × F) :=
(open_target   : is_open target)
(base_set      : set B)
(open_base_set : is_open base_set)
(source_eq     : source = proj ⁻¹' base_set)
(target_eq     : target = set.prod base_set univ)
(proj_to_fun   : ∀ p ∈ source, (to_fun p).1 = proj p)

namespace prebundle_trivialization

instance : has_coe_to_fun (prebundle_trivialization F proj) := ⟨_, λ e, e.to_fun⟩

variables {F} (e : prebundle_trivialization F proj) {x : Z}

@[simp, mfld_simps] lemma coe_coe : ⇑e.to_local_equiv = e := rfl
@[simp, mfld_simps] lemma coe_fst (ex : x ∈ e.source) : (e x).1 = proj x := e.proj_to_fun x ex
lemma mem_source : x ∈ e.source ↔ proj x ∈ e.base_set := by rw [e.source_eq, mem_preimage]
lemma coe_fst' (ex : proj x ∈ e.base_set) : (e x).1 = proj x := e.coe_fst (e.mem_source.2 ex)
protected lemma eq_on : eq_on (prod.fst ∘ e) proj e.source := λ x hx, e.coe_fst hx
lemma mk_proj_snd (ex : x ∈ e.source) : (proj x, (e x).2) = e x := prod.ext (e.coe_fst ex).symm rfl
lemma mk_proj_snd' (ex : proj x ∈ e.base_set) : (proj x, (e x).2) = e x :=
prod.ext (e.coe_fst' ex).symm rfl

/-- Composition of inverse and coercion from the subtype of the target. -/
def set_symm : e.target → Z := set.restrict e.to_local_equiv.symm e.target

lemma mem_target {x : B × F} : x ∈ e.target ↔ x.1 ∈ e.base_set :=
by rw [e.target_eq, prod_univ, mem_preimage]

lemma proj_symm_apply {x : B × F} (hx : x ∈ e.target) : proj (e.to_local_equiv.symm x) = x.1 :=
begin
  have := (e.coe_fst (e.to_local_equiv.map_target hx)).symm,
  rwa [← e.coe_coe, e.to_local_equiv.right_inv hx] at this
end

lemma proj_symm_apply' {b : B} {x : F} (hx : b ∈ e.base_set) :
  proj (e.to_local_equiv.symm (b, x)) = b :=
e.proj_symm_apply (e.mem_target.2 hx)

lemma apply_symm_apply {x : B × F} (hx : x ∈ e.target) : e (e.to_local_equiv.symm x) = x :=
e.to_local_equiv.right_inv hx

lemma apply_symm_apply' {b : B} {x : F} (hx : b ∈ e.base_set) :
  e (e.to_local_equiv.symm (b, x)) = (b, x) :=
e.apply_symm_apply (e.mem_target.2 hx)

@[simp, mfld_simps] lemma symm_apply_mk_proj {x : Z} (ex : x ∈ e.source) :
  e.to_local_equiv.symm (proj x, (e x).2) = x :=
by rw [← e.coe_fst ex, prod.mk.eta, ← e.coe_coe, e.to_local_equiv.left_inv ex]

@[simp, mfld_simps] lemma preimage_symm_proj_base_set :
  (e.to_local_equiv.symm ⁻¹' (proj ⁻¹' e.base_set)) ∩ e.target  = e.target :=
begin
  refine inter_eq_right_iff_subset.mpr (λ x hx, _),
  simp only [mem_preimage, local_equiv.inv_fun_as_coe, e.proj_symm_apply hx],
  exact e.mem_target.mp hx,
end

@[simp, mfld_simps] lemma preimage_symm_proj_inter (s : set B) :
  (e.to_local_equiv.symm ⁻¹' (proj ⁻¹' s)) ∩ e.base_set.prod univ = (s ∩ e.base_set).prod univ :=
begin
  refine subset.antisymm_iff.mpr ⟨(λ x hx, _), (λ x hx, mem_inter _ _)⟩,
  { rw [←e.target_eq] at hx,
    simp only [mem_inter_iff, mem_preimage, e.proj_symm_apply hx.2] at hx,
    simp only [mem_inter_eq, and_true, mem_univ, mem_prod],
    exact ⟨hx.1, e.mem_target.mp hx.2⟩, },
  { simp only [mem_inter_eq, and_true, mem_univ, mem_prod, e.mem_target.symm] at hx,
    simp only [mem_preimage, e.proj_symm_apply hx.2],
    exact hx.1, },
  { rw [←inter_univ univ, ←prod_inter_prod, mem_inter_eq] at hx,
    exact hx.2, }
end

end prebundle_trivialization

variable [topological_space Z]

/--
A structure extending local homeomorphisms, defining a local trivialization of a projection
`proj : Z → B` with fiber `F`, as a local homeomorphism between `Z` and `B × F` defined between two
sets of the form `proj ⁻¹' base_set` and `base_set × F`, acting trivially on the first coordinate.
-/
@[nolint has_inhabited_instance]
structure bundle_trivialization (proj : Z → B) extends local_homeomorph Z (B × F) :=
(base_set      : set B)
(open_base_set : is_open base_set)
(source_eq     : source = proj ⁻¹' base_set)
(target_eq     : target = set.prod base_set univ)
(proj_to_fun   : ∀ p ∈ source, (to_local_homeomorph p).1 = proj p)

namespace bundle_trivialization

variables {F} (e : bundle_trivialization F proj) {x : Z}

/-- Natural identification as `prebundle_trivialization`. -/
def to_prebundle_trivialization : prebundle_trivialization F proj := { ..e }

instance : has_coe_to_fun (bundle_trivialization F proj) := ⟨_, λ e, e.to_fun⟩
instance : has_coe (bundle_trivialization F proj) (prebundle_trivialization F proj) :=
⟨to_prebundle_trivialization⟩

@[simp, mfld_simps] lemma coe_coe : ⇑e.to_local_homeomorph = e := rfl
@[simp, mfld_simps] lemma coe_fst (ex : x ∈ e.source) : (e x).1 = proj x := e.proj_to_fun x ex
protected lemma eq_on : eq_on (prod.fst ∘ e) proj e.source := λ x hx, e.coe_fst hx
lemma mem_source : x ∈ e.source ↔ proj x ∈ e.base_set := by rw [e.source_eq, mem_preimage]
lemma coe_fst' (ex : proj x ∈ e.base_set) : (e x).1 = proj x := e.coe_fst (e.mem_source.2 ex)
lemma mk_proj_snd (ex : x ∈ e.source) : (proj x, (e x).2) = e x := prod.ext (e.coe_fst ex).symm rfl
lemma mk_proj_snd' (ex : proj x ∈ e.base_set) : (proj x, (e x).2) = e x :=
prod.ext (e.coe_fst' ex).symm rfl

lemma source_inter_preimage_target_inter (s : set (B × F)) :
  e.source ∩ (e ⁻¹' (e.target ∩ s)) = e.source ∩ (e ⁻¹' s) :=
e.to_local_homeomorph.source_inter_preimage_target_inter s

@[simp, mfld_simps] lemma coe_mk (e : local_homeomorph Z (B × F)) (i j k l m) (x : Z) :
  (bundle_trivialization.mk e i j k l m : bundle_trivialization F proj) x = e x := rfl

lemma mem_target {x : B × F} : x ∈ e.target ↔ x.1 ∈ e.base_set :=
e.to_prebundle_trivialization.mem_target

lemma map_target {x : B × F} (hx : x ∈ e.target) : e.to_local_homeomorph.symm x ∈ e.source :=
e.to_local_homeomorph.map_target hx

lemma proj_symm_apply {x : B × F} (hx : x ∈ e.target) : proj (e.to_local_homeomorph.symm x) = x.1 :=
e.to_prebundle_trivialization.proj_symm_apply hx

lemma proj_symm_apply' {b : B} {x : F}
  (hx : b ∈ e.base_set) : proj (e.to_local_homeomorph.symm (b, x)) = b :=
e.to_prebundle_trivialization.proj_symm_apply' hx

lemma apply_symm_apply {x : B × F} (hx : x ∈ e.target) : e (e.to_local_homeomorph.symm x) = x :=
e.to_local_homeomorph.right_inv hx

lemma apply_symm_apply'
  {b : B} {x : F} (hx : b ∈ e.base_set) : e (e.to_local_homeomorph.symm (b, x)) = (b, x) :=
e.to_prebundle_trivialization.apply_symm_apply' hx

@[simp, mfld_simps] lemma symm_apply_mk_proj (ex : x ∈ e.source) :
  e.to_local_homeomorph.symm (proj x, (e x).2) = x :=
e.to_prebundle_trivialization.symm_apply_mk_proj ex

lemma coe_fst_eventually_eq_proj (ex : x ∈ e.source) : prod.fst ∘ e =ᶠ[𝓝 x] proj  :=
mem_nhds_iff.2 ⟨e.source, λ y hy, e.coe_fst hy, e.open_source, ex⟩

lemma coe_fst_eventually_eq_proj' (ex : proj x ∈ e.base_set) : prod.fst ∘ e =ᶠ[𝓝 x] proj :=
e.coe_fst_eventually_eq_proj (e.mem_source.2 ex)

lemma map_proj_nhds (ex : x ∈ e.source) : map proj (𝓝 x) = 𝓝 (proj x) :=
by rw [← e.coe_fst ex, ← map_congr (e.coe_fst_eventually_eq_proj ex), ← map_map, ← e.coe_coe,
  e.to_local_homeomorph.map_nhds_eq ex, map_fst_nhds]

/-- In the domain of a bundle trivialization, the projection is continuous-/
lemma continuous_at_proj (ex : x ∈ e.source) : continuous_at proj x :=
(e.map_proj_nhds ex).le

/-- Composition of a `bundle_trivialization` and a `homeomorph`. -/
def comp_homeomorph {Z' : Type*} [topological_space Z'] (h : Z' ≃ₜ Z) :
  bundle_trivialization F (proj ∘ h) :=
{ to_local_homeomorph := h.to_local_homeomorph.trans e.to_local_homeomorph,
  base_set := e.base_set,
  open_base_set := e.open_base_set,
  source_eq := by simp [e.source_eq, preimage_preimage],
  target_eq := by simp [e.target_eq],
  proj_to_fun := λ p hp,
    have hp : h p ∈ e.source, by simpa using hp,
    by simp [hp] }

end bundle_trivialization

/-- A topological fiber bundle with fiber `F` over a base `B` is a space projecting on `B`
for which the fibers are all homeomorphic to `F`, such that the local situation around each point
is a direct product. -/
def is_topological_fiber_bundle (proj : Z → B) : Prop :=
∀ x : B, ∃e : bundle_trivialization F proj, x ∈ e.base_set

/-- A trivial topological fiber bundle with fiber `F` over a base `B` is a space `Z`
projecting on `B` for which there exists a homeomorphism to `B × F` that sends `proj`
to `prod.fst`. -/
def is_trivial_topological_fiber_bundle (proj : Z → B) : Prop :=
∃ e : Z ≃ₜ (B × F), ∀ x, (e x).1 = proj x

variables {F}

lemma is_trivial_topological_fiber_bundle.is_topological_fiber_bundle
  (h : is_trivial_topological_fiber_bundle F proj) :
  is_topological_fiber_bundle F proj :=
let ⟨e, he⟩ := h in λ x,
⟨⟨e.to_local_homeomorph, univ, is_open_univ, rfl, univ_prod_univ.symm, λ x _, he x⟩, mem_univ x⟩

/-- The projection from a topological fiber bundle to its base is continuous. -/
lemma is_topological_fiber_bundle.continuous_proj (h : is_topological_fiber_bundle F proj) :
  continuous proj :=
begin
  rw continuous_iff_continuous_at,
  assume x,
  rcases h (proj x) with ⟨e, ex⟩,
  apply e.continuous_at_proj,
  rwa e.source_eq
end

/-- The projection from a topological fiber bundle to its base is an open map. -/
lemma is_topological_fiber_bundle.is_open_map_proj (h : is_topological_fiber_bundle F proj) :
  is_open_map proj :=
begin
  refine is_open_map_iff_nhds_le.2 (λ x, _),
  rcases h (proj x) with ⟨e, ex⟩,
  refine (e.map_proj_nhds _).ge,
  rwa e.source_eq
end

/-- The first projection in a product is a trivial topological fiber bundle. -/
lemma is_trivial_topological_fiber_bundle_fst :
  is_trivial_topological_fiber_bundle F (prod.fst : B × F → B) :=
⟨homeomorph.refl _, λ x, rfl⟩

/-- The first projection in a product is a topological fiber bundle. -/
lemma is_topological_fiber_bundle_fst : is_topological_fiber_bundle F (prod.fst : B × F → B) :=
is_trivial_topological_fiber_bundle_fst.is_topological_fiber_bundle

/-- The second projection in a product is a trivial topological fiber bundle. -/
lemma is_trivial_topological_fiber_bundle_snd :
  is_trivial_topological_fiber_bundle F (prod.snd : F × B → B) :=
⟨homeomorph.prod_comm _ _, λ x, rfl⟩

/-- The second projection in a product is a topological fiber bundle. -/
lemma is_topological_fiber_bundle_snd : is_topological_fiber_bundle F (prod.snd : F × B → B) :=
is_trivial_topological_fiber_bundle_snd.is_topological_fiber_bundle

lemma is_topological_fiber_bundle.comp_homeomorph {Z' : Type*} [topological_space Z']
  (e : is_topological_fiber_bundle F proj) (h : Z' ≃ₜ Z) :
  is_topological_fiber_bundle F (proj ∘ h) :=
λ x, let ⟨e, he⟩ := e x in
⟨e.comp_homeomorph h, by simpa [bundle_trivialization.comp_homeomorph] using he⟩

namespace bundle_trivialization

/-- If `e` is a `bundle_trivialization` of `proj : Z → B` with fiber `F` and `h` is a homeomorphism
`F ≃ₜ F'`, then `e.trans_fiber_homeomorph h` is the trivialization of `proj` with the fiber `F'`
that sends `p : Z` to `((e p).1, h (e p).2)`. -/
def trans_fiber_homeomorph {F' : Type*} [topological_space F']
  (e : bundle_trivialization F proj) (h : F ≃ₜ F') : bundle_trivialization F' proj :=
{ to_local_homeomorph := e.to_local_homeomorph.trans
    ((homeomorph.refl _).prod_congr h).to_local_homeomorph,
  base_set := e.base_set,
  open_base_set := e.open_base_set,
  source_eq := by simp [e.source_eq],
  target_eq := by { ext, simp [e.target_eq] },
  proj_to_fun := λ p hp, have p ∈ e.source, by simpa using hp, by simp [this] }

@[simp] lemma trans_fiber_homeomorph_apply {F' : Type*} [topological_space F']
  (e : bundle_trivialization F proj) (h : F ≃ₜ F') (x : Z) :
  e.trans_fiber_homeomorph h x = ((e x).1, h (e x).2) :=
rfl

/-- Coordinate transformation in the fiber induced by a pair of bundle trivializations. See also
`bundle_trivialization.coord_change_homeomorph` for a version bundled as `F ≃ₜ F`. -/
def coord_change (e₁ e₂ : bundle_trivialization F proj) (b : B) (x : F) : F :=
(e₂ $ e₁.to_local_homeomorph.symm (b, x)).2

lemma mk_coord_change
  (e₁ e₂ : bundle_trivialization F proj) {b : B}
  (h₁ : b ∈ e₁.base_set) (h₂ : b ∈ e₂.base_set) (x : F) :
  (b, e₁.coord_change e₂ b x) = e₂ (e₁.to_local_homeomorph.symm (b, x)) :=
begin
  refine prod.ext _ rfl,
  rw [e₂.coe_fst', ← e₁.coe_fst', e₁.apply_symm_apply' h₁],
  { rwa [e₁.proj_symm_apply' h₁] },
  { rwa [e₁.proj_symm_apply' h₁] }
end

lemma coord_change_apply_snd
  (e₁ e₂ : bundle_trivialization F proj) {p : Z}
  (h : proj p ∈ e₁.base_set) :
  e₁.coord_change e₂ (proj p) (e₁ p).snd = (e₂ p).snd :=
by rw [coord_change, e₁.symm_apply_mk_proj (e₁.mem_source.2 h)]

lemma coord_change_same_apply
  (e : bundle_trivialization F proj) {b : B} (h : b ∈ e.base_set) (x : F) :
  e.coord_change e b x = x :=
by rw [bundle_trivialization.coord_change, e.apply_symm_apply' h]

lemma coord_change_same
  (e : bundle_trivialization F proj) {b : B} (h : b ∈ e.base_set) :
  e.coord_change e b = id :=
funext $ e.coord_change_same_apply h

lemma coord_change_coord_change
  (e₁ e₂ e₃ : bundle_trivialization F proj) {b : B}
  (h₁ : b ∈ e₁.base_set) (h₂ : b ∈ e₂.base_set) (x : F) :
  e₂.coord_change e₃ b (e₁.coord_change e₂ b x) = e₁.coord_change e₃ b x :=
begin
  rw [bundle_trivialization.coord_change, e₁.mk_coord_change _ h₁ h₂, ← e₂.coe_coe,
    e₂.to_local_homeomorph.left_inv, bundle_trivialization.coord_change],
  rwa [e₂.mem_source, e₁.proj_symm_apply' h₁]
end

lemma continuous_coord_change (e₁ e₂ : bundle_trivialization F proj) {b : B}
  (h₁ : b ∈ e₁.base_set) (h₂ : b ∈ e₂.base_set) :
  continuous (e₁.coord_change e₂ b) :=
begin
  refine continuous_snd.comp (e₂.to_local_homeomorph.continuous_on.comp_continuous
    (e₁.to_local_homeomorph.continuous_on_symm.comp_continuous _ _) _),
  { exact continuous_const.prod_mk continuous_id },
  { exact λ x, e₁.mem_target.2 h₁ },
  { intro x,
    rwa [e₂.mem_source, e₁.proj_symm_apply' h₁] }
end

/-- Coordinate transformation in the fiber induced by a pair of bundle trivializations,
as a homeomorphism. -/
def coord_change_homeomorph
  (e₁ e₂ : bundle_trivialization F proj) {b : B} (h₁ : b ∈ e₁.base_set) (h₂ : b ∈ e₂.base_set) :
  F ≃ₜ F :=
{ to_fun := e₁.coord_change e₂ b,
  inv_fun := e₂.coord_change e₁ b,
  left_inv := λ x, by simp only [*, coord_change_coord_change, coord_change_same_apply],
  right_inv := λ x, by simp only [*, coord_change_coord_change, coord_change_same_apply],
  continuous_to_fun := e₁.continuous_coord_change e₂ h₁ h₂,
  continuous_inv_fun := e₂.continuous_coord_change e₁ h₂ h₁ }

@[simp] lemma coord_change_homeomorph_coe
  (e₁ e₂ : bundle_trivialization F proj) {b : B} (h₁ : b ∈ e₁.base_set) (h₂ : b ∈ e₂.base_set) :
  ⇑(e₁.coord_change_homeomorph e₂ h₁ h₂) = e₁.coord_change e₂ b :=
rfl

end bundle_trivialization

section comap

open_locale classical

variables {B' : Type*} [topological_space B']

/-- Given a bundle trivialization of `proj : Z → B` and a continuous map `f : B' → B`,
construct a bundle trivialization of `φ : {p : B' × Z | f p.1 = proj p.2} → B'`
given by `φ x = (x : B' × Z).1`. -/
noncomputable def bundle_trivialization.comap
  (e : bundle_trivialization F proj) (f : B' → B) (hf : continuous f)
  (b' : B') (hb' : f b' ∈ e.base_set) :
  bundle_trivialization F (λ x : {p : B' × Z | f p.1 = proj p.2}, (x : B' × Z).1) :=
{ to_fun := λ p, ((p : B' × Z).1, (e (p : B' × Z).2).2),
  inv_fun := λ p, if h : f p.1 ∈ e.base_set
    then ⟨⟨p.1, e.to_local_homeomorph.symm (f p.1, p.2)⟩, by simp [e.proj_symm_apply' h]⟩
    else ⟨⟨b', e.to_local_homeomorph.symm (f b', p.2)⟩, by simp [e.proj_symm_apply' hb']⟩,
  source := {p | f (p : B' × Z).1 ∈ e.base_set},
  target := {p | f p.1 ∈ e.base_set},
  map_source' := λ p hp, hp,
  map_target' := λ p (hp : f p.1 ∈ e.base_set), by simp [hp],
  left_inv' :=
    begin
      rintro ⟨⟨b, x⟩, hbx⟩ hb,
      dsimp at *,
      have hx : x ∈ e.source, from e.mem_source.2 (hbx ▸ hb),
      ext; simp *
    end,
  right_inv' := λ p (hp : f p.1 ∈ e.base_set), by simp [*, e.apply_symm_apply'],
  open_source := e.open_base_set.preimage (hf.comp $ continuous_fst.comp continuous_subtype_coe),
  open_target := e.open_base_set.preimage (hf.comp continuous_fst),
  continuous_to_fun := ((continuous_fst.comp continuous_subtype_coe).continuous_on).prod $
    continuous_snd.comp_continuous_on $ e.continuous_to_fun.comp
      (continuous_snd.comp continuous_subtype_coe).continuous_on $
      by { rintro ⟨⟨b, x⟩, (hbx : f b = proj x)⟩ (hb : f b ∈ e.base_set),
           rw hbx at hb,
           exact e.mem_source.2 hb },
  continuous_inv_fun :=
    begin
      rw [embedding_subtype_coe.continuous_on_iff],
      suffices : continuous_on (λ p : B' × F, (p.1, e.to_local_homeomorph.symm (f p.1, p.2)))
        {p : B' × F | f p.1 ∈ e.base_set},
      { refine this.congr (λ p (hp : f p.1 ∈ e.base_set), _),
        simp [hp] },
      { refine continuous_on_fst.prod (e.to_local_homeomorph.symm.continuous_on.comp _ _),
        { exact ((hf.comp continuous_fst).prod_mk continuous_snd).continuous_on },
        { exact λ p hp, e.mem_target.2 hp } }
    end,
  base_set := f ⁻¹' e.base_set,
  source_eq := rfl,
  target_eq := by { ext, simp },
  open_base_set := e.open_base_set.preimage hf,
  proj_to_fun := λ _ _, rfl }

/-- If `proj : Z → B` is a topological fiber bundle with fiber `F` and `f : B' → B` is a continuous
map, then the pullback bundle (a.k.a. induced bundle) is the topological bundle with the total space
`{(x, y) : B' × Z | f x = proj y}` given by `λ ⟨(x, y), h⟩, x`. -/
lemma is_topological_fiber_bundle.comap (h : is_topological_fiber_bundle F proj)
  {f : B' → B} (hf : continuous f) :
  is_topological_fiber_bundle F (λ x : {p : B' × Z | f p.1 = proj p.2}, (x : B' × Z).1) :=
λ x, let ⟨e, he⟩ := h (f x) in ⟨e.comap f hf x he, he⟩

end comap

lemma bundle_trivialization.is_image_preimage_prod (e : bundle_trivialization F proj) (s : set B) :
  e.to_local_homeomorph.is_image (proj ⁻¹' s) (s.prod univ) :=
λ x hx, by simp [e.coe_fst', hx]

/-- Restrict a `bundle_trivialization` to an open set in the base. `-/
def bundle_trivialization.restr_open (e : bundle_trivialization F proj) (s : set B)
  (hs : is_open s) :
  bundle_trivialization F proj :=
{ to_local_homeomorph := ((e.is_image_preimage_prod s).symm.restr
    (is_open.inter e.open_target (hs.prod is_open_univ))).symm,
  base_set := e.base_set ∩ s,
  open_base_set := is_open.inter e.open_base_set hs,
  source_eq := by simp [e.source_eq],
  target_eq := by simp [e.target_eq, prod_univ],
  proj_to_fun := λ p hp, e.proj_to_fun p hp.1 }

section piecewise

lemma bundle_trivialization.frontier_preimage (e : bundle_trivialization F proj) (s : set B) :
  e.source ∩ frontier (proj ⁻¹' s) = proj ⁻¹' (e.base_set ∩ frontier s) :=
by rw [← (e.is_image_preimage_prod s).frontier.preimage_eq, frontier_prod_univ_eq,
  (e.is_image_preimage_prod _).preimage_eq, e.source_eq, preimage_inter]

/-- Given two bundle trivializations `e`, `e'` of `proj : Z → B` and a set `s : set B` such that
the base sets of `e` and `e'` intersect `frontier s` on the same set and `e p = e' p` whenever
`proj p ∈ e.base_set ∩ frontier s`, `e.piecewise e' s Hs Heq` is the bundle trivialization over
`set.ite s e.base_set e'.base_set` that is equal to `e` on `proj ⁻¹ s` and is equal to `e'`
otherwise. -/
noncomputable def bundle_trivialization.piecewise (e e' : bundle_trivialization F proj) (s : set B)
  (Hs : e.base_set ∩ frontier s = e'.base_set ∩ frontier s)
  (Heq : eq_on e e' $ proj ⁻¹' (e.base_set ∩ frontier s)) :
  bundle_trivialization F proj :=
{ to_local_homeomorph := e.to_local_homeomorph.piecewise e'.to_local_homeomorph
    (proj ⁻¹' s) (s.prod univ) (e.is_image_preimage_prod s) (e'.is_image_preimage_prod s)
    (by rw [e.frontier_preimage, e'.frontier_preimage, Hs])
    (by rwa e.frontier_preimage),
  base_set := s.ite e.base_set e'.base_set,
  open_base_set := e.open_base_set.ite e'.open_base_set Hs,
  source_eq := by simp [e.source_eq, e'.source_eq],
  target_eq := by simp [e.target_eq, e'.target_eq, prod_univ],
  proj_to_fun := by rintro p (⟨he, hs⟩|⟨he, hs⟩); simp * }

/-- Given two bundle trivializations `e`, `e'` of a topological fiber bundle `proj : Z → B`
over a linearly ordered base `B` and a point `a ∈ e.base_set ∩ e'.base_set` such that
`e` equals `e'` on `proj ⁻¹' {a}`, `e.piecewise_le_of_eq e' a He He' Heq` is the bundle
trivialization over `set.ite (Iic a) e.base_set e'.base_set` that is equal to `e` on points `p`
such that `proj p ≤ a` and is equal to `e'` otherwise. -/
noncomputable def bundle_trivialization.piecewise_le_of_eq [linear_order B] [order_topology B]
  (e e' : bundle_trivialization F proj) (a : B) (He : a ∈ e.base_set) (He' : a ∈ e'.base_set)
  (Heq : ∀ p, proj p = a → e p = e' p) :
  bundle_trivialization F proj :=
e.piecewise e' (Iic a)
  (set.ext $ λ x, and.congr_left_iff.2 $ λ hx,
    by simp [He, He', mem_singleton_iff.1 (frontier_Iic_subset _ hx)])
  (λ p hp, Heq p $ frontier_Iic_subset _ hp.2)

/-- Given two bundle trivializations `e`, `e'` of a topological fiber bundle `proj : Z → B` over a
linearly ordered base `B` and a point `a ∈ e.base_set ∩ e'.base_set`, `e.piecewise_le e' a He He'`
is the bundle trivialization over `set.ite (Iic a) e.base_set e'.base_set` that is equal to `e` on
points `p` such that `proj p ≤ a` and is equal to `((e' p).1, h (e' p).2)` otherwise, where
`h = `e'.coord_change_homeomorph e _ _` is the homeomorphism of the fiber such that
`h (e' p).2 = (e p).2` whenever `e p = a`. -/
noncomputable def bundle_trivialization.piecewise_le [linear_order B] [order_topology B]
  (e e' : bundle_trivialization F proj) (a : B) (He : a ∈ e.base_set) (He' : a ∈ e'.base_set) :
  bundle_trivialization F proj :=
e.piecewise_le_of_eq (e'.trans_fiber_homeomorph (e'.coord_change_homeomorph e He' He))
  a He He' $ by { unfreezingI {rintro p rfl },
    ext1,
    { simp [e.coe_fst', e'.coe_fst', *] },
    { simp [e'.coord_change_apply_snd, *] } }

/-- Given two bundle trivializations `e`, `e'` over disjoint sets, `e.disjoint_union e' H` is the
bundle trivialization over the union of the base sets that agrees with `e` and `e'` over their
base sets. -/
noncomputable def bundle_trivialization.disjoint_union (e e' : bundle_trivialization F proj)
  (H : disjoint e.base_set e'.base_set) :
  bundle_trivialization F proj :=
{ to_local_homeomorph := e.to_local_homeomorph.disjoint_union e'.to_local_homeomorph
    (λ x hx, by { rw [e.source_eq, e'.source_eq] at hx, exact H hx })
    (λ x hx, by { rw [e.target_eq, e'.target_eq] at hx, exact H ⟨hx.1.1, hx.2.1⟩ }),
  base_set := e.base_set ∪ e'.base_set,
  open_base_set := is_open.union e.open_base_set e'.open_base_set,
  source_eq := congr_arg2 (∪) e.source_eq e'.source_eq,
  target_eq := (congr_arg2 (∪) e.target_eq e'.target_eq).trans union_prod.symm,
  proj_to_fun :=
    begin
      rintro p (hp|hp'),
      { show (e.source.piecewise e e' p).1 = proj p,
        rw [piecewise_eq_of_mem, e.coe_fst]; exact hp },
      { show (e.source.piecewise e e' p).1 = proj p,
        rw [piecewise_eq_of_not_mem, e'.coe_fst hp'],
        simp only [e.source_eq, e'.source_eq] at hp' ⊢,
        exact λ h, H ⟨h, hp'⟩ }
    end }

/-- If `h` is a topological fiber bundle over a conditionally complete linear order,
then it is trivial over any closed interval. -/
lemma is_topological_fiber_bundle.exists_trivialization_Icc_subset
  [conditionally_complete_linear_order B] [order_topology B]
  (h : is_topological_fiber_bundle F proj) (a b : B) :
  ∃ e : bundle_trivialization F proj, Icc a b ⊆ e.base_set :=
begin
  classical,
  obtain ⟨ea, hea⟩ : ∃ ea : bundle_trivialization F proj, a ∈ ea.base_set := h a,
  -- If `a < b`, then `[a, b] = ∅`, and the statement is trivial
  cases le_or_lt a b with hab hab; [skip, exact ⟨ea, by simp *⟩],
  /- Let `s` be the set of points `x ∈ [a, b]` such that `proj` is trivializable over `[a, x]`.
  We need to show that `b ∈ s`. Let `c = Sup s`. We will show that `c ∈ s` and `c = b`. -/
  set s : set B := {x ∈ Icc a b | ∃ e : bundle_trivialization F proj, Icc a x ⊆ e.base_set},
  have ha : a ∈ s, from ⟨left_mem_Icc.2 hab, ea, by simp [hea]⟩,
  have sne : s.nonempty := ⟨a, ha⟩,
  have hsb : b ∈ upper_bounds s, from λ x hx, hx.1.2,
  have sbd : bdd_above s := ⟨b, hsb⟩,
  set c := Sup s,
  have hsc : is_lub s c, from is_lub_cSup sne sbd,
  have hc : c ∈ Icc a b, from ⟨hsc.1 ha, hsc.2 hsb⟩,
  obtain ⟨-, ec : bundle_trivialization F proj, hec : Icc a c ⊆ ec.base_set⟩ : c ∈ s,
  { cases hc.1.eq_or_lt with heq hlt, { rwa ← heq },
    refine ⟨hc, _⟩,
    /- In order to show that `c ∈ s`, consider a trivialization `ec` of `proj` over a neighborhood
    of `c`. Its base set includes `(c', c]` for some `c' ∈ [a, c)`. -/
    rcases h c with ⟨ec, hc⟩,
    obtain ⟨c', hc', hc'e⟩ : ∃ c' ∈ Ico a c, Ioc c' c ⊆ ec.base_set :=
      (mem_nhds_within_Iic_iff_exists_mem_Ico_Ioc_subset hlt).1
        (mem_nhds_within_of_mem_nhds $ is_open.mem_nhds ec.open_base_set hc),
    /- Since `c' < c = Sup s`, there exists `d ∈ s ∩ (c', c]`. Let `ead` be a trivialization of
    `proj` over `[a, d]`. Then we can glue `ead` and `ec` into a trivialization over `[a, c]`. -/
    obtain ⟨d, ⟨hdab, ead, had⟩, hd⟩ : ∃ d ∈ s, d ∈ Ioc c' c := hsc.exists_between hc'.2,
    refine ⟨ead.piecewise_le ec d (had ⟨hdab.1, le_rfl⟩) (hc'e hd), subset_ite.2 _⟩,
    refine ⟨λ x hx, had ⟨hx.1.1, hx.2⟩, λ x hx, hc'e ⟨hd.1.trans (not_le.1 hx.2), hx.1.2⟩⟩ },
  /- So, `c ∈ s`. Let `ec` be a trivialization of `proj` over `[a, c]`.  If `c = b`, then we are
  done. Otherwise we show that `proj` can be trivialized over a larger interval `[a, d]`,
  `d ∈ (c, b]`, hence `c` is not an upper bound of `s`. -/
  cases hc.2.eq_or_lt with heq hlt, { exact ⟨ec, heq ▸ hec⟩ },
  suffices : ∃ (d ∈ Ioc c b) (e : bundle_trivialization F proj), Icc a d ⊆ e.base_set,
  { rcases this with ⟨d, hdcb, hd⟩,
    exact ((hsc.1 ⟨⟨hc.1.trans hdcb.1.le, hdcb.2⟩, hd⟩).not_lt hdcb.1).elim },
  /- Since the base set of `ec` is open, it includes `[c, d)` (hence, `[a, d)`) for some
  `d ∈ (c, b]`. -/
  obtain ⟨d, hdcb, hd⟩ : ∃ d ∈ Ioc c b, Ico c d ⊆ ec.base_set :=
    (mem_nhds_within_Ici_iff_exists_mem_Ioc_Ico_subset hlt).1
      (mem_nhds_within_of_mem_nhds $ is_open.mem_nhds ec.open_base_set (hec ⟨hc.1, le_rfl⟩)),
  have had : Ico a d ⊆ ec.base_set,
    from subset.trans Ico_subset_Icc_union_Ico (union_subset hec hd),
  by_cases he : disjoint (Iio d) (Ioi c),
  { /- If `(c, d) = ∅`, then let `ed` be a trivialization of `proj` over a neighborhood of `d`.
    Then the disjoint union of `ec` restricted to `(-∞, d)` and `ed` restricted to `(c, ∞)` is
    a trivialization over `[a, d]`. -/
    rcases h d with ⟨ed, hed⟩,
    refine ⟨d, hdcb, (ec.restr_open (Iio d) is_open_Iio).disjoint_union
      (ed.restr_open (Ioi c) is_open_Ioi) (he.mono (inter_subset_right _ _)
        (inter_subset_right _ _)), λ x hx, _⟩,
    rcases hx.2.eq_or_lt with rfl|hxd,
    exacts [or.inr ⟨hed, hdcb.1⟩, or.inl ⟨had ⟨hx.1, hxd⟩, hxd⟩] },
  { /- If `(c, d)` is nonempty, then take `d' ∈ (c, d)`. Since the base set of `ec` includes
    `[a, d)`, it includes `[a, d'] ⊆ [a, d)` as well. -/
    rw [disjoint_left] at he, push_neg at he, rcases he with ⟨d', hdd' : d' < d, hd'c⟩,
    exact ⟨d', ⟨hd'c, hdd'.le.trans hdcb.2⟩, ec, subset.trans (Icc_subset_Ico_right hdd') had⟩ }
end

end piecewise

end topological_fiber_bundle

<<<<<<< HEAD
/-! ### Sections of topological fiber bundles -/

namespace right_inv

open bundle

variable {E : B → Type*}

variables [topological_space B] [topological_space (total_space E)] [topological_space F]

lemma mem_base_set_right_inv_fst (g : right_inv (proj E)) {b : B}
  {e : bundle_trivialization F (proj E)} (hb : b ∈ e.base_set) : (g b).fst ∈ e.base_set :=
by { rw right_inv.fst_eq_id, exact hb }

@[simp] lemma preimage_source_eq_base_set (f : right_inv (proj E))
  {e : bundle_trivialization F (proj E)} : f ⁻¹' e.source = e.base_set :=
by rw [bundle_trivialization.source_eq, ←preimage_comp, f.right_inv_def]; refl

lemma mem_base_set_image_mem_source (f : right_inv (proj E)) {e : bundle_trivialization F (proj E)}
  {x : B} (h : x ∈ e.base_set) : f x ∈ e.source :=
by { rw [mem_preimage.symm, right_inv.preimage_source_eq_base_set], exact h }

lemma trivialization_at_fst {e : bundle_trivialization F (proj E)} (f : right_inv (proj E))
  (x : B) (h : x ∈ e.base_set) : (e (f x)).fst = x :=
by {rw [e.coe_fst (f.mem_base_set_image_mem_source h)], exact congr_fun f.right_inv_def x }

/-- Continuity of sections can be checked locally through trivialization. This lemma is the main
tool to prove continuity of sections when it is not straightforward. -/
lemma continuous_at_iff_continuous_within_at (f : right_inv (proj E)) {b : B}
  (e : bundle_trivialization F (proj E)) (hb : b ∈ e.base_set) :
  continuous_at f b ↔ continuous_within_at (λ x, (e (f x)).snd) e.base_set b :=
⟨λ h, begin
  have h2 := e.to_local_homeomorph.continuous_at (f.mem_base_set_image_mem_source hb),
  exact (h2.comp h).continuous_within_at.snd,
end,
λ h, begin
  refine continuous_within_at.continuous_at _ (is_open.mem_nhds e.open_base_set hb),
  rw e.to_local_homeomorph.continuous_within_at_iff_continuous_within_at_comp_left,
  { rw continuous_within_at_prod_iff,
    exact ⟨continuous_within_at.congr continuous_within_at_id (f.trivialization_at_fst)
      (f.trivialization_at_fst b hb), h⟩ },
  { exact f.mem_base_set_image_mem_source hb },
  { rw right_inv.preimage_source_eq_base_set, exact self_mem_nhds_within }
end ⟩

end right_inv

=======
>>>>>>> aa78feba
/-! ### Constructing topological fiber bundles -/

namespace bundle

variable (E : B → Type*)

attribute [mfld_simps] proj total_space_mk coe_fst coe_snd_map_apply coe_snd_map_smul

instance [I : topological_space F] : ∀ x : B, topological_space (trivial B F x) := λ x, I

instance [t₁ : topological_space B] [t₂ : topological_space F] :
  topological_space (total_space (trivial B F)) :=
topological_space.induced (proj (trivial B F)) t₁ ⊓
  topological_space.induced (trivial.proj_snd B F) t₂

end bundle

/-- Core data defining a locally trivial topological bundle with fiber `F` over a topological
space `B`. Note that "bundle" is used in its mathematical sense. This is the (computer science)
bundled version, i.e., all the relevant data is contained in the following structure. A family of
local trivializations is indexed by a type `ι`, on open subsets `base_set i` for each `i : ι`.
Trivialization changes from `i` to `j` are given by continuous maps `coord_change i j` from
`base_set i ∩ base_set j` to the set of homeomorphisms of `F`, but we express them as maps
`B → F → F` and require continuity on `(base_set i ∩ base_set j) × F` to avoid the topology on the
space of continuous maps on `F`. -/
@[nolint has_inhabited_instance]
structure topological_fiber_bundle_core (ι : Type*) (B : Type*) [topological_space B]
  (F : Type*) [topological_space F] :=
(base_set          : ι → set B)
(is_open_base_set  : ∀ i, is_open (base_set i))
(index_at          : B → ι)
(mem_base_set_at   : ∀ x, x ∈ base_set (index_at x))
(coord_change      : ι → ι → B → F → F)
(coord_change_self : ∀ i, ∀ x ∈ base_set i, ∀ v, coord_change i i x v = v)
(coord_change_continuous : ∀ i j, continuous_on (λp : B × F, coord_change i j p.1 p.2)
                                               (set.prod ((base_set i) ∩ (base_set j)) univ))
(coord_change_comp : ∀ i j k, ∀ x ∈ (base_set i) ∩ (base_set j) ∩ (base_set k), ∀ v,
  (coord_change j k x) (coord_change i j x v) = coord_change i k x v)

namespace topological_fiber_bundle_core

variables [topological_space B] [topological_space F] (Z : topological_fiber_bundle_core ι B F)

include Z

/-- The index set of a topological fiber bundle core, as a convenience function for dot notation -/
@[nolint unused_arguments has_inhabited_instance]
def index := ι

/-- The base space of a topological fiber bundle core, as a convenience function for dot notation -/
@[nolint unused_arguments, reducible]
def base := B

/-- The fiber of a topological fiber bundle core, as a convenience function for dot notation and
typeclass inference -/
@[nolint unused_arguments has_inhabited_instance]
def fiber (x : B) := F

section fiber_instances
local attribute [reducible] fiber

instance topological_space_fiber (x : B) : topological_space (Z.fiber x) := by apply_instance

end fiber_instances

/-- The total space of the topological fiber bundle, as a convenience function for dot notation.
It is by definition equal to `bundle.total_space Z.fiber`, a.k.a. `Σ x, Z.fiber x` but with a
different name for typeclass inference. -/
@[nolint unused_arguments, reducible]
def total_space := bundle.total_space Z.fiber

/-- The projection from the total space of a topological fiber bundle core, on its base. -/
@[reducible, simp, mfld_simps] def proj : Z.total_space → B := bundle.proj Z.fiber

/-- Local homeomorphism version of the trivialization change. -/
def triv_change (i j : ι) : local_homeomorph (B × F) (B × F) :=
{ source      := set.prod (Z.base_set i ∩ Z.base_set j) univ,
  target      := set.prod (Z.base_set i ∩ Z.base_set j) univ,
  to_fun      := λp, ⟨p.1, Z.coord_change i j p.1 p.2⟩,
  inv_fun     := λp, ⟨p.1, Z.coord_change j i p.1 p.2⟩,
  map_source' := λp hp, by simpa using hp,
  map_target' := λp hp, by simpa using hp,
  left_inv'   := begin
    rintros ⟨x, v⟩ hx,
    simp only [prod_mk_mem_set_prod_eq, mem_inter_eq, and_true, mem_univ] at hx,
    rw [Z.coord_change_comp, Z.coord_change_self],
    { exact hx.1 },
    { simp [hx] }
  end,
  right_inv'  := begin
    rintros ⟨x, v⟩ hx,
    simp only [prod_mk_mem_set_prod_eq, mem_inter_eq, and_true, mem_univ] at hx,
    rw [Z.coord_change_comp, Z.coord_change_self],
    { exact hx.2 },
    { simp [hx] },
  end,
  open_source :=
    (is_open.inter (Z.is_open_base_set i) (Z.is_open_base_set j)).prod is_open_univ,
  open_target :=
    (is_open.inter (Z.is_open_base_set i) (Z.is_open_base_set j)).prod is_open_univ,
  continuous_to_fun  :=
    continuous_on.prod continuous_fst.continuous_on (Z.coord_change_continuous i j),
  continuous_inv_fun := by simpa [inter_comm]
    using continuous_on.prod continuous_fst.continuous_on (Z.coord_change_continuous j i) }

@[simp, mfld_simps] lemma mem_triv_change_source (i j : ι) (p : B × F) :
  p ∈ (Z.triv_change i j).source ↔ p.1 ∈ Z.base_set i ∩ Z.base_set j :=
by { erw [mem_prod], simp }

/-- Associate to a trivialization index `i : ι` the corresponding trivialization, i.e., a bijection
between `proj ⁻¹ (base_set i)` and `base_set i × F`. As the fiber above `x` is `F` but read in the
chart with index `index_at x`, the trivialization in the fiber above x is by definition the
coordinate change from i to `index_at x`, so it depends on `x`.
The local trivialization will ultimately be a local homeomorphism. For now, we only introduce the
local equiv version, denoted with a prime. In further developments, avoid this auxiliary version,
and use `Z.local_triv` instead.
-/
def local_triv_as_local_equiv (i : ι) : local_equiv Z.total_space (B × F) :=
{ source      := Z.proj ⁻¹' (Z.base_set i),
  target      := set.prod (Z.base_set i) univ,
  inv_fun     := λp, ⟨p.1, Z.coord_change i (Z.index_at p.1) p.1 p.2⟩,
  to_fun      := λp, ⟨p.1, Z.coord_change (Z.index_at p.1) i p.1 p.2⟩,
  map_source' := λp hp,
    by simpa only [set.mem_preimage, and_true, set.mem_univ, set.prod_mk_mem_set_prod_eq] using hp,
  map_target' := λp hp,
    by simpa only [set.mem_preimage, and_true, set.mem_univ, set.mem_prod] using hp,
  left_inv'   := begin
    rintros ⟨x, v⟩ hx,
    change x ∈ Z.base_set i at hx,
    dsimp only,
    rw [Z.coord_change_comp, Z.coord_change_self],
    { exact Z.mem_base_set_at _ },
    { simp only [hx, mem_inter_eq, and_self, mem_base_set_at] }
  end,
  right_inv' := begin
    rintros ⟨x, v⟩ hx,
    simp only [prod_mk_mem_set_prod_eq, and_true, mem_univ] at hx,
    rw [Z.coord_change_comp, Z.coord_change_self],
    { exact hx },
    { simp only [hx, mem_inter_eq, and_self, mem_base_set_at] }
  end }

variable (i : ι)

lemma mem_local_triv_as_local_equiv_source (p : Z.total_space) :
  p ∈ (Z.local_triv_as_local_equiv i).source ↔ p.1 ∈ Z.base_set i :=
iff.rfl

lemma mem_local_triv_as_local_equiv_target (p : B × F) :
  p ∈ (Z.local_triv_as_local_equiv i).target ↔ p.1 ∈ Z.base_set i :=
by { erw [mem_prod], simp only [and_true, mem_univ] }

lemma local_triv_as_local_equiv_apply (p : Z.total_space) :
  (Z.local_triv_as_local_equiv i) p = ⟨p.1, Z.coord_change (Z.index_at p.1) i p.1 p.2⟩ := rfl

/-- The composition of two local trivializations is the trivialization change Z.triv_change i j. -/
lemma local_triv_as_local_equiv_trans (i j : ι) :
  (Z.local_triv_as_local_equiv i).symm.trans
    (Z.local_triv_as_local_equiv j) ≈ (Z.triv_change i j).to_local_equiv :=
begin
  split,
  { ext x, simp only [mem_local_triv_as_local_equiv_target] with mfld_simps, refl, },
  { rintros ⟨x, v⟩ hx,
    simp only [triv_change, local_triv_as_local_equiv, local_equiv.symm, true_and, prod.mk.inj_iff,
      prod_mk_mem_set_prod_eq, local_equiv.trans_source, mem_inter_eq, and_true, mem_preimage, proj,
      mem_univ, local_equiv.coe_mk, eq_self_iff_true, local_equiv.coe_trans, bundle.proj] at hx ⊢,
    simp only [Z.coord_change_comp, hx, mem_inter_eq, and_self, mem_base_set_at], }
end

variable (ι)

/-- Topological structure on the total space of a topological bundle created from core, designed so
that all the local trivialization are continuous. -/
instance to_topological_space : topological_space (bundle.total_space Z.fiber) :=
topological_space.generate_from $ ⋃ (i : ι) (s : set (B × F)) (s_open : is_open s),
  {(Z.local_triv_as_local_equiv i).source ∩ (Z.local_triv_as_local_equiv i) ⁻¹' s}

variable {ι}

lemma open_source' (i : ι) : is_open (Z.local_triv_as_local_equiv i).source :=
begin
  apply topological_space.generate_open.basic,
  simp only [exists_prop, mem_Union, mem_singleton_iff],
  refine ⟨i, set.prod (Z.base_set i) univ, (Z.is_open_base_set i).prod is_open_univ, _⟩,
  ext p,
  simp only [local_triv_as_local_equiv_apply, prod_mk_mem_set_prod_eq, mem_inter_eq, and_self,
    mem_local_triv_as_local_equiv_source, and_true, mem_univ, mem_preimage],
end

/-- Extended version of the local trivialization of a fiber bundle constructed from core,
registering additionally in its type that it is a local bundle trivialization. -/
def local_triv (i : ι) : bundle_trivialization F Z.proj :=
{ base_set      := Z.base_set i,
  open_base_set := Z.is_open_base_set i,
  source_eq     := rfl,
  target_eq     := rfl,
  proj_to_fun   := λ p hp, by { simp only with mfld_simps, refl },
  open_source := Z.open_source' i,
  open_target := (Z.is_open_base_set i).prod is_open_univ,
  continuous_to_fun := begin
    rw continuous_on_open_iff (Z.open_source' i),
    assume s s_open,
    apply topological_space.generate_open.basic,
    simp only [exists_prop, mem_Union, mem_singleton_iff],
    exact ⟨i, s, s_open, rfl⟩
  end,
  continuous_inv_fun := begin
    apply continuous_on_open_of_generate_from ((Z.is_open_base_set i).prod is_open_univ),
    assume t ht,
    simp only [exists_prop, mem_Union, mem_singleton_iff] at ht,
    obtain ⟨j, s, s_open, ts⟩ : ∃ j s, is_open s ∧ t =
      (local_triv_as_local_equiv Z j).source ∩ (local_triv_as_local_equiv Z j) ⁻¹' s := ht,
    rw ts,
    simp only [local_equiv.right_inv, preimage_inter, local_equiv.left_inv],
    let e := Z.local_triv_as_local_equiv i,
    let e' := Z.local_triv_as_local_equiv j,
    let f := e.symm.trans e',
    have : is_open (f.source ∩ f ⁻¹' s),
    { rw [(Z.local_triv_as_local_equiv_trans i j).source_inter_preimage_eq],
      exact (continuous_on_open_iff (Z.triv_change i j).open_source).1
        ((Z.triv_change i j).continuous_on) _ s_open },
    convert this using 1,
    dsimp [local_equiv.trans_source],
    rw [← preimage_comp, inter_assoc],
    refl,
  end,
  to_local_equiv := Z.local_triv_as_local_equiv i }

/-- A topological fiber bundle constructed from core is indeed a topological fiber bundle. -/
protected theorem is_topological_fiber_bundle : is_topological_fiber_bundle F Z.proj :=
λx, ⟨Z.local_triv (Z.index_at x), Z.mem_base_set_at x⟩

/-- The projection on the base of a topological bundle created from core is continuous -/
lemma continuous_proj : continuous Z.proj :=
Z.is_topological_fiber_bundle.continuous_proj

/-- The projection on the base of a topological bundle created from core is an open map -/
lemma is_open_map_proj : is_open_map Z.proj :=
Z.is_topological_fiber_bundle.is_open_map_proj

/-- Preferred local trivialization of a fiber bundle constructed from core, at a given point, as
a bundle trivialization -/
def local_triv_at (b : B) : bundle_trivialization F Z.proj :=
Z.local_triv (Z.index_at b)

@[simp, mfld_simps] lemma local_triv_at_def (b : B) :
  Z.local_triv (Z.index_at b) = Z.local_triv_at b := rfl

/-- If an element of `F` is invariant under all coordinate changes, then one can define a
corresponding section of the fiber bundle, which is continuous. This applies in particular to the
zero section of a vector bundle. Another example (not yet defined) would be the identity
section of the endomorphism bundle of a vector bundle. -/
lemma continuous_const_section (v : F)
  (h : ∀ i j, ∀ x ∈ (Z.base_set i) ∩ (Z.base_set j), Z.coord_change i j x v = v) :
  continuous (show B → Z.total_space, from λ x, ⟨x, v⟩) :=
begin
  apply continuous_iff_continuous_at.2 (λ x, _),
  have A : Z.base_set (Z.index_at x) ∈ 𝓝 x :=
    is_open.mem_nhds (Z.is_open_base_set (Z.index_at x)) (Z.mem_base_set_at x),
  apply ((Z.local_triv_at x).to_local_homeomorph.continuous_at_iff_continuous_at_comp_left _).2,
  { simp only [(∘)] with mfld_simps,
    apply continuous_at_id.prod,
    have : continuous_on (λ (y : B), v) (Z.base_set (Z.index_at x)) := continuous_on_const,
    apply (this.congr _).continuous_at A,
    assume y hy,
    simp only [h, hy, mem_base_set_at] with mfld_simps },
  { exact A }
end

@[simp, mfld_simps] lemma local_triv_as_local_equiv_coe :
  ⇑(Z.local_triv_as_local_equiv i) = Z.local_triv i := rfl

@[simp, mfld_simps] lemma local_triv_as_local_equiv_source :
  (Z.local_triv_as_local_equiv i).source = (Z.local_triv i).source := rfl

@[simp, mfld_simps] lemma local_triv_as_local_equiv_target :
  (Z.local_triv_as_local_equiv i).target = (Z.local_triv i).target := rfl

@[simp, mfld_simps] lemma local_triv_as_local_equiv_symm :
  (Z.local_triv_as_local_equiv i).symm = (Z.local_triv i).to_local_equiv.symm := rfl

@[simp, mfld_simps] lemma base_set_at : Z.base_set i = (Z.local_triv i).base_set := rfl

@[simp, mfld_simps] lemma local_triv_apply (p : Z.total_space) :
  (Z.local_triv i) p = ⟨p.1, Z.coord_change (Z.index_at p.1) i p.1 p.2⟩ := rfl

@[simp, mfld_simps] lemma mem_local_triv_source (p : Z.total_space) :
  p ∈ (Z.local_triv i).source ↔ p.1 ∈ (Z.local_triv i).base_set := iff.rfl

@[simp, mfld_simps] lemma mem_local_triv_target (p : B × F) :
  p ∈ (Z.local_triv i).target ↔ p.1 ∈ (Z.local_triv i).base_set :=
bundle_trivialization.mem_target _

@[simp, mfld_simps] lemma local_triv_symm_fst (p : B × F) :
  (Z.local_triv i).to_local_homeomorph.symm p =
    ⟨p.1, Z.coord_change i (Z.index_at p.1) p.1 p.2⟩ := rfl

@[simp, mfld_simps] lemma local_triv_at_apply (b : B) (a : F) :
  ((Z.local_triv_at b) ⟨b, a⟩) = ⟨b, a⟩ :=
by { rw [local_triv_at, local_triv_apply, coord_change_self], exact Z.mem_base_set_at b }

@[simp, mfld_simps] lemma mem_local_triv_at_base_set (b : B) :
  b ∈ (Z.local_triv_at b).base_set :=
by { rw [local_triv_at, ←base_set_at], exact Z.mem_base_set_at b, }

open bundle

/-- The inclusion of a fiber into the total space is a continuous map. -/
lemma continuous_total_space_mk (b : B) : continuous (λ a, total_space_mk Z.fiber b a) :=
begin
  rw [continuous_iff_le_induced, topological_fiber_bundle_core.to_topological_space],
  apply le_induced_generate_from,
  simp only [total_space_mk, mem_Union, mem_singleton_iff, local_triv_as_local_equiv_source,
    local_triv_as_local_equiv_coe],
  rintros s ⟨i, t, ht, rfl⟩,
  rw [←((Z.local_triv i).source_inter_preimage_target_inter t), preimage_inter, ←preimage_comp,
    bundle_trivialization.source_eq],
  apply is_open.inter,
  { simp only [bundle.proj, proj, ←preimage_comp],
    by_cases (b ∈ (Z.local_triv i).base_set),
    { rw preimage_const_of_mem h, exact is_open_univ, },
    { rw preimage_const_of_not_mem h, exact is_open_empty, }},
  { simp only [function.comp, local_triv_apply],
    rw [preimage_inter, preimage_comp],
    by_cases (b ∈ Z.base_set i),
    { have hc : continuous (λ (x : Z.fiber b), (Z.coord_change (Z.index_at b) i b) x) := begin
        rw continuous_iff_continuous_on_univ,
        refine ((Z.coord_change_continuous (Z.index_at b) i).comp ((continuous_const).prod_mk
          continuous_id).continuous_on) (by { convert (subset_univ univ),
            exact mk_preimage_prod_right (mem_inter (Z.mem_base_set_at b) h), }) end,
      exact hc.is_open_preimage _ ((continuous.prod.mk b).is_open_preimage _
        ((Z.local_triv i).open_target.inter ht)), },
    { rw [(Z.local_triv i).target_eq, ←base_set_at, mk_preimage_prod_right_eq_empty h,
        preimage_empty, empty_inter],
      exact is_open_empty, }}
end

end topological_fiber_bundle_core

variables (F) {Z : Type*} [topological_space B] [topological_space F] {proj : Z → B}

/-- This structure permits to define a fiber bundle when trivializations are given as local
equivalences but there is not yet a topology on the total space. The total space is hence given a
topology in such a way that there is a fiber bundle structure for which the local equivalences
are also local homeomorphism and hence local trivializations. -/
@[nolint has_inhabited_instance]
structure topological_fiber_prebundle (proj : Z → B) :=
(trivialization_at : B → prebundle_trivialization F proj)
(mem_base_trivialization_at : ∀ x : B, x ∈ (trivialization_at x).base_set)
(continuous_triv_change : ∀ x y : B, continuous_on ((trivialization_at x) ∘
  (trivialization_at y).to_local_equiv.symm) ((trivialization_at y).target ∩
  ((trivialization_at y).to_local_equiv.symm ⁻¹' (trivialization_at x).source)))

namespace topological_fiber_prebundle

variables {F} (a : topological_fiber_prebundle F proj) (x : B)

/-- Topology on the total space that will make the prebundle into a bundle. -/
def total_space_topology (a : topological_fiber_prebundle F proj) : topological_space Z :=
⨆ x : B, coinduced (a.trivialization_at x).set_symm (subtype.topological_space)

lemma continuous_symm_trivialization_at : @continuous_on _ _ _ a.total_space_topology
  (a.trivialization_at x).to_local_equiv.symm (a.trivialization_at x).target :=
begin
  refine id (λ z H, id (λ U h, preimage_nhds_within_coinduced' H (a.trivialization_at x).open_target
  (le_def.1 (nhds_mono _) U h))),
  exact le_supr _ x,
end

lemma is_open_source_trivialization_at :
  @is_open _ a.total_space_topology (a.trivialization_at x).source :=
begin
  letI := a.total_space_topology,
  refine is_open_supr_iff.mpr (λ y, is_open_coinduced.mpr (is_open_induced_iff.mpr
    ⟨(a.trivialization_at x).target, (a.trivialization_at x).open_target, _⟩)),
  rw [prebundle_trivialization.set_symm, restrict, (a.trivialization_at x).target_eq,
    (a.trivialization_at x).source_eq, preimage_comp, subtype.preimage_coe_eq_preimage_coe_iff,
    (a.trivialization_at y).target_eq, prod_inter_prod, inter_univ,
    prebundle_trivialization.preimage_symm_proj_inter],
end

lemma is_open_target_trivialization_at_inter (x y : B) :
  is_open ((a.trivialization_at y).to_local_equiv.target ∩
  (a.trivialization_at y).to_local_equiv.symm ⁻¹' (a.trivialization_at x).source) :=
begin
  letI := a.total_space_topology,
  obtain ⟨u, hu1, hu2⟩ := continuous_on_iff'.mp (a.continuous_symm_trivialization_at y)
    (a.trivialization_at x).source (a.is_open_source_trivialization_at x),
  rw [inter_comm, hu2],
  exact hu1.inter (a.trivialization_at y).open_target,
end

/-- Promotion from a `prebundle_trivialization` to a `bundle_trivialization`. -/
def bundle_trivialization_at (a : topological_fiber_prebundle F proj) (x : B) :
  @bundle_trivialization B F Z _ _ a.total_space_topology proj :=
{ open_source := a.is_open_source_trivialization_at x,
  continuous_to_fun := begin
    letI := a.total_space_topology,
    refine continuous_on_iff'.mpr (λ s hs, ⟨(a.trivialization_at x) ⁻¹' s ∩
      (a.trivialization_at x).source, (is_open_supr_iff.mpr (λ y, _)),
      by { rw [inter_assoc, inter_self], refl }⟩),
    rw [is_open_coinduced, is_open_induced_iff],
    obtain ⟨u, hu1, hu2⟩ := continuous_on_iff'.mp (a.continuous_triv_change x y) s hs,
    have hu3 := congr_arg (λ s, (λ x : (a.trivialization_at y).target, (x : B × F)) ⁻¹' s) hu2,
    simp only [subtype.coe_preimage_self, preimage_inter, univ_inter] at hu3,
    refine ⟨u ∩ (a.trivialization_at y).to_local_equiv.target ∩
      ((a.trivialization_at y).to_local_equiv.symm ⁻¹' (a.trivialization_at x).source), _, by
      { simp only [preimage_inter, inter_univ, subtype.coe_preimage_self, hu3.symm], refl }⟩,
    rw inter_assoc,
    exact hu1.inter (a.is_open_target_trivialization_at_inter x y),
  end,
  continuous_inv_fun := a.continuous_symm_trivialization_at x,
  ..(a.trivialization_at x) }

lemma is_topological_fiber_bundle :
  @is_topological_fiber_bundle B F Z _ _ a.total_space_topology proj :=
λ x, ⟨a.bundle_trivialization_at x, a.mem_base_trivialization_at x ⟩

lemma continuous_proj : @continuous _ _ a.total_space_topology _ proj :=
by { letI := a.total_space_topology, exact a.is_topological_fiber_bundle.continuous_proj, }

end topological_fiber_prebundle<|MERGE_RESOLUTION|>--- conflicted
+++ resolved
@@ -5,11 +5,7 @@
 -/
 import topology.local_homeomorph
 import topology.algebra.ordered.basic
-<<<<<<< HEAD
 import topology.continuous_function.continuous_section
-=======
->>>>>>> aa78feba
-import data.bundle
 
 /-!
 # Fiber bundles
@@ -724,7 +720,6 @@
 
 end topological_fiber_bundle
 
-<<<<<<< HEAD
 /-! ### Sections of topological fiber bundles -/
 
 namespace right_inv
@@ -772,8 +767,6 @@
 
 end right_inv
 
-=======
->>>>>>> aa78feba
 /-! ### Constructing topological fiber bundles -/
 
 namespace bundle
